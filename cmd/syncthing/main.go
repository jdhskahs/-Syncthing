// Copyright (C) 2014 The Syncthing Authors.
//
// This Source Code Form is subject to the terms of the Mozilla Public
// License, v. 2.0. If a copy of the MPL was not distributed with this file,
// You can obtain one at http://mozilla.org/MPL/2.0/.

package main

import (
	"bytes"
	"crypto/tls"
	"errors"
	"flag"
	"fmt"
	"io"
	"io/ioutil"
	"log"
	"net"
	"net/http"
	"net/url"
	"os"
	"os/signal"
	"path"
	"path/filepath"
	"regexp"
	"runtime"
	"runtime/pprof"
	"sort"
	"strconv"
	"strings"
	"syscall"
	"time"

	"github.com/syncthing/syncthing/lib/config"
	"github.com/syncthing/syncthing/lib/connections"
	"github.com/syncthing/syncthing/lib/db"
	"github.com/syncthing/syncthing/lib/dialer"
	"github.com/syncthing/syncthing/lib/discover"
	"github.com/syncthing/syncthing/lib/events"
	"github.com/syncthing/syncthing/lib/logger"
	"github.com/syncthing/syncthing/lib/model"
	"github.com/syncthing/syncthing/lib/osutil"
	"github.com/syncthing/syncthing/lib/protocol"
	"github.com/syncthing/syncthing/lib/rand"
	"github.com/syncthing/syncthing/lib/sha256"
	"github.com/syncthing/syncthing/lib/tlsutil"
	"github.com/syncthing/syncthing/lib/upgrade"
	"github.com/syncthing/syncthing/lib/weakhash"

	"github.com/thejerf/suture"

	_ "net/http/pprof" // Need to import this to support STPROFILER.
)

var (
	Version           = "unknown-dev"
	Codename          = "Dysprosium Dragonfly"
	BuildStamp        = "0"
	BuildDate         time.Time
	BuildHost         = "unknown"
	BuildUser         = "unknown"
	IsRelease         bool
	IsCandidate       bool
	IsBeta            bool
	LongVersion       string
	allowedVersionExp = regexp.MustCompile(`^v\d+\.\d+\.\d+(-[a-z0-9]+)*(\.\d+)*(\+\d+-g[0-9a-f]+)?(-[^\s]+)?$`)
)

const (
	exitSuccess            = 0
	exitError              = 1
	exitNoUpgradeAvailable = 2
	exitRestarting         = 3
	exitUpgrading          = 4
)

const (
	bepProtocolName      = "bep/1.0"
	tlsDefaultCommonName = "syncthing"
	httpsRSABits         = 2048
	bepRSABits           = 0 // 384 bit ECDSA used instead
	defaultEventTimeout  = time.Minute
	maxSystemErrors      = 5
	initialSystemLog     = 10
	maxSystemLog         = 250
)

// The discovery results are sorted by their source priority.
const (
	ipv6LocalDiscoveryPriority = iota
	ipv4LocalDiscoveryPriority
	globalDiscoveryPriority
)

func init() {
	if Version != "unknown-dev" {
		// If not a generic dev build, version string should come from git describe
		if !allowedVersionExp.MatchString(Version) {
			l.Fatalf("Invalid version string %q;\n\tdoes not match regexp %v", Version, allowedVersionExp)
		}
	}

	// Check for a clean release build. A release is something like
	// "v0.1.2", with an optional suffix of letters and dot separated
	// numbers like "-beta3.47". If there's more stuff, like a plus sign and
	// a commit hash and so on, then it's not a release. If it has a dash in
	// it, it's some sort of beta, release candidate or special build. If it
	// has "-rc." in it, like "v0.14.35-rc.42", then it's a candidate build.
	//
	// So, every build that is not a stable release build has IsBeta = true.
	// This is used to enable some extra debugging (the deadlock detector).
	//
	// Release candidate builds are also "betas" from this point of view and
	// will have that debugging enabled. In addition, some features are
	// forced for release candidates - auto upgrade, and usage reporting.

	exp := regexp.MustCompile(`^v\d+\.\d+\.\d+(-[a-z]+[\d\.]+)?$`)
	IsRelease = exp.MatchString(Version)
	IsCandidate = strings.Contains(Version, "-rc.")
	IsBeta = strings.Contains(Version, "-")

	stamp, _ := strconv.Atoi(BuildStamp)
	BuildDate = time.Unix(int64(stamp), 0)

	date := BuildDate.UTC().Format("2006-01-02 15:04:05 MST")
	LongVersion = fmt.Sprintf(`syncthing %s "%s" (%s %s-%s) %s@%s %s`, Version, Codename, runtime.Version(), runtime.GOOS, runtime.GOARCH, BuildUser, BuildHost, date)
}

var (
	myID protocol.DeviceID
	stop = make(chan int)
	lans []*net.IPNet
)

const (
	usage      = "syncthing [options]"
	extraUsage = `
The -logflags value is a sum of the following:

   1  Date
   2  Time
   4  Microsecond time
   8  Long filename
  16  Short filename

I.e. to prefix each log line with date and time, set -logflags=3 (1 + 2 from
above). The value 0 is used to disable all of the above. The default is to
show time only (2).


Development Settings
--------------------

The following environment variables modify Syncthing's behavior in ways that
are mostly useful for developers. Use with care.

 STNODEFAULTFOLDER Don't create a default folder when starting for the first
                   time. This variable will be ignored anytime after the first
                   run.

 STGUIASSETS       Directory to load GUI assets from. Overrides compiled in
                   assets.

 STTRACE           A comma separated string of facilities to trace. The valid
                   facility strings listed below.

 STPROFILER        Set to a listen address such as "127.0.0.1:9090" to start
                   the profiler with HTTP access.

 STCPUPROFILE      Write a CPU profile to cpu-$pid.pprof on exit.

 STHEAPPROFILE     Write heap profiles to heap-$pid-$timestamp.pprof each time
                   heap usage increases.

 STBLOCKPROFILE    Write block profiles to block-$pid-$timestamp.pprof every 20
                   seconds.

 STPERFSTATS       Write running performance statistics to perf-$pid.csv. Not
                   supported on Windows.

 STDEADLOCK        Used for debugging internal deadlocks. Use only under
                   direction of a developer.

 STDEADLOCKTIMEOUT Used for debugging internal deadlocks; sets debug
                   sensitivity. Use only under direction of a developer.

 STDEADLOCKTHRESHOLD Used for debugging internal deadlocks; sets debug
                     sensitivity.  Use only under direction of a developer.

 STNORESTART       Equivalent to the -no-restart argument. Disable the
                   Syncthing monitor process which handles restarts for some
                   configuration changes, upgrades, crashes and also log file
                   writing (stdout is still written).

 STNOUPGRADE       Disable automatic upgrades.

 STHASHING         Select the SHA256 hashing package to use. Possible values
                   are "standard" for the Go standard library implementation,
                   "minio" for the github.com/minio/sha256-simd implementation,
                   and blank (the default) for auto detection.

 GOMAXPROCS        Set the maximum number of CPU cores to use. Defaults to all
                   available CPU cores.

 GOGC              Percentage of heap growth at which to trigger GC. Default is
                   100. Lower numbers keep peak memory usage down, at the price
                   of CPU usage (i.e. performance).


Debugging Facilities
--------------------

The following are valid values for the STTRACE variable:

%s`
)

// Environment options
var (
	noUpgradeFromEnv = os.Getenv("STNOUPGRADE") != ""
	innerProcess     = os.Getenv("STNORESTART") != "" || os.Getenv("STMONITORED") != ""
	noDefaultFolder  = os.Getenv("STNODEFAULTFOLDER") != ""
)

type RuntimeOptions struct {
	confDir        string
	resetDatabase  bool
	resetDeltaIdxs bool
	showVersion    bool
	showPaths      bool
	doUpgrade      bool
	doUpgradeCheck bool
	upgradeTo      string
	noBrowser      bool
	browserOnly    bool
	hideConsole    bool
	logFile        string
	auditEnabled   bool
	auditFile      string
	verbose        bool
	paused         bool
	unpaused       bool
	guiAddress     string
	guiAPIKey      string
	generateDir    string
	noRestart      bool
	profiler       string
	assetDir       string
	cpuProfile     bool
	stRestarting   bool
	logFlags       int
}

func defaultRuntimeOptions() RuntimeOptions {
	options := RuntimeOptions{
		noRestart:    os.Getenv("STNORESTART") != "",
		profiler:     os.Getenv("STPROFILER"),
		assetDir:     os.Getenv("STGUIASSETS"),
		cpuProfile:   os.Getenv("STCPUPROFILE") != "",
		stRestarting: os.Getenv("STRESTART") != "",
		logFlags:     log.Ltime,
	}

	if os.Getenv("STTRACE") != "" {
		options.logFlags = log.Ltime | log.Ldate | log.Lmicroseconds | log.Lshortfile
	}

	if runtime.GOOS != "windows" {
		// On non-Windows, we explicitly default to "-" which means stdout. On
		// Windows, the blank options.logFile will later be replaced with the
		// default path, unless the user has manually specified "-" or
		// something else.
		options.logFile = "-"
	}

	return options
}

func parseCommandLineOptions() RuntimeOptions {
	options := defaultRuntimeOptions()

	flag.StringVar(&options.generateDir, "generate", "", "Generate key and config in specified dir, then exit")
	flag.StringVar(&options.guiAddress, "gui-address", options.guiAddress, "Override GUI address (e.g. \"http://192.0.2.42:8443\")")
	flag.StringVar(&options.guiAPIKey, "gui-apikey", options.guiAPIKey, "Override GUI API key")
	flag.StringVar(&options.confDir, "home", "", "Set configuration directory")
	flag.IntVar(&options.logFlags, "logflags", options.logFlags, "Select information in log line prefix (see below)")
	flag.BoolVar(&options.noBrowser, "no-browser", false, "Do not start browser")
	flag.BoolVar(&options.browserOnly, "browser-only", false, "Open GUI in browser")
	flag.BoolVar(&options.noRestart, "no-restart", options.noRestart, "Disable monitor process, managed restarts and log file writing")
	flag.BoolVar(&options.resetDatabase, "reset-database", false, "Reset the database, forcing a full rescan and resync")
	flag.BoolVar(&options.resetDeltaIdxs, "reset-deltas", false, "Reset delta index IDs, forcing a full index exchange")
	flag.BoolVar(&options.doUpgrade, "upgrade", false, "Perform upgrade")
	flag.BoolVar(&options.doUpgradeCheck, "upgrade-check", false, "Check for available upgrade")
	flag.BoolVar(&options.showVersion, "version", false, "Show version")
	flag.BoolVar(&options.showPaths, "paths", false, "Show configuration paths")
	flag.StringVar(&options.upgradeTo, "upgrade-to", options.upgradeTo, "Force upgrade directly from specified URL")
	flag.BoolVar(&options.auditEnabled, "audit", false, "Write events to audit file")
	flag.BoolVar(&options.verbose, "verbose", false, "Print verbose log output")
	flag.BoolVar(&options.paused, "paused", false, "Start with all devices and folders paused")
	flag.BoolVar(&options.unpaused, "unpaused", false, "Start with all devices and folders unpaused")
	flag.StringVar(&options.logFile, "logfile", options.logFile, "Log file name (use \"-\" for stdout)")
	flag.StringVar(&options.auditFile, "auditfile", options.auditFile, "Specify audit file (use \"-\" for stdout, \"--\" for stderr)")
	if runtime.GOOS == "windows" {
		// Allow user to hide the console window
		flag.BoolVar(&options.hideConsole, "no-console", false, "Hide console window")
	}

	longUsage := fmt.Sprintf(extraUsage, debugFacilities())
	flag.Usage = usageFor(flag.CommandLine, usage, longUsage)
	flag.Parse()

	if len(flag.Args()) > 0 {
		flag.Usage()
		os.Exit(2)
	}

	return options
}

func main() {
	options := parseCommandLineOptions()
	l.SetFlags(options.logFlags)

	if options.guiAddress != "" {
		// The config picks this up from the environment.
		os.Setenv("STGUIADDRESS", options.guiAddress)
	}
	if options.guiAPIKey != "" {
		// The config picks this up from the environment.
		os.Setenv("STGUIAPIKEY", options.guiAPIKey)
	}

	// Check for options which are not compatible with each other. We have
	// to check logfile before it's set to the default below - we only want
	// to complain if they set -logfile explicitly, not if it's set to its
	// default location
	if options.noRestart && (options.logFile != "" && options.logFile != "-") {
		l.Fatalln("-logfile may not be used with -no-restart or STNORESTART")
	}

	if options.hideConsole {
		osutil.HideConsole()
	}

	if options.confDir != "" {
		// Not set as default above because the string can be really long.
		baseDirs["config"] = options.confDir
	}

	if err := expandLocations(); err != nil {
		l.Fatalln(err)
	}

	if options.logFile == "" {
		// Blank means use the default logfile location. We must set this
		// *after* expandLocations above.
		options.logFile = locations[locLogFile]
	}

	if options.assetDir == "" {
		// The asset dir is blank if STGUIASSETS wasn't set, in which case we
		// should look for extra assets in the default place.
		options.assetDir = locations[locGUIAssets]
	}

	if options.showVersion {
		fmt.Println(LongVersion)
		return
	}

	if options.showPaths {
		showPaths()
		return
	}

	if options.browserOnly {
		openGUI()
		return
	}

	if options.generateDir != "" {
		generate(options.generateDir)
		return
	}

	// Ensure that our home directory exists.
	ensureDir(baseDirs["config"], 0700)

	if options.upgradeTo != "" {
		err := upgrade.ToURL(options.upgradeTo)
		if err != nil {
			l.Fatalln("Upgrade:", err) // exits 1
		}
		l.Infoln("Upgraded from", options.upgradeTo)
		return
	}

	if options.doUpgradeCheck {
		checkUpgrade()
		return
	}

	if options.doUpgrade {
		release := checkUpgrade()
		performUpgrade(release)
		return
	}

	if options.resetDatabase {
		resetDB()
		return
	}

	if innerProcess || options.noRestart {
		syncthingMain(options)
	} else {
		monitorMain(options)
	}
}

func openGUI() {
	cfg, _ := loadConfig()
	if cfg.GUI().Enabled {
		openURL(cfg.GUI().URL())
	} else {
		l.Warnln("Browser: GUI is currently disabled")
	}
}

func generate(generateDir string) {
	dir, err := osutil.ExpandTilde(generateDir)
	if err != nil {
		l.Fatalln("generate:", err)
	}
	ensureDir(dir, 0700)

	certFile, keyFile := filepath.Join(dir, "cert.pem"), filepath.Join(dir, "key.pem")
	cert, err := tls.LoadX509KeyPair(certFile, keyFile)
	if err == nil {
		l.Warnln("Key exists; will not overwrite.")
		l.Infoln("Device ID:", protocol.NewDeviceID(cert.Certificate[0]))
	} else {
		cert, err = tlsutil.NewCertificate(certFile, keyFile, tlsDefaultCommonName, bepRSABits)
		if err != nil {
			l.Fatalln("Create certificate:", err)
		}
		myID = protocol.NewDeviceID(cert.Certificate[0])
		if err != nil {
			l.Fatalln("Load certificate:", err)
		}
		if err == nil {
			l.Infoln("Device ID:", protocol.NewDeviceID(cert.Certificate[0]))
		}
	}

	cfgFile := filepath.Join(dir, "config.xml")
	if _, err := os.Stat(cfgFile); err == nil {
		l.Warnln("Config exists; will not overwrite.")
		return
	}
	var myName, _ = os.Hostname()
	var newCfg = defaultConfig(myName)
	var cfg = config.Wrap(cfgFile, newCfg)
	err = cfg.Save()
	if err != nil {
		l.Warnln("Failed to save config", err)
	}
}

func debugFacilities() string {
	facilities := l.Facilities()

	// Get a sorted list of names
	var names []string
	maxLen := 0
	for name := range facilities {
		names = append(names, name)
		if len(name) > maxLen {
			maxLen = len(name)
		}
	}
	sort.Strings(names)

	// Format the choices
	b := new(bytes.Buffer)
	for _, name := range names {
		fmt.Fprintf(b, " %-*s - %s\n", maxLen, name, facilities[name])
	}
	return b.String()
}

func checkUpgrade() upgrade.Release {
	cfg, _ := loadConfig()
	opts := cfg.Options()
	release, err := upgrade.LatestRelease(opts.ReleasesURL, Version, opts.UpgradeToPreReleases)
	if err != nil {
		l.Fatalln("Upgrade:", err)
	}

	if upgrade.CompareVersions(release.Tag, Version) <= 0 {
		noUpgradeMessage := "No upgrade available (current %q >= latest %q)."
		l.Infof(noUpgradeMessage, Version, release.Tag)
		os.Exit(exitNoUpgradeAvailable)
	}

	l.Infof("Upgrade available (current %q < latest %q)", Version, release.Tag)
	return release
}

func performUpgrade(release upgrade.Release) {
	// Use leveldb database locks to protect against concurrent upgrades
	_, err := db.Open(locations[locDatabase])
	if err == nil {
		err = upgrade.To(release)
		if err != nil {
			l.Fatalln("Upgrade:", err)
		}
		l.Infof("Upgraded to %q", release.Tag)
	} else {
		l.Infoln("Attempting upgrade through running Syncthing...")
		err = upgradeViaRest()
		if err != nil {
			l.Fatalln("Upgrade:", err)
		}
		l.Infoln("Syncthing upgrading")
		os.Exit(exitUpgrading)
	}
}

func upgradeViaRest() error {
	cfg, _ := loadConfig()
	u, err := url.Parse(cfg.GUI().URL())
	if err != nil {
		return err
	}
	u.Path = path.Join(u.Path, "rest/system/upgrade")
	target := u.String()
	r, _ := http.NewRequest("POST", target, nil)
	r.Header.Set("X-API-Key", cfg.GUI().APIKey)

	tr := &http.Transport{
		Dial:            dialer.Dial,
		Proxy:           http.ProxyFromEnvironment,
		TLSClientConfig: &tls.Config{InsecureSkipVerify: true},
	}
	client := &http.Client{
		Transport: tr,
		Timeout:   60 * time.Second,
	}
	resp, err := client.Do(r)
	if err != nil {
		return err
	}
	if resp.StatusCode != 200 {
		bs, err := ioutil.ReadAll(resp.Body)
		defer resp.Body.Close()
		if err != nil {
			return err
		}
		return errors.New(string(bs))
	}

	return err
}

func syncthingMain(runtimeOptions RuntimeOptions) {
	setupSignalHandling()

	// Create a main service manager. We'll add things to this as we go along.
	// We want any logging it does to go through our log system.
	mainService := suture.New("main", suture.Spec{
		Log: func(line string) {
			l.Debugln(line)
		},
	})
	mainService.ServeBackground()

	// Set a log prefix similar to the ID we will have later on, or early log
	// lines look ugly.
	l.SetPrefix("[start] ")

	if runtimeOptions.auditEnabled {
		startAuditing(mainService, runtimeOptions.auditFile)
	}

	if runtimeOptions.verbose {
		mainService.Add(newVerboseService())
	}

	errors := logger.NewRecorder(l, logger.LevelWarn, maxSystemErrors, 0)
	systemLog := logger.NewRecorder(l, logger.LevelDebug, maxSystemLog, initialSystemLog)

	// Event subscription for the API; must start early to catch the early
	// events. The LocalChangeDetected event might overwhelm the event
	// receiver in some situations so we will not subscribe to it here.
	apiSub := events.NewBufferedSubscription(events.Default.Subscribe(events.AllEvents&^events.LocalChangeDetected&^events.RemoteChangeDetected), 1000)
	diskSub := events.NewBufferedSubscription(events.Default.Subscribe(events.LocalChangeDetected|events.RemoteChangeDetected), 1000)

	if len(os.Getenv("GOMAXPROCS")) == 0 {
		runtime.GOMAXPROCS(runtime.NumCPU())
	}

	// Attempt to increase the limit on number of open files to the maximum
	// allowed, in case we have many peers. We don't really care enough to
	// report the error if there is one.
	osutil.MaximizeOpenFileLimit()

	// Ensure that that we have a certificate and key.
	cert, err := tls.LoadX509KeyPair(locations[locCertFile], locations[locKeyFile])
	if err != nil {
		l.Infof("Generating ECDSA key and certificate for %s...", tlsDefaultCommonName)
		cert, err = tlsutil.NewCertificate(locations[locCertFile], locations[locKeyFile], tlsDefaultCommonName, bepRSABits)
		if err != nil {
			l.Fatalln(err)
		}
	}

	myID = protocol.NewDeviceID(cert.Certificate[0])
	l.SetPrefix(fmt.Sprintf("[%s] ", myID.String()[:5]))

	l.Infoln(LongVersion)
	l.Infoln("My ID:", myID)

	sha256.SelectAlgo()
	sha256.Report()
	perfWithWeakHash := cpuBench(3, 150*time.Millisecond, true)
	l.Infof("Hashing performance with weak hash is %.02f MB/s", perfWithWeakHash)
	perfWithoutWeakHash := cpuBench(3, 150*time.Millisecond, false)
	l.Infof("Hashing performance without weak hash is %.02f MB/s", perfWithoutWeakHash)

	// Emit the Starting event, now that we know who we are.

	events.Default.Log(events.Starting, map[string]string{
		"home": baseDirs["config"],
		"myID": myID.String(),
	})

	cfg := loadOrCreateConfig()

	if err := checkShortIDs(cfg); err != nil {
		l.Fatalln("Short device IDs are in conflict. Unlucky!\n  Regenerate the device ID of one of the following:\n  ", err)
	}

	if len(runtimeOptions.profiler) > 0 {
		go func() {
			l.Debugln("Starting profiler on", runtimeOptions.profiler)
			runtime.SetBlockProfileRate(1)
			err := http.ListenAndServe(runtimeOptions.profiler, nil)
			if err != nil {
				l.Fatalln(err)
			}
		}()
	}

	// The TLS configuration is used for both the listening socket and outgoing
	// connections.

	tlsCfg := &tls.Config{
		Certificates:           []tls.Certificate{cert},
		NextProtos:             []string{bepProtocolName},
		ClientAuth:             tls.RequestClientCert,
		SessionTicketsDisabled: true,
		InsecureSkipVerify:     true,
		MinVersion:             tls.VersionTLS12,
		CipherSuites: []uint16{
			0xCCA8, // TLS_ECDHE_RSA_WITH_CHACHA20_POLY1305, Go 1.8
			0xCCA9, // TLS_ECDHE_ECDSA_WITH_CHACHA20_POLY1305, Go 1.8
			tls.TLS_ECDHE_RSA_WITH_AES_256_GCM_SHA384,
			tls.TLS_ECDHE_ECDSA_WITH_AES_256_GCM_SHA384,
			tls.TLS_ECDHE_RSA_WITH_AES_128_GCM_SHA256,
			tls.TLS_ECDHE_ECDSA_WITH_AES_128_GCM_SHA256,
			tls.TLS_ECDHE_RSA_WITH_AES_128_CBC_SHA,
			tls.TLS_ECDHE_ECDSA_WITH_AES_128_CBC_SHA,
			tls.TLS_ECDHE_RSA_WITH_AES_256_CBC_SHA,
			tls.TLS_ECDHE_ECDSA_WITH_AES_256_CBC_SHA,
		},
	}

	opts := cfg.Options()

<<<<<<< HEAD
=======
	if !opts.SymlinksEnabled {
		symlinks.Supported = false
	}

	if opts.WeakHashSelectionMethod == config.WeakHashAuto {
		if perfWithoutWeakHash*0.8 > perfWithWeakHash {
			l.Infof("Weak hash disabled, as it has an unacceptable performance impact.")
			weakhash.Enabled = false
		} else {
			l.Infof("Weak hash enabled, as it has an acceptable performance impact.")
			weakhash.Enabled = true
		}
	} else if opts.WeakHashSelectionMethod == config.WeakHashNever {
		l.Infof("Disabling weak hash")
		weakhash.Enabled = false
	} else if opts.WeakHashSelectionMethod == config.WeakHashAlways {
		l.Infof("Enabling weak hash")
		weakhash.Enabled = true
	}

>>>>>>> 9fda9642
	if (opts.MaxRecvKbps > 0 || opts.MaxSendKbps > 0) && !opts.LimitBandwidthInLan {
		lans, _ = osutil.GetLans()
		for _, lan := range opts.AlwaysLocalNets {
			_, ipnet, err := net.ParseCIDR(lan)
			if err != nil {
				l.Infoln("Network", lan, "is malformed:", err)
				continue
			}
			lans = append(lans, ipnet)
		}

		networks := make([]string, len(lans))
		for i, lan := range lans {
			networks[i] = lan.String()
		}
		l.Infoln("Local networks:", strings.Join(networks, ", "))
	}

	dbFile := locations[locDatabase]
	ldb, err := db.Open(dbFile)

	if err != nil {
		l.Fatalln("Cannot open database:", err, "- Is another copy of Syncthing already running?")
	}

	if runtimeOptions.resetDeltaIdxs {
		l.Infoln("Reinitializing delta index IDs")
		ldb.DropDeltaIndexIDs()
	}

	protectedFiles := []string{
		locations[locDatabase],
		locations[locConfigFile],
		locations[locCertFile],
		locations[locKeyFile],
	}

	// Remove database entries for folders that no longer exist in the config
	folders := cfg.Folders()
	for _, folder := range ldb.ListFolders() {
		if _, ok := folders[folder]; !ok {
			l.Infof("Cleaning data for dropped folder %q", folder)
			db.DropFolder(ldb, folder)
		}
	}

	if cfg.RawCopy().OriginalVersion == 15 {
		// The config version 15->16 migration is about handling ignores and
		// delta indexes and requires that we drop existing indexes that
		// have been incorrectly ignore filtered.
		ldb.DropDeltaIndexIDs()
	}
	if cfg.RawCopy().OriginalVersion < 18 {
		// Converts old symlink types to new in the entire database.
		ldb.ConvertSymlinkTypes()
	}

	m := model.NewModel(cfg, myID, myDeviceName(cfg), "syncthing", Version, ldb, protectedFiles)

	if t := os.Getenv("STDEADLOCKTIMEOUT"); len(t) > 0 {
		it, err := strconv.Atoi(t)
		if err == nil {
			m.StartDeadlockDetector(time.Duration(it) * time.Second)
		}
	} else if !IsRelease || IsBeta {
		m.StartDeadlockDetector(20 * time.Minute)
	}

	if runtimeOptions.unpaused {
		setPauseState(cfg, false)
	} else if runtimeOptions.paused {
		setPauseState(cfg, true)
	}

	// Add and start folders
	for _, folderCfg := range cfg.Folders() {
		if folderCfg.Paused {
			continue
		}
		m.AddFolder(folderCfg)
		m.StartFolder(folderCfg.ID)
	}

	mainService.Add(m)

	// Start discovery

	cachedDiscovery := discover.NewCachingMux()
	mainService.Add(cachedDiscovery)

	// Start connection management

	connectionsService := connections.NewService(cfg, myID, m, tlsCfg, cachedDiscovery, bepProtocolName, tlsDefaultCommonName, lans)
	mainService.Add(connectionsService)

	if cfg.Options().GlobalAnnEnabled {
		for _, srv := range cfg.GlobalDiscoveryServers() {
			l.Infoln("Using discovery server", srv)
			gd, err := discover.NewGlobal(srv, cert, connectionsService)
			if err != nil {
				l.Warnln("Global discovery:", err)
				continue
			}

			// Each global discovery server gets its results cached for five
			// minutes, and is not asked again for a minute when it's returned
			// unsuccessfully.
			cachedDiscovery.Add(gd, 5*time.Minute, time.Minute, globalDiscoveryPriority)
		}
	}

	if cfg.Options().LocalAnnEnabled {
		// v4 broadcasts
		bcd, err := discover.NewLocal(myID, fmt.Sprintf(":%d", cfg.Options().LocalAnnPort), connectionsService)
		if err != nil {
			l.Warnln("IPv4 local discovery:", err)
		} else {
			cachedDiscovery.Add(bcd, 0, 0, ipv4LocalDiscoveryPriority)
		}
		// v6 multicasts
		mcd, err := discover.NewLocal(myID, cfg.Options().LocalAnnMCAddr, connectionsService)
		if err != nil {
			l.Warnln("IPv6 local discovery:", err)
		} else {
			cachedDiscovery.Add(mcd, 0, 0, ipv6LocalDiscoveryPriority)
		}
	}

	// GUI

	setupGUI(mainService, cfg, m, apiSub, diskSub, cachedDiscovery, connectionsService, errors, systemLog, runtimeOptions)

	if runtimeOptions.cpuProfile {
		f, err := os.Create(fmt.Sprintf("cpu-%d.pprof", os.Getpid()))
		if err != nil {
			log.Fatal(err)
		}
		pprof.StartCPUProfile(f)
	}

	for _, device := range cfg.Devices() {
		if len(device.Name) > 0 {
			l.Infof("Device %s is %q at %v", device.DeviceID, device.Name, device.Addresses)
		}
	}

	// Candidate builds always run with usage reporting.

	if IsCandidate {
		l.Infoln("Anonymous usage reporting is always enabled for candidate releases.")
		opts.URAccepted = usageReportVersion
		// Unique ID will be set and config saved below if necessary.
	}

	if opts.URAccepted > 0 && opts.URAccepted < usageReportVersion {
		l.Infoln("Anonymous usage report has changed; revoking acceptance")
		opts.URAccepted = 0
		opts.URUniqueID = ""
		cfg.SetOptions(opts)
	}

	if opts.URAccepted >= usageReportVersion && opts.URUniqueID == "" {
		// Generate and save a new unique ID if it is missing.
		opts.URUniqueID = rand.String(8)
		cfg.SetOptions(opts)
		cfg.Save()
	}

	// The usageReportingManager registers itself to listen to configuration
	// changes, and there's nothing more we need to tell it from the outside.
	// Hence we don't keep the returned pointer.
	newUsageReportingManager(cfg, m)

	if opts.RestartOnWakeup {
		go standbyMonitor()
	}

	// Candidate builds should auto upgrade. Make sure the option is set,
	// unless we are in a build where it's disabled or the STNOUPGRADE
	// environment variable is set.

	if IsCandidate && !upgrade.DisabledByCompilation && !noUpgradeFromEnv {
		l.Infoln("Automatic upgrade is always enabled for candidate releases.")
		if opts.AutoUpgradeIntervalH == 0 || opts.AutoUpgradeIntervalH > 24 {
			opts.AutoUpgradeIntervalH = 12
		}
		// We don't tweak the user's choice of upgrading to pre-releases or
		// not, as otherwise they cannot step off the candidate channel.
	}

	if opts.AutoUpgradeIntervalH > 0 {
		if noUpgradeFromEnv {
			l.Infof("No automatic upgrades; STNOUPGRADE environment variable defined.")
		} else {
			go autoUpgrade(cfg)
		}
	}

	events.Default.Log(events.StartupComplete, map[string]string{
		"myID": myID.String(),
	})

	cleanConfigDirectory()

	code := <-stop

	mainService.Stop()

	l.Infoln("Exiting")

	if runtimeOptions.cpuProfile {
		pprof.StopCPUProfile()
	}

	os.Exit(code)
}

func myDeviceName(cfg *config.Wrapper) string {
	devices := cfg.Devices()
	myName := devices[myID].Name
	if myName == "" {
		myName, _ = os.Hostname()
	}
	return myName
}

func setupSignalHandling() {
	// Exit cleanly with "restarting" code on SIGHUP.

	restartSign := make(chan os.Signal, 1)
	sigHup := syscall.Signal(1)
	signal.Notify(restartSign, sigHup)
	go func() {
		<-restartSign
		stop <- exitRestarting
	}()

	// Exit with "success" code (no restart) on INT/TERM

	stopSign := make(chan os.Signal, 1)
	sigTerm := syscall.Signal(15)
	signal.Notify(stopSign, os.Interrupt, sigTerm)
	go func() {
		<-stopSign
		stop <- exitSuccess
	}()
}

func loadConfig() (*config.Wrapper, error) {
	cfgFile := locations[locConfigFile]
	cfg, err := config.Load(cfgFile, myID)

	if err != nil {
		myName, _ := os.Hostname()
		newCfg := defaultConfig(myName)
		cfg = config.Wrap(cfgFile, newCfg)
	}

	return cfg, err
}

func loadOrCreateConfig() *config.Wrapper {
	cfg, err := loadConfig()
	if os.IsNotExist(err) {
		cfg.Save()
		l.Infof("Defaults saved. Edit %s to taste or use the GUI\n", cfg.ConfigPath())
	} else if err != nil {
		l.Fatalln("Config:", err)
	}

	if cfg.RawCopy().OriginalVersion != config.CurrentVersion {
		err = archiveAndSaveConfig(cfg)
		if err != nil {
			l.Fatalln("Config archive:", err)
		}
	}

	return cfg
}

func archiveAndSaveConfig(cfg *config.Wrapper) error {
	// Copy the existing config to an archive copy
	archivePath := cfg.ConfigPath() + fmt.Sprintf(".v%d", cfg.RawCopy().OriginalVersion)
	l.Infoln("Archiving a copy of old config file format at:", archivePath)
	if err := copyFile(cfg.ConfigPath(), archivePath); err != nil {
		return err
	}

	// Do a regular atomic config sve
	return cfg.Save()
}

func copyFile(src, dst string) error {
	bs, err := ioutil.ReadFile(src)
	if err != nil {
		return err
	}

	if err := ioutil.WriteFile(dst, bs, 0600); err != nil {
		// Attempt to clean up
		os.Remove(dst)
		return err
	}

	return nil
}

func startAuditing(mainService *suture.Supervisor, auditFile string) {

	var fd io.Writer
	var err error
	var auditDest string
	var auditFlags int

	if auditFile == "-" {
		fd = os.Stdout
		auditDest = "stdout"
	} else if auditFile == "--" {
		fd = os.Stderr
		auditDest = "stderr"
	} else {
		if auditFile == "" {
			auditFile = timestampedLoc(locAuditLog)
			auditFlags = os.O_WRONLY | os.O_CREATE | os.O_EXCL
		} else {
			auditFlags = os.O_WRONLY | os.O_CREATE | os.O_APPEND
		}
		fd, err = os.OpenFile(auditFile, auditFlags, 0600)
		if err != nil {
			l.Fatalln("Audit:", err)
		}
		auditDest = auditFile
	}

	auditService := newAuditService(fd)
	mainService.Add(auditService)

	// We wait for the audit service to fully start before we return, to
	// ensure we capture all events from the start.
	auditService.WaitForStart()

	l.Infoln("Audit log in", auditDest)
}

func setupGUI(mainService *suture.Supervisor, cfg *config.Wrapper, m *model.Model, apiSub events.BufferedSubscription, diskSub events.BufferedSubscription, discoverer discover.CachingMux, connectionsService *connections.Service, errors, systemLog logger.Recorder, runtimeOptions RuntimeOptions) {
	guiCfg := cfg.GUI()

	if !guiCfg.Enabled {
		return
	}

	if guiCfg.InsecureAdminAccess {
		l.Warnln("Insecure admin access is enabled.")
	}

	api := newAPIService(myID, cfg, locations[locHTTPSCertFile], locations[locHTTPSKeyFile], runtimeOptions.assetDir, m, apiSub, diskSub, discoverer, connectionsService, errors, systemLog)
	cfg.Subscribe(api)
	mainService.Add(api)

	if cfg.Options().StartBrowser && !runtimeOptions.noBrowser && !runtimeOptions.stRestarting {
		// Can potentially block if the utility we are invoking doesn't
		// fork, and just execs, hence keep it in it's own routine.
		<-api.startedOnce
		go openURL(guiCfg.URL())
	}
}

func defaultConfig(myName string) config.Configuration {
	var defaultFolder config.FolderConfiguration

	if !noDefaultFolder {
		l.Infoln("Default folder created and/or linked to new config")
		defaultFolder = config.NewFolderConfiguration("default", locations[locDefFolder])
		defaultFolder.Label = "Default Folder"
		defaultFolder.RescanIntervalS = 60
		defaultFolder.MinDiskFreePct = 1
		defaultFolder.Devices = []config.FolderDeviceConfiguration{{DeviceID: myID}}
		defaultFolder.AutoNormalize = true
		defaultFolder.MaxConflicts = -1
	} else {
		l.Infoln("We will skip creation of a default folder on first start since the proper envvar is set")
	}

	thisDevice := config.NewDeviceConfiguration(myID, myName)
	thisDevice.Addresses = []string{"dynamic"}

	newCfg := config.New(myID)
	if !noDefaultFolder {
		newCfg.Folders = []config.FolderConfiguration{defaultFolder}
	}
	newCfg.Devices = []config.DeviceConfiguration{thisDevice}

	port, err := getFreePort("127.0.0.1", 8384)
	if err != nil {
		l.Fatalln("get free port (GUI):", err)
	}
	newCfg.GUI.RawAddress = fmt.Sprintf("127.0.0.1:%d", port)

	port, err = getFreePort("0.0.0.0", 22000)
	if err != nil {
		l.Fatalln("get free port (BEP):", err)
	}
	if port == 22000 {
		newCfg.Options.ListenAddresses = []string{"default"}
	} else {
		newCfg.Options.ListenAddresses = []string{
			fmt.Sprintf("tcp://%s", net.JoinHostPort("0.0.0.0", strconv.Itoa(port))),
			"dynamic+https://relays.syncthing.net/endpoint",
		}
	}

	return newCfg
}

func resetDB() error {
	return os.RemoveAll(locations[locDatabase])
}

func restart() {
	l.Infoln("Restarting")
	stop <- exitRestarting
}

func shutdown() {
	l.Infoln("Shutting down")
	stop <- exitSuccess
}

func ensureDir(dir string, mode os.FileMode) {
	err := osutil.MkdirAll(dir, mode)
	if err != nil {
		l.Fatalln(err)
	}

	if fi, err := os.Stat(dir); err == nil {
		// Apprently the stat may fail even though the mkdirall passed. If it
		// does, we'll just assume things are in order and let other things
		// fail (like loading or creating the config...).
		currentMode := fi.Mode() & 0777
		if currentMode != mode {
			err := os.Chmod(dir, mode)
			// This can fail on crappy filesystems, nothing we can do about it.
			if err != nil {
				l.Warnln(err)
			}
		}
	}
}

// getFreePort returns a free TCP port fort listening on. The ports given are
// tried in succession and the first to succeed is returned. If none succeed,
// a random high port is returned.
func getFreePort(host string, ports ...int) (int, error) {
	for _, port := range ports {
		c, err := net.Listen("tcp", fmt.Sprintf("%s:%d", host, port))
		if err == nil {
			c.Close()
			return port, nil
		}
	}

	c, err := net.Listen("tcp", host+":0")
	if err != nil {
		return 0, err
	}
	addr := c.Addr().(*net.TCPAddr)
	c.Close()
	return addr.Port, nil
}

func standbyMonitor() {
	restartDelay := 60 * time.Second
	now := time.Now()
	for {
		time.Sleep(10 * time.Second)
		if time.Since(now) > 2*time.Minute {
			l.Infof("Paused state detected, possibly woke up from standby. Restarting in %v.", restartDelay)

			// We most likely just woke from standby. If we restart
			// immediately chances are we won't have networking ready. Give
			// things a moment to stabilize.
			time.Sleep(restartDelay)

			restart()
			return
		}
		now = time.Now()
	}
}

func autoUpgrade(cfg *config.Wrapper) {
	timer := time.NewTimer(0)
	sub := events.Default.Subscribe(events.DeviceConnected)
	for {
		select {
		case event := <-sub.C():
			data, ok := event.Data.(map[string]string)
			if !ok || data["clientName"] != "syncthing" || upgrade.CompareVersions(data["clientVersion"], Version) != upgrade.Newer {
				continue
			}
			l.Infof("Connected to device %s with a newer version (current %q < remote %q). Checking for upgrades.", data["id"], Version, data["clientVersion"])
		case <-timer.C:
		}
		opts := cfg.Options()
		rel, err := upgrade.LatestRelease(opts.ReleasesURL, Version, opts.UpgradeToPreReleases)
		if err == upgrade.ErrUpgradeUnsupported {
			events.Default.Unsubscribe(sub)
			return
		}
		if err != nil {
			// Don't complain too loudly here; we might simply not have
			// internet connectivity, or the upgrade server might be down.
			l.Infoln("Automatic upgrade:", err)
			timer.Reset(time.Duration(cfg.Options().AutoUpgradeIntervalH) * time.Hour)
			continue
		}

		if upgrade.CompareVersions(rel.Tag, Version) != upgrade.Newer {
			// Skip equal, older or majorly newer (incompatible) versions
			timer.Reset(time.Duration(cfg.Options().AutoUpgradeIntervalH) * time.Hour)
			continue
		}

		l.Infof("Automatic upgrade (current %q < latest %q)", Version, rel.Tag)
		err = upgrade.To(rel)
		if err != nil {
			l.Warnln("Automatic upgrade:", err)
			timer.Reset(time.Duration(cfg.Options().AutoUpgradeIntervalH) * time.Hour)
			continue
		}
		events.Default.Unsubscribe(sub)
		l.Warnf("Automatically upgraded to version %q. Restarting in 1 minute.", rel.Tag)
		time.Sleep(time.Minute)
		stop <- exitUpgrading
		return
	}
}

// cleanConfigDirectory removes old, unused configuration and index formats, a
// suitable time after they have gone out of fashion.
func cleanConfigDirectory() {
	patterns := map[string]time.Duration{
		"panic-*.log":        7 * 24 * time.Hour,  // keep panic logs for a week
		"audit-*.log":        7 * 24 * time.Hour,  // keep audit logs for a week
		"index":              14 * 24 * time.Hour, // keep old index format for two weeks
		"index-v0.11.0.db":   14 * 24 * time.Hour, // keep old index format for two weeks
		"index-v0.13.0.db":   14 * 24 * time.Hour, // keep old index format for two weeks
		"index*.converted":   14 * 24 * time.Hour, // keep old converted indexes for two weeks
		"config.xml.v*":      30 * 24 * time.Hour, // old config versions for a month
		"*.idx.gz":           30 * 24 * time.Hour, // these should for sure no longer exist
		"backup-of-v0.8":     30 * 24 * time.Hour, // these neither
		"tmp-index-sorter.*": time.Minute,         // these should never exist on startup
	}

	for pat, dur := range patterns {
		pat = filepath.Join(baseDirs["config"], pat)
		files, err := osutil.Glob(pat)
		if err != nil {
			l.Infoln("Cleaning:", err)
			continue
		}

		for _, file := range files {
			info, err := osutil.Lstat(file)
			if err != nil {
				l.Infoln("Cleaning:", err)
				continue
			}

			if time.Since(info.ModTime()) > dur {
				if err = os.RemoveAll(file); err != nil {
					l.Infoln("Cleaning:", err)
				} else {
					l.Infoln("Cleaned away old file", filepath.Base(file))
				}
			}
		}
	}
}

// checkShortIDs verifies that the configuration won't result in duplicate
// short ID:s; that is, that the devices in the cluster all have unique
// initial 64 bits.
func checkShortIDs(cfg *config.Wrapper) error {
	exists := make(map[protocol.ShortID]protocol.DeviceID)
	for deviceID := range cfg.Devices() {
		shortID := deviceID.Short()
		if otherID, ok := exists[shortID]; ok {
			return fmt.Errorf("%v in conflict with %v", deviceID, otherID)
		}
		exists[shortID] = deviceID
	}
	return nil
}

func showPaths() {
	fmt.Printf("Configuration file:\n\t%s\n\n", locations[locConfigFile])
	fmt.Printf("Database directory:\n\t%s\n\n", locations[locDatabase])
	fmt.Printf("Device private key & certificate files:\n\t%s\n\t%s\n\n", locations[locKeyFile], locations[locCertFile])
	fmt.Printf("HTTPS private key & certificate files:\n\t%s\n\t%s\n\n", locations[locHTTPSKeyFile], locations[locHTTPSCertFile])
	fmt.Printf("Log file:\n\t%s\n\n", locations[locLogFile])
	fmt.Printf("GUI override directory:\n\t%s\n\n", locations[locGUIAssets])
	fmt.Printf("Default sync folder directory:\n\t%s\n\n", locations[locDefFolder])
}

func setPauseState(cfg *config.Wrapper, paused bool) {
	raw := cfg.RawCopy()
	for i := range raw.Devices {
		raw.Devices[i].Paused = paused
	}
	for i := range raw.Folders {
		raw.Folders[i].Paused = paused
	}
	if err := cfg.Replace(raw); err != nil {
		l.Fatalln("Cannot adjust paused state:", err)
	}
}<|MERGE_RESOLUTION|>--- conflicted
+++ resolved
@@ -678,12 +678,6 @@
 
 	opts := cfg.Options()
 
-<<<<<<< HEAD
-=======
-	if !opts.SymlinksEnabled {
-		symlinks.Supported = false
-	}
-
 	if opts.WeakHashSelectionMethod == config.WeakHashAuto {
 		if perfWithoutWeakHash*0.8 > perfWithWeakHash {
 			l.Infof("Weak hash disabled, as it has an unacceptable performance impact.")
@@ -700,7 +694,6 @@
 		weakhash.Enabled = true
 	}
 
->>>>>>> 9fda9642
 	if (opts.MaxRecvKbps > 0 || opts.MaxSendKbps > 0) && !opts.LimitBandwidthInLan {
 		lans, _ = osutil.GetLans()
 		for _, lan := range opts.AlwaysLocalNets {
