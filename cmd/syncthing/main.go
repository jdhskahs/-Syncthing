// Copyright (C) 2014 The Syncthing Authors.
//
// This Source Code Form is subject to the terms of the Mozilla Public
// License, v. 2.0. If a copy of the MPL was not distributed with this file,
// You can obtain one at http://mozilla.org/MPL/2.0/.

package main

import (
	"crypto/tls"
	"errors"
	"flag"
	"fmt"
	"io/ioutil"
	"log"
	"net"
	"net/http"
	_ "net/http/pprof"
	"net/url"
	"os"
	"path/filepath"
	"regexp"
	"runtime"
	"runtime/pprof"
	"strconv"
	"strings"
	"time"

	"github.com/boltdb/bolt"
	"github.com/calmh/logger"
	"github.com/juju/ratelimit"
	"github.com/syncthing/protocol"
	"github.com/syncthing/syncthing/lib/config"
	"github.com/syncthing/syncthing/lib/db"
	"github.com/syncthing/syncthing/lib/discover"
	"github.com/syncthing/syncthing/lib/events"
	"github.com/syncthing/syncthing/lib/model"
	"github.com/syncthing/syncthing/lib/osutil"
	"github.com/syncthing/syncthing/lib/relay"
	"github.com/syncthing/syncthing/lib/symlinks"
	"github.com/syncthing/syncthing/lib/tlsutil"
	"github.com/syncthing/syncthing/lib/upgrade"
	"github.com/thejerf/suture"
	"golang.org/x/crypto/bcrypt"
)

var (
	Version     = "unknown-dev"
	Codename    = "Beryllium Bedbug"
	BuildEnv    = "default"
	BuildStamp  = "0"
	BuildDate   time.Time
	BuildHost   = "unknown"
	BuildUser   = "unknown"
	IsRelease   bool
	IsBeta      bool
	LongVersion string
)

const (
	exitSuccess            = 0
	exitError              = 1
	exitNoUpgradeAvailable = 2
	exitRestarting         = 3
	exitUpgrading          = 4
)

const (
	bepProtocolName      = "bep/1.0"
	tlsDefaultCommonName = "syncthing"
	tlsRSABits           = 3072
	pingEventInterval    = time.Minute
)

var l = logger.DefaultLogger

func init() {
	if Version != "unknown-dev" {
		// If not a generic dev build, version string should come from git describe
		exp := regexp.MustCompile(`^v\d+\.\d+\.\d+(-[a-z0-9]+)*(\+\d+-g[0-9a-f]+)?(-dirty)?$`)
		if !exp.MatchString(Version) {
			l.Fatalf("Invalid version string %q;\n\tdoes not match regexp %v", Version, exp)
		}
	}

	// HAX HAX
	Version = Version + "-boltdb"

	// Check for a clean release build. A release is something like "v0.1.2",
	// with an optional suffix of letters and dot separated numbers like
	// "-beta3.47". If there's more stuff, like a plus sign and a commit hash
	// and so on, then it's not a release. If there's a dash anywhere in
	// there, it's some kind of beta or prerelease version.

	exp := regexp.MustCompile(`^v\d+\.\d+\.\d+(-[a-z]+[\d\.]+)?$`)
	IsRelease = exp.MatchString(Version)
	IsBeta = strings.Contains(Version, "-")

	stamp, _ := strconv.Atoi(BuildStamp)
	BuildDate = time.Unix(int64(stamp), 0)

	date := BuildDate.UTC().Format("2006-01-02 15:04:05 MST")
	LongVersion = fmt.Sprintf(`syncthing %s "%s" (%s %s-%s %s) %s@%s %s`, Version, Codename, runtime.Version(), runtime.GOOS, runtime.GOARCH, BuildEnv, BuildUser, BuildHost, date)

	if os.Getenv("STTRACE") != "" {
		logFlags = log.Ltime | log.Ldate | log.Lmicroseconds | log.Lshortfile
	}
}

var (
	cfg            *config.Wrapper
	myID           protocol.DeviceID
	confDir        string
	logFlags       = log.Ltime
	writeRateLimit *ratelimit.Bucket
	readRateLimit  *ratelimit.Bucket
	stop           = make(chan int)
	cert           tls.Certificate
	lans           []*net.IPNet
)

const (
	usage      = "syncthing [options]"
	extraUsage = `
The default configuration directory is:

  %s


The -logflags value is a sum of the following:

   1  Date
   2  Time
   4  Microsecond time
   8  Long filename
  16  Short filename

I.e. to prefix each log line with date and time, set -logflags=3 (1 + 2 from
above). The value 0 is used to disable all of the above. The default is to
show time only (2).


Development Settings
--------------------

The following environment variables modify syncthing's behavior in ways that
are mostly useful for developers. Use with care.

 STGUIASSETS     Directory to load GUI assets from. Overrides compiled in assets.

 STTRACE         A comma separated string of facilities to trace. The valid
                 facility strings are:

                 - "beacon"   (the beacon package)
                 - "discover" (the discover package)
                 - "events"   (the events package)
                 - "files"    (the files package)
                 - "http"     (the main package; HTTP requests)
                 - "locks"    (the sync package; trace long held locks)
                 - "net"      (the main package; connections & network messages)
                 - "model"    (the model package)
                 - "scanner"  (the scanner package)
                 - "stats"    (the stats package)
                 - "suture"   (the suture package; service management)
                 - "upnp"     (the upnp package)
                 - "xdr"      (the xdr package)
                 - "all"      (all of the above)

 STPROFILER      Set to a listen address such as "127.0.0.1:9090" to start the
                 profiler with HTTP access.

 STCPUPROFILE    Write a CPU profile to cpu-$pid.pprof on exit.

 STHEAPPROFILE   Write heap profiles to heap-$pid-$timestamp.pprof each time
                 heap usage increases.

 STBLOCKPROFILE  Write block profiles to block-$pid-$timestamp.pprof every 20
                 seconds.

 STPERFSTATS     Write running performance statistics to perf-$pid.csv. Not
                 supported on Windows.

 STNOUPGRADE     Disable automatic upgrades.

 GOMAXPROCS      Set the maximum number of CPU cores to use. Defaults to all
                 available CPU cores.

 GOGC            Percentage of heap growth at which to trigger GC. Default is
                 100. Lower numbers keep peak memory usage down, at the price
                 of CPU usage (ie. performance).`
)

// Command line and environment options
var (
	reset             bool
	showVersion       bool
	doUpgrade         bool
	doUpgradeCheck    bool
	upgradeTo         string
	noBrowser         bool
	noConsole         bool
	generateDir       string
	logFile           string
	auditEnabled      bool
	verbose           bool
	paused            bool
	compact           bool
	noRestart         = os.Getenv("STNORESTART") != ""
	noUpgrade         = os.Getenv("STNOUPGRADE") != ""
	guiAddress        = os.Getenv("STGUIADDRESS") // legacy
	guiAuthentication = os.Getenv("STGUIAUTH")    // legacy
	guiAPIKey         = os.Getenv("STGUIAPIKEY")  // legacy
	profiler          = os.Getenv("STPROFILER")
	guiAssets         = os.Getenv("STGUIASSETS")
	cpuProfile        = os.Getenv("STCPUPROFILE") != ""
	stRestarting      = os.Getenv("STRESTART") != ""
	innerProcess      = os.Getenv("STNORESTART") != "" || os.Getenv("STMONITORED") != ""
)

func main() {
	if runtime.GOOS == "windows" {
		// On Windows, we use a log file by default. Setting the -logfile flag
		// to "-" disables this behavior.
		flag.StringVar(&logFile, "logfile", "", "Log file name (use \"-\" for stdout)")

		// We also add an option to hide the console window
		flag.BoolVar(&noConsole, "no-console", false, "Hide console window")
	} else {
		flag.StringVar(&logFile, "logfile", "-", "Log file name (use \"-\" for stdout)")
	}

	flag.StringVar(&generateDir, "generate", "", "Generate key and config in specified dir, then exit")
	flag.StringVar(&guiAddress, "gui-address", guiAddress, "Override GUI address")
	flag.StringVar(&guiAuthentication, "gui-authentication", guiAuthentication, "Override GUI authentication; username:password")
	flag.StringVar(&guiAPIKey, "gui-apikey", guiAPIKey, "Override GUI API key")
	flag.StringVar(&confDir, "home", "", "Set configuration directory")
	flag.IntVar(&logFlags, "logflags", logFlags, "Select information in log line prefix")
	flag.BoolVar(&noBrowser, "no-browser", false, "Do not start browser")
	flag.BoolVar(&noRestart, "no-restart", noRestart, "Do not restart; just exit")
	flag.BoolVar(&reset, "reset", false, "Reset the database")
	flag.BoolVar(&doUpgrade, "upgrade", false, "Perform upgrade")
	flag.BoolVar(&doUpgradeCheck, "upgrade-check", false, "Check for available upgrade")
	flag.BoolVar(&showVersion, "version", false, "Show version")
	flag.StringVar(&upgradeTo, "upgrade-to", upgradeTo, "Force upgrade directly from specified URL")
	flag.BoolVar(&auditEnabled, "audit", false, "Write events to audit file")
	flag.BoolVar(&verbose, "verbose", false, "Print verbose log output")
	flag.BoolVar(&paused, "paused", false, "Start with all devices paused")
	flag.BoolVar(&compact, "compact-db", false, "Compact the database file")

	flag.Usage = usageFor(flag.CommandLine, usage, fmt.Sprintf(extraUsage, baseDirs["config"]))
	flag.Parse()

	if noConsole {
		osutil.HideConsole()
	}

	if confDir != "" {
		// Not set as default above because the string can be really long.
		baseDirs["config"] = confDir
	}

	if err := expandLocations(); err != nil {
		l.Fatalln(err)
	}

	if guiAssets == "" {
		guiAssets = locations[locGUIAssets]
	}

	if logFile == "" {
		// Use the default log file location
		logFile = locations[locLogFile]
	}

	if showVersion {
		fmt.Println(LongVersion)
		return
	}

	l.SetFlags(logFlags)

	if generateDir != "" {
		dir, err := osutil.ExpandTilde(generateDir)
		if err != nil {
			l.Fatalln("generate:", err)
		}

		info, err := os.Stat(dir)
		if err == nil && !info.IsDir() {
			l.Fatalln(dir, "is not a directory")
		}
		if err != nil && os.IsNotExist(err) {
			err = osutil.MkdirAll(dir, 0700)
			if err != nil {
				l.Fatalln("generate:", err)
			}
		}

		certFile, keyFile := filepath.Join(dir, "cert.pem"), filepath.Join(dir, "key.pem")
		cert, err := tls.LoadX509KeyPair(certFile, keyFile)
		if err == nil {
			l.Warnln("Key exists; will not overwrite.")
			l.Infoln("Device ID:", protocol.NewDeviceID(cert.Certificate[0]))
		} else {
			cert, err = tlsutil.NewCertificate(certFile, keyFile, tlsDefaultCommonName, tlsRSABits)
			if err != nil {
				l.Fatalln("Create certificate:", err)
			}
			myID = protocol.NewDeviceID(cert.Certificate[0])
			if err != nil {
				l.Fatalln("Load certificate:", err)
			}
			if err == nil {
				l.Infoln("Device ID:", protocol.NewDeviceID(cert.Certificate[0]))
			}
		}

		cfgFile := filepath.Join(dir, "config.xml")
		if _, err := os.Stat(cfgFile); err == nil {
			l.Warnln("Config exists; will not overwrite.")
			return
		}
		var myName, _ = os.Hostname()
		var newCfg = defaultConfig(myName)
		var cfg = config.Wrap(cfgFile, newCfg)
		err = cfg.Save()
		if err != nil {
			l.Warnln("Failed to save config", err)
		}

		return
	}

	if info, err := os.Stat(baseDirs["config"]); err == nil && !info.IsDir() {
		l.Fatalln("Config directory", baseDirs["config"], "is not a directory")
	}

	// Ensure that our home directory exists.
	ensureDir(baseDirs["config"], 0700)

	if upgradeTo != "" {
		err := upgrade.ToURL(upgradeTo)
		if err != nil {
			l.Fatalln("Upgrade:", err) // exits 1
		}
		l.Okln("Upgraded from", upgradeTo)
		return
	}

	if doUpgrade || doUpgradeCheck {
		rel, err := upgrade.LatestRelease(cfg.Options().ReleasesURL, Version)
		if err != nil {
			l.Fatalln("Upgrade:", err) // exits 1
		}

		if upgrade.CompareVersions(rel.Tag, Version) <= 0 {
			l.Infof("No upgrade available (current %q >= latest %q).", Version, rel.Tag)
			os.Exit(exitNoUpgradeAvailable)
		}

		l.Infof("Upgrade available (current %q < latest %q)", Version, rel.Tag)

		if doUpgrade {
			// Use database locks to protect against concurrent upgrades
			dbh, err := db.NewBoltDB(locations[locDatabase])
			if err != nil {
				l.Infoln("Attempting upgrade through running Syncthing...")
				err = upgradeViaRest()
				if err != nil {
					l.Fatalln("Upgrade:", err)
				}
				l.Okln("Syncthing upgrading")
				return
			}
			dbh.Close()

			err = upgrade.To(rel)
			if err != nil {
				l.Fatalln("Upgrade:", err) // exits 1
			}
			l.Okf("Upgraded to %q", rel.Tag)
		}

		return
	}

	if reset {
		if err := resetDB(); err != nil {
			l.Fatalln("Reset:", err)
		}
		l.Okln("Reset database")
		return
	}

	if compact {
		if err := compactDB(); err != nil {
			l.Fatalln("Compact:", err)
		}
		l.Okln("Compacted database")
		return
	}

	if noRestart {
		syncthingMain()
	} else {
		monitorMain()
	}
}

func upgradeViaRest() error {
	cfg, err := config.Load(locations[locConfigFile], protocol.LocalDeviceID)
	if err != nil {
		return err
	}
	target := cfg.GUI().Address
	if cfg.GUI().UseTLS {
		target = "https://" + target
	} else {
		target = "http://" + target
	}
	r, _ := http.NewRequest("POST", target+"/rest/system/upgrade", nil)
	r.Header.Set("X-API-Key", cfg.GUI().APIKey)

	tr := &http.Transport{
		TLSClientConfig: &tls.Config{InsecureSkipVerify: true},
	}
	client := &http.Client{
		Transport: tr,
		Timeout:   60 * time.Second,
	}
	resp, err := client.Do(r)
	if err != nil {
		return err
	}
	if resp.StatusCode != 200 {
		bs, err := ioutil.ReadAll(resp.Body)
		defer resp.Body.Close()
		if err != nil {
			return err
		}
		return errors.New(string(bs))
	}

	return err
}

func syncthingMain() {
	// Create a main service manager. We'll add things to this as we go along.
	// We want any logging it does to go through our log system.
	mainSvc := suture.New("main", suture.Spec{
		Log: func(line string) {
			if debugSuture {
				l.Debugln(line)
			}
		},
	})
	mainSvc.ServeBackground()

	// Set a log prefix similar to the ID we will have later on, or early log
	// lines look ugly.
	l.SetPrefix("[start] ")

	if auditEnabled {
		startAuditing(mainSvc)
	}

	if verbose {
		mainSvc.Add(newVerboseSvc())
	}

	// Event subscription for the API; must start early to catch the early events.
	apiSub := events.NewBufferedSubscription(events.Default.Subscribe(events.AllEvents), 1000)

	if len(os.Getenv("GOMAXPROCS")) == 0 {
		runtime.GOMAXPROCS(runtime.NumCPU())
	}

	// Attempt to increase the limit on number of open files to the maximum
	// allowed, in case we have many peers. We don't really care enough to
	// report the error if there is one.
	osutil.MaximizeOpenFileLimit()

	// Ensure that that we have a certificate and key.
	cert, err := tls.LoadX509KeyPair(locations[locCertFile], locations[locKeyFile])
	if err != nil {
		l.Infof("Generating RSA key and certificate for %s...", tlsDefaultCommonName)
		cert, err = tlsutil.NewCertificate(locations[locCertFile], locations[locKeyFile], tlsDefaultCommonName, tlsRSABits)
		if err != nil {
			l.Fatalln(err)
		}
	}

	// We reinitialize the predictable RNG with our device ID, to get a
	// sequence that is always the same but unique to this syncthing instance.
	predictableRandom.Seed(seedFromBytes(cert.Certificate[0]))

	myID = protocol.NewDeviceID(cert.Certificate[0])
	l.SetPrefix(fmt.Sprintf("[%s] ", myID.String()[:5]))

	l.Infoln(LongVersion)
	l.Infoln("My ID:", myID)

	// Emit the Starting event, now that we know who we are.

	events.Default.Log(events.Starting, map[string]string{
		"home": baseDirs["config"],
		"myID": myID.String(),
	})

	// Prepare to be able to save configuration

	cfgFile := locations[locConfigFile]

	var myName string

	// Load the configuration file, if it exists.
	// If it does not, create a template.

	if info, err := os.Stat(cfgFile); err == nil {
		if !info.Mode().IsRegular() {
			l.Fatalln("Config file is not a file?")
		}
		cfg, err = config.Load(cfgFile, myID)
		if err == nil {
			myCfg := cfg.Devices()[myID]
			if myCfg.Name == "" {
				myName, _ = os.Hostname()
			} else {
				myName = myCfg.Name
			}
		} else {
			l.Fatalln("Configuration:", err)
		}
	} else {
		l.Infoln("No config file; starting with empty defaults")
		myName, _ = os.Hostname()
		newCfg := defaultConfig(myName)
		cfg = config.Wrap(cfgFile, newCfg)
		cfg.Save()
		l.Infof("Edit %s to taste or use the GUI\n", cfgFile)
	}

	if cfg.Raw().OriginalVersion != config.CurrentVersion {
		l.Infoln("Archiving a copy of old config file format")
		// Archive a copy
		osutil.Rename(cfgFile, cfgFile+fmt.Sprintf(".v%d", cfg.Raw().OriginalVersion))
		// Save the new version
		cfg.Save()
	}

	if err := checkShortIDs(cfg); err != nil {
		l.Fatalln("Short device IDs are in conflict. Unlucky!\n  Regenerate the device ID of one if the following:\n  ", err)
	}

	if len(profiler) > 0 {
		go func() {
			l.Debugln("Starting profiler on", profiler)
			runtime.SetBlockProfileRate(1)
			err := http.ListenAndServe(profiler, nil)
			if err != nil {
				l.Fatalln(err)
			}
		}()
	}

	// The TLS configuration is used for both the listening socket and outgoing
	// connections.

	tlsCfg := &tls.Config{
		Certificates:           []tls.Certificate{cert},
		NextProtos:             []string{bepProtocolName},
		ClientAuth:             tls.RequestClientCert,
		SessionTicketsDisabled: true,
		InsecureSkipVerify:     true,
		MinVersion:             tls.VersionTLS12,
		CipherSuites: []uint16{
			tls.TLS_ECDHE_RSA_WITH_AES_128_GCM_SHA256,
			tls.TLS_ECDHE_ECDSA_WITH_AES_128_GCM_SHA256,
			tls.TLS_ECDHE_RSA_WITH_AES_128_CBC_SHA,
			tls.TLS_ECDHE_ECDSA_WITH_AES_128_CBC_SHA,
			tls.TLS_ECDHE_RSA_WITH_AES_256_CBC_SHA,
			tls.TLS_ECDHE_ECDSA_WITH_AES_256_CBC_SHA,
		},
	}

	// If the read or write rate should be limited, set up a rate limiter for it.
	// This will be used on connections created in the connect and listen routines.

	opts := cfg.Options()

	if !opts.SymlinksEnabled {
		symlinks.Supported = false
	}

	if opts.MaxSendKbps > 0 {
		writeRateLimit = ratelimit.NewBucketWithRate(float64(1000*opts.MaxSendKbps), int64(5*1000*opts.MaxSendKbps))
	}
	if opts.MaxRecvKbps > 0 {
		readRateLimit = ratelimit.NewBucketWithRate(float64(1000*opts.MaxRecvKbps), int64(5*1000*opts.MaxRecvKbps))
	}

	if (opts.MaxRecvKbps > 0 || opts.MaxSendKbps > 0) && !opts.LimitBandwidthInLan {
		lans, _ = osutil.GetLans()
		networks := make([]string, 0, len(lans))
		for _, lan := range lans {
			networks = append(networks, lan.String())
		}
		for _, lan := range opts.AlwaysLocalNets {
			_, ipnet, err := net.ParseCIDR(lan)
			if err != nil {
				l.Infoln("Network", lan, "is malformed:", err)
				continue
			}
			networks = append(networks, ipnet.String())
		}
		l.Infoln("Local networks:", strings.Join(networks, ", "))
	}

	dbFile := locations[locDatabase]
	dbh, err := db.NewBoltDB(dbFile)
	if err != nil {
		l.Fatalln("Cannot open database:", err, "- Is another copy of Syncthing already running?")
	}

	// Remove database entries for folders that no longer exist in the config
	folders := cfg.Folders()
	for _, folder := range db.ListFolders(dbh) {
		if _, ok := folders[folder]; !ok {
			l.Infof("Cleaning data for dropped folder %q", folder)
			db.DropFolder(dbh, folder)
		}
	}

	m := model.NewModel(cfg, myID, myName, "syncthing", Version, dbh)
	cfg.Subscribe(m)

	if t := os.Getenv("STDEADLOCKTIMEOUT"); len(t) > 0 {
		it, err := strconv.Atoi(t)
		if err == nil {
			m.StartDeadlockDetector(time.Duration(it) * time.Second)
		}
	} else if !IsRelease || IsBeta {
		m.StartDeadlockDetector(20 * time.Minute)
	}

	if paused {
		for device := range cfg.Devices() {
			m.PauseDevice(device)
		}
	}

	// Clear out old indexes for other devices. Otherwise we'll start up and
	// start needing a bunch of files which are nowhere to be found. This
	// needs to be changed when we correctly do persistent indexes.
	for _, folderCfg := range cfg.Folders() {
		m.AddFolder(folderCfg)
		// Routine to pull blocks from other devices to synchronize the local
		// folder. Does not run when we are in read only (publish only) mode.
		if folderCfg.ReadOnly {
			m.StartFolderRO(folderCfg.ID)
		} else {
			m.StartFolderRW(folderCfg.ID)
		}
	}

	mainSvc.Add(m)

<<<<<<< HEAD
	for _, folderCfg := range cfg.Folders() {
		for _, device := range folderCfg.DeviceIDs() {
			if device == myID {
				continue
			}
			m.Index(device, folderCfg.ID, nil, 0, nil)
		}
	}

	// GUI

	setupGUI(mainSvc, cfg, m, apiSub)

=======
>>>>>>> 8d421a62
	// The default port we announce, possibly modified by setupUPnP next.

	uri, err := url.Parse(opts.ListenAddress[0])
	if err != nil {
		l.Fatalf("Failed to parse listen address %s: %v", opts.ListenAddress[0], err)
	}

	addr, err := net.ResolveTCPAddr("tcp", uri.Host)
	if err != nil {
		l.Fatalln("Bad listen address:", err)
	}

	// The externalAddr tracks our external addresses for discovery purposes.

	var addrList *addressLister

	// Start UPnP

	if opts.UPnPEnabled {
		upnpSvc := newUPnPSvc(cfg, addr.Port)
		mainSvc.Add(upnpSvc)

		// The external address tracker needs to know about the UPnP service
		// so it can check for an external mapped port.
		addrList = newAddressLister(upnpSvc, cfg)
	} else {
		addrList = newAddressLister(nil, cfg)
	}

	// Start relay management

	var relaySvc *relay.Svc
	if opts.RelaysEnabled && (opts.GlobalAnnEnabled || opts.RelayWithoutGlobalAnn) {
		relaySvc = relay.NewSvc(cfg, tlsCfg)
		mainSvc.Add(relaySvc)
	}

	// Start discovery

	cachedDiscovery := discover.NewCachingMux()
	mainSvc.Add(cachedDiscovery)

	if cfg.Options().GlobalAnnEnabled {
		for _, srv := range cfg.GlobalDiscoveryServers() {
			l.Infoln("Using discovery server", srv)
			gd, err := discover.NewGlobal(srv, cert, addrList, relaySvc)
			if err != nil {
				l.Warnln("Global discovery:", err)
				continue
			}

			// Each global discovery server gets its results cached for five
			// minutes, and is not asked again for a minute when it's returned
			// unsuccessfully.
			cachedDiscovery.Add(gd, 5*time.Minute, time.Minute)
		}
	}

	if cfg.Options().LocalAnnEnabled {
		// v4 broadcasts
		bcd, err := discover.NewLocal(myID, fmt.Sprintf(":%d", cfg.Options().LocalAnnPort), addrList, relaySvc)
		if err != nil {
			l.Warnln("IPv4 local discovery:", err)
		} else {
			cachedDiscovery.Add(bcd, 0, 0)
		}
		// v6 multicasts
		mcd, err := discover.NewLocal(myID, cfg.Options().LocalAnnMCAddr, addrList, relaySvc)
		if err != nil {
			l.Warnln("IPv6 local discovery:", err)
		} else {
			cachedDiscovery.Add(mcd, 0, 0)
		}
	}

	// GUI

	setupGUI(mainSvc, cfg, m, apiSub, cachedDiscovery, relaySvc)

	// Start connection management

	connectionSvc := newConnectionSvc(cfg, myID, m, tlsCfg, cachedDiscovery, relaySvc)
	mainSvc.Add(connectionSvc)

	if cpuProfile {
		f, err := os.Create(fmt.Sprintf("cpu-%d.pprof", os.Getpid()))
		if err != nil {
			log.Fatal(err)
		}
		pprof.StartCPUProfile(f)
	}

	for _, device := range cfg.Devices() {
		if len(device.Name) > 0 {
			l.Infof("Device %s is %q at %v", device.DeviceID, device.Name, device.Addresses)
		}
	}

	if opts.URAccepted > 0 && opts.URAccepted < usageReportVersion {
		l.Infoln("Anonymous usage report has changed; revoking acceptance")
		opts.URAccepted = 0
		opts.URUniqueID = ""
		cfg.SetOptions(opts)
	}
	if opts.URAccepted >= usageReportVersion {
		if opts.URUniqueID == "" {
			// Previously the ID was generated from the node ID. We now need
			// to generate a new one.
			opts.URUniqueID = randomString(8)
			cfg.SetOptions(opts)
			cfg.Save()
		}
	}

	// The usageReportingManager registers itself to listen to configuration
	// changes, and there's nothing more we need to tell it from the outside.
	// Hence we don't keep the returned pointer.
	newUsageReportingManager(m, cfg)

	if opts.RestartOnWakeup {
		go standbyMonitor()
	}

	if opts.AutoUpgradeIntervalH > 0 {
		if noUpgrade {
			l.Infof("No automatic upgrades; STNOUPGRADE environment variable defined.")
		} else if IsRelease {
			go autoUpgrade()
		} else {
			l.Infof("No automatic upgrades; %s is not a release version.", Version)
		}
	}

	events.Default.Log(events.StartupComplete, map[string]string{
		"myID": myID.String(),
	})
	go generatePingEvents()

	cleanConfigDirectory()

	code := <-stop

	mainSvc.Stop()

	l.Okln("Exiting")

	if cpuProfile {
		pprof.StopCPUProfile()
	}

	os.Exit(code)
}

func startAuditing(mainSvc *suture.Supervisor) {
	auditFile := timestampedLoc(locAuditLog)
	fd, err := os.OpenFile(auditFile, os.O_WRONLY|os.O_CREATE|os.O_EXCL, 0600)
	if err != nil {
		l.Fatalln("Audit:", err)
	}

	auditSvc := newAuditSvc(fd)
	mainSvc.Add(auditSvc)

	// We wait for the audit service to fully start before we return, to
	// ensure we capture all events from the start.
	auditSvc.WaitForStart()

	l.Infoln("Audit log in", auditFile)
}

func setupGUI(mainSvc *suture.Supervisor, cfg *config.Wrapper, m *model.Model, apiSub *events.BufferedSubscription, discoverer *discover.CachingMux, relaySvc *relay.Svc) {
	opts := cfg.Options()
	guiCfg := overrideGUIConfig(cfg.GUI(), guiAddress, guiAuthentication, guiAPIKey)

	if guiCfg.Enabled && guiCfg.Address != "" {
		addr, err := net.ResolveTCPAddr("tcp", guiCfg.Address)
		if err != nil {
			l.Fatalf("Cannot start GUI on %q: %v", guiCfg.Address, err)
		} else {
			var hostOpen, hostShow string
			switch {
			case addr.IP == nil:
				hostOpen = "localhost"
				hostShow = "0.0.0.0"
			case addr.IP.IsUnspecified():
				hostOpen = "localhost"
				hostShow = addr.IP.String()
			default:
				hostOpen = addr.IP.String()
				hostShow = hostOpen
			}

			var proto = "http"
			if guiCfg.UseTLS {
				proto = "https"
			}

			urlShow := fmt.Sprintf("%s://%s/", proto, net.JoinHostPort(hostShow, strconv.Itoa(addr.Port)))
			l.Infoln("Starting web GUI on", urlShow)
			api, err := newAPISvc(myID, guiCfg, guiAssets, m, apiSub, discoverer, relaySvc)
			if err != nil {
				l.Fatalln("Cannot start GUI:", err)
			}
			cfg.Subscribe(api)
			mainSvc.Add(api)

			if opts.StartBrowser && !noBrowser && !stRestarting {
				urlOpen := fmt.Sprintf("%s://%s/", proto, net.JoinHostPort(hostOpen, strconv.Itoa(addr.Port)))
				// Can potentially block if the utility we are invoking doesn't
				// fork, and just execs, hence keep it in it's own routine.
				go openURL(urlOpen)
			}
		}
	}
}

func defaultConfig(myName string) config.Configuration {
	newCfg := config.New(myID)
	newCfg.Folders = []config.FolderConfiguration{
		{
			ID:              "default",
			RawPath:         locations[locDefFolder],
			RescanIntervalS: 60,
			MinDiskFreePct:  1,
			Devices:         []config.FolderDeviceConfiguration{{DeviceID: myID}},
		},
	}
	newCfg.Devices = []config.DeviceConfiguration{
		{
			DeviceID:  myID,
			Addresses: []string{"dynamic"},
			Name:      myName,
		},
	}

	port, err := getFreePort("127.0.0.1", 8384)
	if err != nil {
		l.Fatalln("get free port (GUI):", err)
	}
	newCfg.GUI.Address = fmt.Sprintf("127.0.0.1:%d", port)

	port, err = getFreePort("0.0.0.0", 22000)
	if err != nil {
		l.Fatalln("get free port (BEP):", err)
	}
	newCfg.Options.ListenAddress = []string{fmt.Sprintf("tcp://0.0.0.0:%d", port)}
	return newCfg
}

func generatePingEvents() {
	for {
		time.Sleep(pingEventInterval)
		events.Default.Log(events.Ping, nil)
	}
}

func resetDB() error {
	return os.RemoveAll(locations[locDatabase])
}

func compactDB() error {
	dbh, err := db.NewBoltDB(locations[locDatabase])
	if err != nil {
		return err
	}
	err = dbh.View(func(tx *bolt.Tx) error {
		return tx.CopyFile(locations[locDatabase]+".new", 0644)
	})
	dbh.Close()

	if err != nil {
		return err
	}

	return osutil.Rename(locations[locDatabase]+".new", locations[locDatabase])
}

func restart() {
	l.Infoln("Restarting")
	stop <- exitRestarting
}

func shutdown() {
	l.Infoln("Shutting down")
	stop <- exitSuccess
}

func ensureDir(dir string, mode int) {
	fi, err := os.Stat(dir)
	if os.IsNotExist(err) {
		err := osutil.MkdirAll(dir, 0700)
		if err != nil {
			l.Fatalln(err)
		}
	} else if mode >= 0 && err == nil && int(fi.Mode()&0777) != mode {
		err := os.Chmod(dir, os.FileMode(mode))
		// This can fail on crappy filesystems, nothing we can do about it.
		if err != nil {
			l.Warnln(err)
		}
	}
}

// getFreePort returns a free TCP port fort listening on. The ports given are
// tried in succession and the first to succeed is returned. If none succeed,
// a random high port is returned.
func getFreePort(host string, ports ...int) (int, error) {
	for _, port := range ports {
		c, err := net.Listen("tcp", fmt.Sprintf("%s:%d", host, port))
		if err == nil {
			c.Close()
			return port, nil
		}
	}

	c, err := net.Listen("tcp", host+":0")
	if err != nil {
		return 0, err
	}
	addr := c.Addr().(*net.TCPAddr)
	c.Close()
	return addr.Port, nil
}

func overrideGUIConfig(cfg config.GUIConfiguration, address, authentication, apikey string) config.GUIConfiguration {
	if address != "" {
		cfg.Enabled = true

		if !strings.Contains(address, "//") {
			// Assume just an IP was given. Don't touch he TLS setting.
			cfg.Address = address
		} else {
			parsed, err := url.Parse(address)
			if err != nil {
				l.Fatalln(err)
			}
			cfg.Address = parsed.Host
			switch parsed.Scheme {
			case "http":
				cfg.UseTLS = false
			case "https":
				cfg.UseTLS = true
			default:
				l.Fatalln("Unknown scheme:", parsed.Scheme)
			}
		}
	}

	if authentication != "" {
		authenticationParts := strings.SplitN(authentication, ":", 2)

		hash, err := bcrypt.GenerateFromPassword([]byte(authenticationParts[1]), 0)
		if err != nil {
			l.Fatalln("Invalid GUI password:", err)
		}

		cfg.User = authenticationParts[0]
		cfg.Password = string(hash)
	}

	if apikey != "" {
		cfg.APIKey = apikey
	}
	return cfg
}

func standbyMonitor() {
	restartDelay := time.Duration(60 * time.Second)
	now := time.Now()
	for {
		time.Sleep(10 * time.Second)
		if time.Since(now) > 2*time.Minute {
			l.Infof("Paused state detected, possibly woke up from standby. Restarting in %v.", restartDelay)

			// We most likely just woke from standby. If we restart
			// immediately chances are we won't have networking ready. Give
			// things a moment to stabilize.
			time.Sleep(restartDelay)

			restart()
			return
		}
		now = time.Now()
	}
}

func autoUpgrade() {
	timer := time.NewTimer(0)
	sub := events.Default.Subscribe(events.DeviceConnected)
	for {
		select {
		case event := <-sub.C():
			data, ok := event.Data.(map[string]string)
			if !ok || data["clientName"] != "syncthing" || upgrade.CompareVersions(data["clientVersion"], Version) != upgrade.Newer {
				continue
			}
			l.Infof("Connected to device %s with a newer version (current %q < remote %q). Checking for upgrades.", data["id"], Version, data["clientVersion"])
		case <-timer.C:
		}

		rel, err := upgrade.LatestRelease(cfg.Options().ReleasesURL, Version)
		if err == upgrade.ErrUpgradeUnsupported {
			events.Default.Unsubscribe(sub)
			return
		}
		if err != nil {
			// Don't complain too loudly here; we might simply not have
			// internet connectivity, or the upgrade server might be down.
			l.Infoln("Automatic upgrade:", err)
			timer.Reset(time.Duration(cfg.Options().AutoUpgradeIntervalH) * time.Hour)
			continue
		}

		if upgrade.CompareVersions(rel.Tag, Version) != upgrade.Newer {
			// Skip equal, older or majorly newer (incompatible) versions
			timer.Reset(time.Duration(cfg.Options().AutoUpgradeIntervalH) * time.Hour)
			continue
		}

		l.Infof("Automatic upgrade (current %q < latest %q)", Version, rel.Tag)
		err = upgrade.To(rel)
		if err != nil {
			l.Warnln("Automatic upgrade:", err)
			timer.Reset(time.Duration(cfg.Options().AutoUpgradeIntervalH) * time.Hour)
			continue
		}
		events.Default.Unsubscribe(sub)
		l.Warnf("Automatically upgraded to version %q. Restarting in 1 minute.", rel.Tag)
		time.Sleep(time.Minute)
		stop <- exitUpgrading
		return
	}
}

// cleanConfigDirectory removes old, unused configuration and index formats, a
// suitable time after they have gone out of fashion.
func cleanConfigDirectory() {
	patterns := map[string]time.Duration{
		"panic-*.log":    7 * 24 * time.Hour,  // keep panic logs for a week
		"audit-*.log":    7 * 24 * time.Hour,  // keep audit logs for a week
		"index":          14 * 24 * time.Hour, // keep old index format for two weeks
		"config.xml.v*":  30 * 24 * time.Hour, // old config versions for a month
		"*.idx.gz":       30 * 24 * time.Hour, // these should for sure no longer exist
		"backup-of-v0.8": 30 * 24 * time.Hour, // these neither
	}

	for pat, dur := range patterns {
		pat = filepath.Join(baseDirs["config"], pat)
		files, err := osutil.Glob(pat)
		if err != nil {
			l.Infoln("Cleaning:", err)
			continue
		}

		for _, file := range files {
			info, err := osutil.Lstat(file)
			if err != nil {
				l.Infoln("Cleaning:", err)
				continue
			}

			if time.Since(info.ModTime()) > dur {
				if err = os.RemoveAll(file); err != nil {
					l.Infoln("Cleaning:", err)
				} else {
					l.Infoln("Cleaned away old file", filepath.Base(file))
				}
			}
		}
	}
}

// checkShortIDs verifies that the configuration won't result in duplicate
// short ID:s; that is, that the devices in the cluster all have unique
// initial 64 bits.
func checkShortIDs(cfg *config.Wrapper) error {
	exists := make(map[uint64]protocol.DeviceID)
	for deviceID := range cfg.Devices() {
		shortID := deviceID.Short()
		if otherID, ok := exists[shortID]; ok {
			return fmt.Errorf("%v in conflict with %v", deviceID, otherID)
		}
		exists[shortID] = deviceID
	}
	return nil
}<|MERGE_RESOLUTION|>--- conflicted
+++ resolved
@@ -665,7 +665,6 @@
 
 	mainSvc.Add(m)
 
-<<<<<<< HEAD
 	for _, folderCfg := range cfg.Folders() {
 		for _, device := range folderCfg.DeviceIDs() {
 			if device == myID {
@@ -675,12 +674,6 @@
 		}
 	}
 
-	// GUI
-
-	setupGUI(mainSvc, cfg, m, apiSub)
-
-=======
->>>>>>> 8d421a62
 	// The default port we announce, possibly modified by setupUPnP next.
 
 	uri, err := url.Parse(opts.ListenAddress[0])
