// Copyright (C) 2014 The Syncthing Authors.
//
// This Source Code Form is subject to the terms of the Mozilla Public
// License, v. 2.0. If a copy of the MPL was not distributed with this file,
// You can obtain one at https://mozilla.org/MPL/2.0/.

package main

import (
	"bytes"
	"crypto/tls"
	"errors"
	"flag"
	"fmt"
	"io"
	"io/ioutil"
	"log"
	"net/http"
	_ "net/http/pprof" // Need to import this to support STPROFILER.
	"net/url"
	"os"
	"os/signal"
	"path"
	"path/filepath"
	"runtime"
	"runtime/pprof"
	"sort"
	"strconv"
	"strings"
	"syscall"
	"time"

	"github.com/syncthing/syncthing/lib/build"
	"github.com/syncthing/syncthing/lib/config"
	"github.com/syncthing/syncthing/lib/connections"
	"github.com/syncthing/syncthing/lib/db"
	"github.com/syncthing/syncthing/lib/dialer"
	"github.com/syncthing/syncthing/lib/discover"
	"github.com/syncthing/syncthing/lib/events"
	"github.com/syncthing/syncthing/lib/fs"
	"github.com/syncthing/syncthing/lib/locations"
	"github.com/syncthing/syncthing/lib/logger"
	"github.com/syncthing/syncthing/lib/model"
	"github.com/syncthing/syncthing/lib/osutil"
	"github.com/syncthing/syncthing/lib/protocol"
	"github.com/syncthing/syncthing/lib/rand"
	"github.com/syncthing/syncthing/lib/sha256"
	"github.com/syncthing/syncthing/lib/tlsutil"
	"github.com/syncthing/syncthing/lib/upgrade"

	"github.com/thejerf/suture"
)

const (
	exitSuccess            = 0
	exitError              = 1
	exitNoUpgradeAvailable = 2
	exitRestarting         = 3
	exitUpgrading          = 4
)

const (
	bepProtocolName      = "bep/1.0"
	tlsDefaultCommonName = "syncthing"
	defaultEventTimeout  = time.Minute
	maxSystemErrors      = 5
	initialSystemLog     = 10
	maxSystemLog         = 250
)

var (
	myID protocol.DeviceID
	stop = make(chan int)
)

const (
	usage      = "syncthing [options]"
	extraUsage = `
The -logflags value is a sum of the following:

   1  Date
   2  Time
   4  Microsecond time
   8  Long filename
  16  Short filename

I.e. to prefix each log line with date and time, set -logflags=3 (1 + 2 from
above). The value 0 is used to disable all of the above. The default is to
show time only (2).


Development Settings
--------------------

The following environment variables modify Syncthing's behavior in ways that
are mostly useful for developers. Use with care.

 STNODEFAULTFOLDER Don't create a default folder when starting for the first
                   time. This variable will be ignored anytime after the first
                   run.

 STGUIASSETS       Directory to load GUI assets from. Overrides compiled in
                   assets.

 STTRACE           A comma separated string of facilities to trace. The valid
                   facility strings listed below.

 STPROFILER        Set to a listen address such as "127.0.0.1:9090" to start
                   the profiler with HTTP access.

 STCPUPROFILE      Write a CPU profile to cpu-$pid.pprof on exit.

 STHEAPPROFILE     Write heap profiles to heap-$pid-$timestamp.pprof each time
                   heap usage increases.

 STBLOCKPROFILE    Write block profiles to block-$pid-$timestamp.pprof every 20
                   seconds.

 STPERFSTATS       Write running performance statistics to perf-$pid.csv. Not
                   supported on Windows.

 STDEADLOCKTIMEOUT Used for debugging internal deadlocks; sets debug
                   sensitivity. Use only under direction of a developer.

 STLOCKTHRESHOLD   Used for debugging internal deadlocks; sets debug
                   sensitivity.  Use only under direction of a developer.

 STNORESTART       Equivalent to the -no-restart argument. Disable the
                   Syncthing monitor process which handles restarts for some
                   configuration changes, upgrades, crashes and also log file
                   writing (stdout is still written).

 STNOUPGRADE       Disable automatic upgrades.

 STHASHING         Select the SHA256 hashing package to use. Possible values
                   are "standard" for the Go standard library implementation,
                   "minio" for the github.com/minio/sha256-simd implementation,
                   and blank (the default) for auto detection.

 STRECHECKDBEVERY  Set to a time interval to override the default database
                   check interval of 30 days (720h). The interval understands
                   "h", "m" and "s" abbreviations for hours minutes and seconds.
                   Valid values are like "720h", "30s", etc.

 GOMAXPROCS        Set the maximum number of CPU cores to use. Defaults to all
                   available CPU cores.

 GOGC              Percentage of heap growth at which to trigger GC. Default is
                   100. Lower numbers keep peak memory usage down, at the price
                   of CPU usage (i.e. performance).


Debugging Facilities
--------------------

The following are valid values for the STTRACE variable:

%s`
)

// Environment options
var (
	noUpgradeFromEnv = os.Getenv("STNOUPGRADE") != ""
	innerProcess     = os.Getenv("STNORESTART") != "" || os.Getenv("STMONITORED") != ""
	noDefaultFolder  = os.Getenv("STNODEFAULTFOLDER") != ""
)

type RuntimeOptions struct {
	confDir        string
	resetDatabase  bool
	resetDeltaIdxs bool
	showVersion    bool
	showPaths      bool
	showDeviceId   bool
	doUpgrade      bool
	doUpgradeCheck bool
	upgradeTo      string
	noBrowser      bool
	browserOnly    bool
	hideConsole    bool
	logFile        string
	auditEnabled   bool
	auditFile      string
	verbose        bool
	paused         bool
	unpaused       bool
	guiAddress     string
	guiAPIKey      string
	generateDir    string
	noRestart      bool
	profiler       string
	assetDir       string
	cpuProfile     bool
	stRestarting   bool
	logFlags       int
	showHelp       bool
}

func defaultRuntimeOptions() RuntimeOptions {
	options := RuntimeOptions{
		noRestart:    os.Getenv("STNORESTART") != "",
		profiler:     os.Getenv("STPROFILER"),
		assetDir:     os.Getenv("STGUIASSETS"),
		cpuProfile:   os.Getenv("STCPUPROFILE") != "",
		stRestarting: os.Getenv("STRESTART") != "",
		logFlags:     log.Ltime,
	}

	if os.Getenv("STTRACE") != "" {
		options.logFlags = logger.DebugFlags
	}

	if runtime.GOOS != "windows" {
		// On non-Windows, we explicitly default to "-" which means stdout. On
		// Windows, the blank options.logFile will later be replaced with the
		// default path, unless the user has manually specified "-" or
		// something else.
		options.logFile = "-"
	}

	return options
}

func parseCommandLineOptions() RuntimeOptions {
	options := defaultRuntimeOptions()

	flag.StringVar(&options.generateDir, "generate", "", "Generate key and config in specified dir, then exit")
	flag.StringVar(&options.guiAddress, "gui-address", options.guiAddress, "Override GUI address (e.g. \"http://192.0.2.42:8443\")")
	flag.StringVar(&options.guiAPIKey, "gui-apikey", options.guiAPIKey, "Override GUI API key")
	flag.StringVar(&options.confDir, "home", "", "Set configuration directory")
	flag.IntVar(&options.logFlags, "logflags", options.logFlags, "Select information in log line prefix (see below)")
	flag.BoolVar(&options.noBrowser, "no-browser", false, "Do not start browser")
	flag.BoolVar(&options.browserOnly, "browser-only", false, "Open GUI in browser")
	flag.BoolVar(&options.noRestart, "no-restart", options.noRestart, "Disable monitor process, managed restarts and log file writing")
	flag.BoolVar(&options.resetDatabase, "reset-database", false, "Reset the database, forcing a full rescan and resync")
	flag.BoolVar(&options.resetDeltaIdxs, "reset-deltas", false, "Reset delta index IDs, forcing a full index exchange")
	flag.BoolVar(&options.doUpgrade, "upgrade", false, "Perform upgrade")
	flag.BoolVar(&options.doUpgradeCheck, "upgrade-check", false, "Check for available upgrade")
	flag.BoolVar(&options.showVersion, "version", false, "Show version")
	flag.BoolVar(&options.showHelp, "help", false, "Show this help")
	flag.BoolVar(&options.showPaths, "paths", false, "Show configuration paths")
	flag.BoolVar(&options.showDeviceId, "device-id", false, "Show the device ID")
	flag.StringVar(&options.upgradeTo, "upgrade-to", options.upgradeTo, "Force upgrade directly from specified URL")
	flag.BoolVar(&options.auditEnabled, "audit", false, "Write events to audit file")
	flag.BoolVar(&options.verbose, "verbose", false, "Print verbose log output")
	flag.BoolVar(&options.paused, "paused", false, "Start with all devices and folders paused")
	flag.BoolVar(&options.unpaused, "unpaused", false, "Start with all devices and folders unpaused")
	flag.StringVar(&options.logFile, "logfile", options.logFile, "Log file name (still always logs to stdout). Cannot be used together with -no-restart/STNORESTART environment variable.")
	flag.StringVar(&options.auditFile, "auditfile", options.auditFile, "Specify audit file (use \"-\" for stdout, \"--\" for stderr)")
	if runtime.GOOS == "windows" {
		// Allow user to hide the console window
		flag.BoolVar(&options.hideConsole, "no-console", false, "Hide console window")
	}

	longUsage := fmt.Sprintf(extraUsage, debugFacilities())
	flag.Usage = usageFor(flag.CommandLine, usage, longUsage)
	flag.Parse()

	if len(flag.Args()) > 0 {
		flag.Usage()
		os.Exit(2)
	}

	return options
}

func main() {
	options := parseCommandLineOptions()
	l.SetFlags(options.logFlags)

	if options.guiAddress != "" {
		// The config picks this up from the environment.
		os.Setenv("STGUIADDRESS", options.guiAddress)
	}
	if options.guiAPIKey != "" {
		// The config picks this up from the environment.
		os.Setenv("STGUIAPIKEY", options.guiAPIKey)
	}

	// Check for options which are not compatible with each other. We have
	// to check logfile before it's set to the default below - we only want
	// to complain if they set -logfile explicitly, not if it's set to its
	// default location
	if options.noRestart && (options.logFile != "" && options.logFile != "-") {
		l.Fatalln("-logfile may not be used with -no-restart or STNORESTART")
	}

	if options.hideConsole {
		osutil.HideConsole()
	}

	if options.confDir != "" {
		// Not set as default above because the string can be really long.
		if !filepath.IsAbs(options.confDir) {
			var err error
			options.confDir, err = filepath.Abs(options.confDir)
			if err != nil {
				l.Fatalln(err)
			}
		}
		if err := locations.SetBaseDir(locations.ConfigBaseDir, options.confDir); err != nil {
			l.Fatalln(err)
		}
	}

	if options.logFile == "" {
		// Blank means use the default logfile location. We must set this
		// *after* expandLocations above.
		options.logFile = locations.Get(locations.LogFile)
	}

	if options.assetDir == "" {
		// The asset dir is blank if STGUIASSETS wasn't set, in which case we
		// should look for extra assets in the default place.
		options.assetDir = locations.Get(locations.GUIAssets)
	}

	if options.showVersion {
		fmt.Println(build.LongVersion)
		return
	}

	if options.showHelp {
		flag.Usage()
		return
	}

	if options.showPaths {
		showPaths(options)
		return
	}

	if options.showDeviceId {
		cert, err := tls.LoadX509KeyPair(
			locations.Get(locations.CertFile),
			locations.Get(locations.KeyFile),
		)
		if err != nil {
			l.Fatalln("Error reading device ID:", err)
		}

		myID = protocol.NewDeviceID(cert.Certificate[0])
		fmt.Println(myID)
		return
	}

	if options.browserOnly {
		openGUI()
		return
	}

	if options.generateDir != "" {
		generate(options.generateDir)
		return
	}

	// Ensure that our home directory exists.
	ensureDir(locations.GetBaseDir(locations.ConfigBaseDir), 0700)

	if options.upgradeTo != "" {
		err := upgrade.ToURL(options.upgradeTo)
		if err != nil {
			l.Fatalln("Upgrade:", err) // exits 1
		}
		l.Infoln("Upgraded from", options.upgradeTo)
		return
	}

	if options.doUpgradeCheck {
		checkUpgrade()
		return
	}

	if options.doUpgrade {
		release := checkUpgrade()
		performUpgrade(release)
		return
	}

	if options.resetDatabase {
		if err := resetDB(); err != nil {
			l.Fatalln("Resetting database:", err)
		}
		return
	}

	if innerProcess || options.noRestart {
		syncthingMain(options)
	} else {
		monitorMain(options)
	}
}

func openGUI() {
	cfg, _ := loadOrDefaultConfig()
	if cfg.GUI().Enabled {
		if err := openURL(cfg.GUI().URL()); err != nil {
			l.Fatalln("Open URL:", err)
		}
	} else {
		l.Warnln("Browser: GUI is currently disabled")
	}
}

func generate(generateDir string) {
	dir, err := fs.ExpandTilde(generateDir)
	if err != nil {
		l.Fatalln("generate:", err)
	}
	ensureDir(dir, 0700)

	certFile, keyFile := filepath.Join(dir, "cert.pem"), filepath.Join(dir, "key.pem")
	cert, err := tls.LoadX509KeyPair(certFile, keyFile)
	if err == nil {
		l.Warnln("Key exists; will not overwrite.")
		l.Infoln("Device ID:", protocol.NewDeviceID(cert.Certificate[0]))
	} else {
		cert, err = tlsutil.NewCertificate(certFile, keyFile, tlsDefaultCommonName)
		if err != nil {
			l.Fatalln("Create certificate:", err)
		}
		myID = protocol.NewDeviceID(cert.Certificate[0])
		if err != nil {
			l.Fatalln("Load certificate:", err)
		}
		if err == nil {
			l.Infoln("Device ID:", protocol.NewDeviceID(cert.Certificate[0]))
		}
	}

	cfgFile := filepath.Join(dir, "config.xml")
	if _, err := os.Stat(cfgFile); err == nil {
		l.Warnln("Config exists; will not overwrite.")
		return
	}
	var cfg = defaultConfig(cfgFile)
	err = cfg.Save()
	if err != nil {
		l.Warnln("Failed to save config", err)
	}
}

func debugFacilities() string {
	facilities := l.Facilities()

	// Get a sorted list of names
	var names []string
	maxLen := 0
	for name := range facilities {
		names = append(names, name)
		if len(name) > maxLen {
			maxLen = len(name)
		}
	}
	sort.Strings(names)

	// Format the choices
	b := new(bytes.Buffer)
	for _, name := range names {
		fmt.Fprintf(b, " %-*s - %s\n", maxLen, name, facilities[name])
	}
	return b.String()
}

func checkUpgrade() upgrade.Release {
	cfg, _ := loadOrDefaultConfig()
	opts := cfg.Options()
	release, err := upgrade.LatestRelease(opts.ReleasesURL, build.Version, opts.UpgradeToPreReleases)
	if err != nil {
		l.Fatalln("Upgrade:", err)
	}

	if upgrade.CompareVersions(release.Tag, build.Version) <= 0 {
		noUpgradeMessage := "No upgrade available (current %q >= latest %q)."
		l.Infof(noUpgradeMessage, build.Version, release.Tag)
		os.Exit(exitNoUpgradeAvailable)
	}

	l.Infof("Upgrade available (current %q < latest %q)", build.Version, release.Tag)
	return release
}

func performUpgrade(release upgrade.Release) {
	// Use leveldb database locks to protect against concurrent upgrades
	_, err := db.Open(locations.Get(locations.Database))
	if err == nil {
		err = upgrade.To(release)
		if err != nil {
			l.Fatalln("Upgrade:", err)
		}
		l.Infof("Upgraded to %q", release.Tag)
	} else {
		l.Infoln("Attempting upgrade through running Syncthing...")
		err = upgradeViaRest()
		if err != nil {
			l.Fatalln("Upgrade:", err)
		}
		l.Infoln("Syncthing upgrading")
		os.Exit(exitUpgrading)
	}
}

func upgradeViaRest() error {
	cfg, _ := loadOrDefaultConfig()
	u, err := url.Parse(cfg.GUI().URL())
	if err != nil {
		return err
	}
	u.Path = path.Join(u.Path, "rest/system/upgrade")
	target := u.String()
	r, _ := http.NewRequest("POST", target, nil)
	r.Header.Set("X-API-Key", cfg.GUI().APIKey)

	tr := &http.Transport{
		Dial:            dialer.Dial,
		Proxy:           http.ProxyFromEnvironment,
		TLSClientConfig: &tls.Config{InsecureSkipVerify: true},
	}
	client := &http.Client{
		Transport: tr,
		Timeout:   60 * time.Second,
	}
	resp, err := client.Do(r)
	if err != nil {
		return err
	}
	if resp.StatusCode != 200 {
		bs, err := ioutil.ReadAll(resp.Body)
		defer resp.Body.Close()
		if err != nil {
			return err
		}
		return errors.New(string(bs))
	}

	return err
}

func syncthingMain(runtimeOptions RuntimeOptions) {
	setupSignalHandling()

	// Create a main service manager. We'll add things to this as we go along.
	// We want any logging it does to go through our log system.
	mainService := suture.New("main", suture.Spec{
		Log: func(line string) {
			l.Debugln(line)
		},
		PassThroughPanics: true,
	})
	mainService.ServeBackground()

	// Set a log prefix similar to the ID we will have later on, or early log
	// lines look ugly.
	l.SetPrefix("[start] ")

	if runtimeOptions.auditEnabled {
		startAuditing(mainService, runtimeOptions.auditFile)
	}

	if runtimeOptions.verbose {
		mainService.Add(newVerboseService())
	}

	errors := logger.NewRecorder(l, logger.LevelWarn, maxSystemErrors, 0)
	systemLog := logger.NewRecorder(l, logger.LevelDebug, maxSystemLog, initialSystemLog)

	// Event subscription for the API; must start early to catch the early
	// events. The LocalChangeDetected event might overwhelm the event
	// receiver in some situations so we will not subscribe to it here.
	defaultSub := events.NewBufferedSubscription(events.Default.Subscribe(defaultEventMask), eventSubBufferSize)
	diskSub := events.NewBufferedSubscription(events.Default.Subscribe(diskEventMask), eventSubBufferSize)

	if len(os.Getenv("GOMAXPROCS")) == 0 {
		runtime.GOMAXPROCS(runtime.NumCPU())
	}

	// Attempt to increase the limit on number of open files to the maximum
	// allowed, in case we have many peers. We don't really care enough to
	// report the error if there is one.
	osutil.MaximizeOpenFileLimit()

	// Ensure that we have a certificate and key.
	cert, err := tls.LoadX509KeyPair(
		locations.Get(locations.CertFile),
		locations.Get(locations.KeyFile),
	)
	if err != nil {
		l.Infof("Generating ECDSA key and certificate for %s...", tlsDefaultCommonName)
		cert, err = tlsutil.NewCertificate(
			locations.Get(locations.CertFile),
			locations.Get(locations.KeyFile),
			tlsDefaultCommonName,
		)
		if err != nil {
			l.Fatalln(err)
		}
	}

	myID = protocol.NewDeviceID(cert.Certificate[0])
	l.SetPrefix(fmt.Sprintf("[%s] ", myID.String()[:5]))

	l.Infoln(build.LongVersion)
	l.Infoln("My ID:", myID)

	// Select SHA256 implementation and report. Affected by the
	// STHASHING environment variable.
	sha256.SelectAlgo()
	sha256.Report()

	// Emit the Starting event, now that we know who we are.

	events.Default.Log(events.Starting, map[string]string{
		"home": locations.GetBaseDir(locations.ConfigBaseDir),
		"myID": myID.String(),
	})

	cfg := loadConfigAtStartup()

	if err := checkShortIDs(cfg); err != nil {
		l.Fatalln("Short device IDs are in conflict. Unlucky!\n  Regenerate the device ID of one of the following:\n  ", err)
	}

	if len(runtimeOptions.profiler) > 0 {
		go func() {
			l.Debugln("Starting profiler on", runtimeOptions.profiler)
			runtime.SetBlockProfileRate(1)
			err := http.ListenAndServe(runtimeOptions.profiler, nil)
			if err != nil {
				l.Fatalln(err)
			}
		}()
	}

	perf := cpuBench(3, 150*time.Millisecond, true)
	l.Infof("Hashing performance is %.02f MB/s", perf)

	dbFile := locations.Get(locations.Database)
	ldb, err := db.Open(dbFile)
	if err != nil {
		l.Fatalln("Error opening database:", err)
	}
	if err := db.UpdateSchema(ldb); err != nil {
		l.Fatalln("Database schema:", err)
	}

	if runtimeOptions.resetDeltaIdxs {
		l.Infoln("Reinitializing delta index IDs")
		db.DropDeltaIndexIDs(ldb)
	}

	protectedFiles := []string{
		locations.Get(locations.Database),
		locations.Get(locations.ConfigFile),
		locations.Get(locations.CertFile),
		locations.Get(locations.KeyFile),
	}

	// Remove database entries for folders that no longer exist in the config
	folders := cfg.Folders()
	for _, folder := range ldb.ListFolders() {
		if _, ok := folders[folder]; !ok {
			l.Infof("Cleaning data for dropped folder %q", folder)
			db.DropFolder(ldb, folder)
		}
	}

	// Grab the previously running version string from the database.

	miscDB := db.NewMiscDataNamespace(ldb)
	prevVersion, _ := miscDB.String("prevVersion")

	// Strip away prerelease/beta stuff and just compare the release
	// numbers. 0.14.44 to 0.14.45-banana is an upgrade, 0.14.45-banana to
	// 0.14.45-pineapple is not.

	prevParts := strings.Split(prevVersion, "-")
	curParts := strings.Split(build.Version, "-")
	if prevParts[0] != curParts[0] {
		if prevVersion != "" {
			l.Infoln("Detected upgrade from", prevVersion, "to", build.Version)
		}

		// Drop delta indexes in case we've changed random stuff we
		// shouldn't have. We will resend our index on next connect.
		db.DropDeltaIndexIDs(ldb)

		// Remember the new version.
		miscDB.PutString("prevVersion", build.Version)
	}

	m := model.NewModel(cfg, myID, "syncthing", build.Version, ldb, protectedFiles)

	if t := os.Getenv("STDEADLOCKTIMEOUT"); t != "" {
		if secs, _ := strconv.Atoi(t); secs > 0 {
			m.StartDeadlockDetector(time.Duration(secs) * time.Second)
		}
	} else if !build.IsRelease || build.IsBeta {
		m.StartDeadlockDetector(20 * time.Minute)
	}

	if runtimeOptions.unpaused {
		setPauseState(cfg, false)
	} else if runtimeOptions.paused {
		setPauseState(cfg, true)
	}

	// Add and start folders
	for _, folderCfg := range cfg.Folders() {
		if folderCfg.Paused {
			folderCfg.CreateRoot()
			continue
		}
		m.AddFolder(folderCfg)
		m.StartFolder(folderCfg.ID)
	}

	mainService.Add(m)

	// Start discovery

	cachedDiscovery := discover.NewCachingMux()
	mainService.Add(cachedDiscovery)

	// The TLS configuration is used for both the listening socket and outgoing
	// connections.

	tlsCfg := tlsutil.SecureDefault()
	tlsCfg.Certificates = []tls.Certificate{cert}
	tlsCfg.NextProtos = []string{bepProtocolName}
	tlsCfg.ClientAuth = tls.RequestClientCert
	tlsCfg.SessionTicketsDisabled = true
	tlsCfg.InsecureSkipVerify = true

	// Start connection management

	connectionsService := connections.NewService(cfg, myID, m, tlsCfg, cachedDiscovery, bepProtocolName, tlsDefaultCommonName)
	mainService.Add(connectionsService)

	if cfg.Options().GlobalAnnEnabled {
		for _, srv := range cfg.GlobalDiscoveryServers() {
			l.Infoln("Using discovery server", srv)
			gd, err := discover.NewGlobal(srv, cert, connectionsService)
			if err != nil {
				l.Warnln("Global discovery:", err)
				continue
			}

			// Each global discovery server gets its results cached for five
			// minutes, and is not asked again for a minute when it's returned
			// unsuccessfully.
			cachedDiscovery.Add(gd, 5*time.Minute, time.Minute)
		}
	}

	if cfg.Options().LocalAnnEnabled {
		// v4 broadcasts
		bcd, err := discover.NewLocal(myID, fmt.Sprintf(":%d", cfg.Options().LocalAnnPort), connectionsService)
		if err != nil {
			l.Warnln("IPv4 local discovery:", err)
		} else {
			cachedDiscovery.Add(bcd, 0, 0)
		}
		// v6 multicasts
		mcd, err := discover.NewLocal(myID, cfg.Options().LocalAnnMCAddr, connectionsService)
		if err != nil {
			l.Warnln("IPv6 local discovery:", err)
		} else {
			cachedDiscovery.Add(mcd, 0, 0)
		}
	}

	// GUI

	setupGUI(mainService, cfg, m, defaultSub, diskSub, cachedDiscovery, connectionsService, errors, systemLog, runtimeOptions)

	if runtimeOptions.cpuProfile {
		f, err := os.Create(fmt.Sprintf("cpu-%d.pprof", os.Getpid()))
		if err != nil {
			l.Fatalln("Creating profile:", err)
		}
		if err := pprof.StartCPUProfile(f); err != nil {
			l.Fatalln("Starting profile:", err)
		}
	}

	myDev, _ := cfg.Device(myID)
	l.Infof(`My name is "%v"`, myDev.Name)
	for _, device := range cfg.Devices() {
		if device.DeviceID != myID {
			l.Infof(`Device %s is "%v" at %v`, device.DeviceID, device.Name, device.Addresses)
		}
	}

	// Candidate builds always run with usage reporting.

	if opts := cfg.Options(); build.IsCandidate {
		l.Infoln("Anonymous usage reporting is always enabled for candidate releases.")
		if opts.URAccepted != usageReportVersion {
			opts.URAccepted = usageReportVersion
			cfg.SetOptions(opts)
			cfg.Save()
			// Unique ID will be set and config saved below if necessary.
		}
	}

	// If we are going to do usage reporting, ensure we have a valid unique ID.
	if opts := cfg.Options(); opts.URAccepted > 0 && opts.URUniqueID == "" {
		opts.URUniqueID = rand.String(8)
		cfg.SetOptions(opts)
		cfg.Save()
	}

	usageReportingSvc := newUsageReportingService(cfg, m, connectionsService)
	mainService.Add(usageReportingSvc)

	if opts := cfg.Options(); opts.RestartOnWakeup {
		go standbyMonitor()
	}

	// Candidate builds should auto upgrade. Make sure the option is set,
	// unless we are in a build where it's disabled or the STNOUPGRADE
	// environment variable is set.

	if build.IsCandidate && !upgrade.DisabledByCompilation && !noUpgradeFromEnv {
		l.Infoln("Automatic upgrade is always enabled for candidate releases.")
		if opts := cfg.Options(); opts.AutoUpgradeIntervalH == 0 || opts.AutoUpgradeIntervalH > 24 {
			opts.AutoUpgradeIntervalH = 12
			// Set the option into the config as well, as the auto upgrade
			// loop expects to read a valid interval from there.
			cfg.SetOptions(opts)
			cfg.Save()
		}
		// We don't tweak the user's choice of upgrading to pre-releases or
		// not, as otherwise they cannot step off the candidate channel.
	}

	if opts := cfg.Options(); opts.AutoUpgradeIntervalH > 0 {
		if noUpgradeFromEnv {
			l.Infof("No automatic upgrades; STNOUPGRADE environment variable defined.")
		} else {
			go autoUpgrade(cfg)
		}
	}

	if isSuperUser() {
		l.Warnln("Syncthing should not run as a privileged or system user. Please consider using a normal user account.")
	}

	events.Default.Log(events.StartupComplete, map[string]string{
		"myID": myID.String(),
	})

	cleanConfigDirectory()

	if cfg.Options().SetLowPriority {
		if err := osutil.SetLowPriority(); err != nil {
			l.Warnln("Failed to lower process priority:", err)
		}
	}

	code := <-stop

	mainService.Stop()

	l.Infoln("Exiting")

	if runtimeOptions.cpuProfile {
		pprof.StopCPUProfile()
	}

	os.Exit(code)
}

func setupSignalHandling() {
	// Exit cleanly with "restarting" code on SIGHUP.

	restartSign := make(chan os.Signal, 1)
	sigHup := syscall.Signal(1)
	signal.Notify(restartSign, sigHup)
	go func() {
		<-restartSign
		stop <- exitRestarting
	}()

	// Exit with "success" code (no restart) on INT/TERM

	stopSign := make(chan os.Signal, 1)
	sigTerm := syscall.Signal(15)
	signal.Notify(stopSign, os.Interrupt, sigTerm)
	go func() {
		<-stopSign
		stop <- exitSuccess
	}()
}

func loadOrDefaultConfig() (*config.Wrapper, error) {
<<<<<<< HEAD
	_ = setConfigKey() // can fail if we don't have a secret key, but doesn't matter.

	cfgFile := locations[locConfigFile]
=======
	cfgFile := locations.Get(locations.ConfigFile)
>>>>>>> dc929946
	cfg, err := config.Load(cfgFile, myID)

	if err != nil {
		cfg = defaultConfig(cfgFile)
	}

	return cfg, err
}

func loadConfigAtStartup() *config.Wrapper {
<<<<<<< HEAD
	mustSetConfigKey()

	cfgFile := locations[locConfigFile]
=======
	cfgFile := locations.Get(locations.ConfigFile)
>>>>>>> dc929946
	cfg, err := config.Load(cfgFile, myID)
	if os.IsNotExist(err) {
		cfg = defaultConfig(cfgFile)
		cfg.Save()
		l.Infof("Default config saved. Edit %s to taste or use the GUI\n", cfg.ConfigPath())
	} else if err == io.EOF {
		l.Fatalln("Failed to load config: unexpected end of file. Truncated or empty configuration?")
	} else if err != nil {
		l.Fatalln("Failed to load config:", err)
	}

	if cfg.RawCopy().OriginalVersion != config.CurrentVersion {
		err = archiveAndSaveConfig(cfg)
		if err != nil {
			l.Fatalln("Config archive:", err)
		}
	}

	return cfg
}

func archiveAndSaveConfig(cfg *config.Wrapper) error {
	// Copy the existing config to an archive copy
	archivePath := cfg.ConfigPath() + fmt.Sprintf(".v%d", cfg.RawCopy().OriginalVersion)
	l.Infoln("Archiving a copy of old config file format at:", archivePath)
	if err := copyFile(cfg.ConfigPath(), archivePath); err != nil {
		return err
	}

	// Do a regular atomic config sve
	return cfg.Save()
}

func copyFile(src, dst string) error {
	bs, err := ioutil.ReadFile(src)
	if err != nil {
		return err
	}

	if err := ioutil.WriteFile(dst, bs, 0600); err != nil {
		// Attempt to clean up
		os.Remove(dst)
		return err
	}

	return nil
}

func startAuditing(mainService *suture.Supervisor, auditFile string) {

	var fd io.Writer
	var err error
	var auditDest string
	var auditFlags int

	if auditFile == "-" {
		fd = os.Stdout
		auditDest = "stdout"
	} else if auditFile == "--" {
		fd = os.Stderr
		auditDest = "stderr"
	} else {
		if auditFile == "" {
			auditFile = locations.GetTimestamped(locations.AuditLog)
			auditFlags = os.O_WRONLY | os.O_CREATE | os.O_EXCL
		} else {
			auditFlags = os.O_WRONLY | os.O_CREATE | os.O_APPEND
		}
		fd, err = os.OpenFile(auditFile, auditFlags, 0600)
		if err != nil {
			l.Fatalln("Audit:", err)
		}
		auditDest = auditFile
	}

	auditService := newAuditService(fd)
	mainService.Add(auditService)

	// We wait for the audit service to fully start before we return, to
	// ensure we capture all events from the start.
	auditService.WaitForStart()

	l.Infoln("Audit log in", auditDest)
}

func setupGUI(mainService *suture.Supervisor, cfg *config.Wrapper, m *model.Model, defaultSub, diskSub events.BufferedSubscription, discoverer discover.CachingMux, connectionsService *connections.Service, errors, systemLog logger.Recorder, runtimeOptions RuntimeOptions) {
	guiCfg := cfg.GUI()

	if !guiCfg.Enabled {
		return
	}

	if guiCfg.InsecureAdminAccess {
		l.Warnln("Insecure admin access is enabled.")
	}

	cpu := newCPUService()
	mainService.Add(cpu)

	api := newAPIService(myID, cfg, locations.Get(locations.HTTPSCertFile), locations.Get(locations.HTTPSKeyFile), runtimeOptions.assetDir, m, defaultSub, diskSub, discoverer, connectionsService, errors, systemLog, cpu)
	cfg.Subscribe(api)
	mainService.Add(api)

	if cfg.Options().StartBrowser && !runtimeOptions.noBrowser && !runtimeOptions.stRestarting {
		// Can potentially block if the utility we are invoking doesn't
		// fork, and just execs, hence keep it in its own routine.
		<-api.startedOnce
		go func() { _ = openURL(guiCfg.URL()) }()
	}
}

func defaultConfig(cfgFile string) *config.Wrapper {
	newCfg := config.NewWithFreePorts(myID)

	if noDefaultFolder {
		l.Infoln("We will skip creation of a default folder on first start since the proper envvar is set")
		return config.Wrap(cfgFile, newCfg)
	}

	newCfg.Folders = append(newCfg.Folders, config.NewFolderConfiguration(myID, "default", "Default Folder", fs.FilesystemTypeBasic, locations.Get(locations.DefFolder)))
	l.Infoln("Default folder created and/or linked to new config")
	return config.Wrap(cfgFile, newCfg)
}

func resetDB() error {
	return os.RemoveAll(locations.Get(locations.Database))
}

func restart() {
	l.Infoln("Restarting")
	stop <- exitRestarting
}

func shutdown() {
	l.Infoln("Shutting down")
	stop <- exitSuccess
}

func ensureDir(dir string, mode fs.FileMode) {
	fs := fs.NewFilesystem(fs.FilesystemTypeBasic, dir)
	err := fs.MkdirAll(".", mode)
	if err != nil {
		l.Fatalln(err)
	}

	if fi, err := fs.Stat("."); err == nil {
		// Apprently the stat may fail even though the mkdirall passed. If it
		// does, we'll just assume things are in order and let other things
		// fail (like loading or creating the config...).
		currentMode := fi.Mode() & 0777
		if currentMode != mode {
			err := fs.Chmod(".", mode)
			// This can fail on crappy filesystems, nothing we can do about it.
			if err != nil {
				l.Warnln(err)
			}
		}
	}
}

func standbyMonitor() {
	restartDelay := 60 * time.Second
	now := time.Now()
	for {
		time.Sleep(10 * time.Second)
		if time.Since(now) > 2*time.Minute {
			l.Infof("Paused state detected, possibly woke up from standby. Restarting in %v.", restartDelay)

			// We most likely just woke from standby. If we restart
			// immediately chances are we won't have networking ready. Give
			// things a moment to stabilize.
			time.Sleep(restartDelay)

			restart()
			return
		}
		now = time.Now()
	}
}

func autoUpgrade(cfg *config.Wrapper) {
	timer := time.NewTimer(0)
	sub := events.Default.Subscribe(events.DeviceConnected)
	for {
		select {
		case event := <-sub.C():
			data, ok := event.Data.(map[string]string)
			if !ok || data["clientName"] != "syncthing" || upgrade.CompareVersions(data["clientVersion"], build.Version) != upgrade.Newer {
				continue
			}
			l.Infof("Connected to device %s with a newer version (current %q < remote %q). Checking for upgrades.", data["id"], build.Version, data["clientVersion"])
		case <-timer.C:
		}

		opts := cfg.Options()
		checkInterval := time.Duration(opts.AutoUpgradeIntervalH) * time.Hour
		if checkInterval < time.Hour {
			// We shouldn't be here if AutoUpgradeIntervalH < 1, but for
			// safety's sake.
			checkInterval = time.Hour
		}

		rel, err := upgrade.LatestRelease(opts.ReleasesURL, build.Version, opts.UpgradeToPreReleases)
		if err == upgrade.ErrUpgradeUnsupported {
			events.Default.Unsubscribe(sub)
			return
		}
		if err != nil {
			// Don't complain too loudly here; we might simply not have
			// internet connectivity, or the upgrade server might be down.
			l.Infoln("Automatic upgrade:", err)
			timer.Reset(checkInterval)
			continue
		}

		if upgrade.CompareVersions(rel.Tag, build.Version) != upgrade.Newer {
			// Skip equal, older or majorly newer (incompatible) versions
			timer.Reset(checkInterval)
			continue
		}

		l.Infof("Automatic upgrade (current %q < latest %q)", build.Version, rel.Tag)
		err = upgrade.To(rel)
		if err != nil {
			l.Warnln("Automatic upgrade:", err)
			timer.Reset(checkInterval)
			continue
		}
		events.Default.Unsubscribe(sub)
		l.Warnf("Automatically upgraded to version %q. Restarting in 1 minute.", rel.Tag)
		time.Sleep(time.Minute)
		stop <- exitUpgrading
		return
	}
}

// cleanConfigDirectory removes old, unused configuration and index formats, a
// suitable time after they have gone out of fashion.
func cleanConfigDirectory() {
	patterns := map[string]time.Duration{
		"panic-*.log":        7 * 24 * time.Hour,  // keep panic logs for a week
		"audit-*.log":        7 * 24 * time.Hour,  // keep audit logs for a week
		"index":              14 * 24 * time.Hour, // keep old index format for two weeks
		"index-v0.11.0.db":   14 * 24 * time.Hour, // keep old index format for two weeks
		"index-v0.13.0.db":   14 * 24 * time.Hour, // keep old index format for two weeks
		"index*.converted":   14 * 24 * time.Hour, // keep old converted indexes for two weeks
		"config.xml.v*":      30 * 24 * time.Hour, // old config versions for a month
		"*.idx.gz":           30 * 24 * time.Hour, // these should for sure no longer exist
		"backup-of-v0.8":     30 * 24 * time.Hour, // these neither
		"tmp-index-sorter.*": time.Minute,         // these should never exist on startup
		"support-bundle-*":   30 * 24 * time.Hour, // keep old support bundle zip or folder for a month
	}

	for pat, dur := range patterns {
		fs := fs.NewFilesystem(fs.FilesystemTypeBasic, locations.GetBaseDir(locations.ConfigBaseDir))
		files, err := fs.Glob(pat)
		if err != nil {
			l.Infoln("Cleaning:", err)
			continue
		}

		for _, file := range files {
			info, err := fs.Lstat(file)
			if err != nil {
				l.Infoln("Cleaning:", err)
				continue
			}

			if time.Since(info.ModTime()) > dur {
				if err = fs.RemoveAll(file); err != nil {
					l.Infoln("Cleaning:", err)
				} else {
					l.Infoln("Cleaned away old file", filepath.Base(file))
				}
			}
		}
	}
}

// checkShortIDs verifies that the configuration won't result in duplicate
// short ID:s; that is, that the devices in the cluster all have unique
// initial 64 bits.
func checkShortIDs(cfg *config.Wrapper) error {
	exists := make(map[protocol.ShortID]protocol.DeviceID)
	for deviceID := range cfg.Devices() {
		shortID := deviceID.Short()
		if otherID, ok := exists[shortID]; ok {
			return fmt.Errorf("%v in conflict with %v", deviceID, otherID)
		}
		exists[shortID] = deviceID
	}
	return nil
}

func showPaths(options RuntimeOptions) {
	fmt.Printf("Configuration file:\n\t%s\n\n", locations.Get(locations.ConfigFile))
	fmt.Printf("Database directory:\n\t%s\n\n", locations.Get(locations.Database))
	fmt.Printf("Device private key & certificate files:\n\t%s\n\t%s\n\n", locations.Get(locations.KeyFile), locations.Get(locations.CertFile))
	fmt.Printf("HTTPS private key & certificate files:\n\t%s\n\t%s\n\n", locations.Get(locations.HTTPSKeyFile), locations.Get(locations.HTTPSCertFile))
	fmt.Printf("Log file:\n\t%s\n\n", options.logFile)
	fmt.Printf("GUI override directory:\n\t%s\n\n", options.assetDir)
	fmt.Printf("Default sync folder directory:\n\t%s\n\n", locations.Get(locations.DefFolder))
}

func setPauseState(cfg *config.Wrapper, paused bool) {
	raw := cfg.RawCopy()
	for i := range raw.Devices {
		raw.Devices[i].Paused = paused
	}
	for i := range raw.Folders {
		raw.Folders[i].Paused = paused
	}
	if _, err := cfg.Replace(raw); err != nil {
		l.Fatalln("Cannot adjust paused state:", err)
	}
}

func mustSetConfigKey() {
	if err := setConfigKey(); err != nil {
		log.Fatalln("Could not read secret key:", err)
	}
}

func setConfigKey() error {
	bs, err := ioutil.ReadFile(locations[locKeyFile])
	if err != nil {
		return err
	}
	key := sha256.Sum256(bs)
	config.SetEncryptionKey(key)
	return nil
}<|MERGE_RESOLUTION|>--- conflicted
+++ resolved
@@ -894,13 +894,8 @@
 }
 
 func loadOrDefaultConfig() (*config.Wrapper, error) {
-<<<<<<< HEAD
 	_ = setConfigKey() // can fail if we don't have a secret key, but doesn't matter.
-
-	cfgFile := locations[locConfigFile]
-=======
 	cfgFile := locations.Get(locations.ConfigFile)
->>>>>>> dc929946
 	cfg, err := config.Load(cfgFile, myID)
 
 	if err != nil {
@@ -911,13 +906,8 @@
 }
 
 func loadConfigAtStartup() *config.Wrapper {
-<<<<<<< HEAD
 	mustSetConfigKey()
-
-	cfgFile := locations[locConfigFile]
-=======
 	cfgFile := locations.Get(locations.ConfigFile)
->>>>>>> dc929946
 	cfg, err := config.Load(cfgFile, myID)
 	if os.IsNotExist(err) {
 		cfg = defaultConfig(cfgFile)
@@ -1242,7 +1232,7 @@
 }
 
 func setConfigKey() error {
-	bs, err := ioutil.ReadFile(locations[locKeyFile])
+	bs, err := ioutil.ReadFile(locations.Get(locations.KeyFile))
 	if err != nil {
 		return err
 	}
