// Copyright (C) 2014 The Syncthing Authors.
//
// This Source Code Form is subject to the terms of the Mozilla Public
// License, v. 2.0. If a copy of the MPL was not distributed with this file,
// You can obtain one at https://mozilla.org/MPL/2.0/.

package main

import (
	"bytes"
	"crypto/tls"
	"errors"
	"flag"
	"fmt"
	"io"
	"io/ioutil"
	"log"
	"net/http"
	_ "net/http/pprof" // Need to import this to support STPROFILER.
	"net/url"
	"os"
	"os/signal"
	"path"
	"path/filepath"
	"runtime"
	"runtime/pprof"
	"sort"
	"strconv"
	"strings"
	"syscall"
	"time"

	"github.com/syncthing/syncthing/lib/api"
	"github.com/syncthing/syncthing/lib/build"
	"github.com/syncthing/syncthing/lib/config"
	"github.com/syncthing/syncthing/lib/connections"
	"github.com/syncthing/syncthing/lib/db"
	"github.com/syncthing/syncthing/lib/dialer"
	"github.com/syncthing/syncthing/lib/discover"
	"github.com/syncthing/syncthing/lib/events"
	"github.com/syncthing/syncthing/lib/foldersummary"
	"github.com/syncthing/syncthing/lib/fs"
	"github.com/syncthing/syncthing/lib/locations"
	"github.com/syncthing/syncthing/lib/logger"
	"github.com/syncthing/syncthing/lib/model"
	"github.com/syncthing/syncthing/lib/osutil"
	"github.com/syncthing/syncthing/lib/protocol"
	"github.com/syncthing/syncthing/lib/rand"
	"github.com/syncthing/syncthing/lib/sha256"
	"github.com/syncthing/syncthing/lib/tlsutil"
	"github.com/syncthing/syncthing/lib/upgrade"
	"github.com/syncthing/syncthing/lib/ur"

	"github.com/thejerf/suture"
)

const (
	exitSuccess            = 0
	exitError              = 1
	exitNoUpgradeAvailable = 2
	exitRestarting         = 3
	exitUpgrading          = 4
)

const (
	bepProtocolName      = "bep/1.0"
	tlsDefaultCommonName = "syncthing"
	maxSystemErrors      = 5
	initialSystemLog     = 10
	maxSystemLog         = 250
)

var myID protocol.DeviceID

const (
	usage      = "syncthing [options]"
	extraUsage = `
The -logflags value is a sum of the following:

   1  Date
   2  Time
   4  Microsecond time
   8  Long filename
  16  Short filename

I.e. to prefix each log line with date and time, set -logflags=3 (1 + 2 from
above). The value 0 is used to disable all of the above. The default is to
show time only (2).


Development Settings
--------------------

The following environment variables modify Syncthing's behavior in ways that
are mostly useful for developers. Use with care.

 STNODEFAULTFOLDER Don't create a default folder when starting for the first
                   time. This variable will be ignored anytime after the first
                   run.

 STGUIASSETS       Directory to load GUI assets from. Overrides compiled in
                   assets.

 STTRACE           A comma separated string of facilities to trace. The valid
                   facility strings listed below.

 STPROFILER        Set to a listen address such as "127.0.0.1:9090" to start
                   the profiler with HTTP access.

 STCPUPROFILE      Write a CPU profile to cpu-$pid.pprof on exit.

 STHEAPPROFILE     Write heap profiles to heap-$pid-$timestamp.pprof each time
                   heap usage increases.

 STBLOCKPROFILE    Write block profiles to block-$pid-$timestamp.pprof every 20
                   seconds.

 STPERFSTATS       Write running performance statistics to perf-$pid.csv. Not
                   supported on Windows.

 STDEADLOCKTIMEOUT Used for debugging internal deadlocks; sets debug
                   sensitivity. Use only under direction of a developer.

 STLOCKTHRESHOLD   Used for debugging internal deadlocks; sets debug
                   sensitivity.  Use only under direction of a developer.

 STNORESTART       Equivalent to the -no-restart argument. Disable the
                   Syncthing monitor process which handles restarts for some
                   configuration changes, upgrades, crashes and also log file
                   writing (stdout is still written).

 STNOUPGRADE       Disable automatic upgrades.

 STHASHING         Select the SHA256 hashing package to use. Possible values
                   are "standard" for the Go standard library implementation,
                   "minio" for the github.com/minio/sha256-simd implementation,
                   and blank (the default) for auto detection.

 STRECHECKDBEVERY  Set to a time interval to override the default database
                   check interval of 30 days (720h). The interval understands
                   "h", "m" and "s" abbreviations for hours minutes and seconds.
                   Valid values are like "720h", "30s", etc.

 GOMAXPROCS        Set the maximum number of CPU cores to use. Defaults to all
                   available CPU cores.

 GOGC              Percentage of heap growth at which to trigger GC. Default is
                   100. Lower numbers keep peak memory usage down, at the price
                   of CPU usage (i.e. performance).


Debugging Facilities
--------------------

The following are valid values for the STTRACE variable:

%s`
)

// Environment options
var (
	noUpgradeFromEnv = os.Getenv("STNOUPGRADE") != ""
	innerProcess     = os.Getenv("STNORESTART") != "" || os.Getenv("STMONITORED") != ""
	noDefaultFolder  = os.Getenv("STNODEFAULTFOLDER") != ""
)

type RuntimeOptions struct {
	confDir        string
	resetDatabase  bool
	resetDeltaIdxs bool
	showVersion    bool
	showPaths      bool
	showDeviceId   bool
	doUpgrade      bool
	doUpgradeCheck bool
	upgradeTo      string
	noBrowser      bool
	browserOnly    bool
	hideConsole    bool
	logFile        string
	auditEnabled   bool
	auditFile      string
	verbose        bool
	paused         bool
	unpaused       bool
	guiAddress     string
	guiAPIKey      string
	generateDir    string
	noRestart      bool
	profiler       string
	assetDir       string
	cpuProfile     bool
	stRestarting   bool
	logFlags       int
	showHelp       bool
}

func defaultRuntimeOptions() RuntimeOptions {
	options := RuntimeOptions{
		noRestart:    os.Getenv("STNORESTART") != "",
		profiler:     os.Getenv("STPROFILER"),
		assetDir:     os.Getenv("STGUIASSETS"),
		cpuProfile:   os.Getenv("STCPUPROFILE") != "",
		stRestarting: os.Getenv("STRESTART") != "",
		logFlags:     log.Ltime,
	}

	if os.Getenv("STTRACE") != "" {
		options.logFlags = logger.DebugFlags
	}

	if runtime.GOOS != "windows" {
		// On non-Windows, we explicitly default to "-" which means stdout. On
		// Windows, the blank options.logFile will later be replaced with the
		// default path, unless the user has manually specified "-" or
		// something else.
		options.logFile = "-"
	}

	return options
}

func parseCommandLineOptions() RuntimeOptions {
	options := defaultRuntimeOptions()

	flag.StringVar(&options.generateDir, "generate", "", "Generate key and config in specified dir, then exit")
	flag.StringVar(&options.guiAddress, "gui-address", options.guiAddress, "Override GUI address (e.g. \"http://192.0.2.42:8443\")")
	flag.StringVar(&options.guiAPIKey, "gui-apikey", options.guiAPIKey, "Override GUI API key")
	flag.StringVar(&options.confDir, "home", "", "Set configuration directory")
	flag.IntVar(&options.logFlags, "logflags", options.logFlags, "Select information in log line prefix (see below)")
	flag.BoolVar(&options.noBrowser, "no-browser", false, "Do not start browser")
	flag.BoolVar(&options.browserOnly, "browser-only", false, "Open GUI in browser")
	flag.BoolVar(&options.noRestart, "no-restart", options.noRestart, "Disable monitor process, managed restarts and log file writing")
	flag.BoolVar(&options.resetDatabase, "reset-database", false, "Reset the database, forcing a full rescan and resync")
	flag.BoolVar(&options.resetDeltaIdxs, "reset-deltas", false, "Reset delta index IDs, forcing a full index exchange")
	flag.BoolVar(&options.doUpgrade, "upgrade", false, "Perform upgrade")
	flag.BoolVar(&options.doUpgradeCheck, "upgrade-check", false, "Check for available upgrade")
	flag.BoolVar(&options.showVersion, "version", false, "Show version")
	flag.BoolVar(&options.showHelp, "help", false, "Show this help")
	flag.BoolVar(&options.showPaths, "paths", false, "Show configuration paths")
	flag.BoolVar(&options.showDeviceId, "device-id", false, "Show the device ID")
	flag.StringVar(&options.upgradeTo, "upgrade-to", options.upgradeTo, "Force upgrade directly from specified URL")
	flag.BoolVar(&options.auditEnabled, "audit", false, "Write events to audit file")
	flag.BoolVar(&options.verbose, "verbose", false, "Print verbose log output")
	flag.BoolVar(&options.paused, "paused", false, "Start with all devices and folders paused")
	flag.BoolVar(&options.unpaused, "unpaused", false, "Start with all devices and folders unpaused")
	flag.StringVar(&options.logFile, "logfile", options.logFile, "Log file name (still always logs to stdout). Cannot be used together with -no-restart/STNORESTART environment variable.")
	flag.StringVar(&options.auditFile, "auditfile", options.auditFile, "Specify audit file (use \"-\" for stdout, \"--\" for stderr)")
	if runtime.GOOS == "windows" {
		// Allow user to hide the console window
		flag.BoolVar(&options.hideConsole, "no-console", false, "Hide console window")
	}

	longUsage := fmt.Sprintf(extraUsage, debugFacilities())
	flag.Usage = usageFor(flag.CommandLine, usage, longUsage)
	flag.Parse()

	if len(flag.Args()) > 0 {
		flag.Usage()
		os.Exit(2)
	}

	return options
}

<<<<<<< HEAD
// controller implements api.Controller
type controller struct{}

func (_ *controller) Restart() {
	l.Infoln("Restarting")
	stop <- exitRestarting
}

func (_ *controller) Shutdown() {
	l.Infoln("Shutting down")
	stop <- exitSuccess
}

func (_ *controller) ExitUpgrading() {
	stop <- exitUpgrading
}

=======
type exiter struct {
	stop chan int
}

func (e *exiter) Restart() {
	l.Infoln("Restarting")
	e.stop <- exitRestarting
}

func (e *exiter) Shutdown() {
	l.Infoln("Shutting down")
	e.stop <- exitSuccess
}

func (e *exiter) ExitUpgrading() {
	l.Infoln("Shutting down after upgrade")
	e.stop <- exitUpgrading
}

// waitForExit must be called synchronously.
func (e *exiter) waitForExit() int {
	return <-e.stop
}

var exit = exiter{make(chan int)}

>>>>>>> 7a40c42e
func main() {
	options := parseCommandLineOptions()
	l.SetFlags(options.logFlags)

	if options.guiAddress != "" {
		// The config picks this up from the environment.
		os.Setenv("STGUIADDRESS", options.guiAddress)
	}
	if options.guiAPIKey != "" {
		// The config picks this up from the environment.
		os.Setenv("STGUIAPIKEY", options.guiAPIKey)
	}

	// Check for options which are not compatible with each other. We have
	// to check logfile before it's set to the default below - we only want
	// to complain if they set -logfile explicitly, not if it's set to its
	// default location
	if options.noRestart && (options.logFile != "" && options.logFile != "-") {
		l.Fatalln("-logfile may not be used with -no-restart or STNORESTART")
	}

	if options.hideConsole {
		osutil.HideConsole()
	}

	if options.confDir != "" {
		// Not set as default above because the string can be really long.
		if !filepath.IsAbs(options.confDir) {
			var err error
			options.confDir, err = filepath.Abs(options.confDir)
			if err != nil {
				l.Fatalln(err)
			}
		}
		if err := locations.SetBaseDir(locations.ConfigBaseDir, options.confDir); err != nil {
			l.Fatalln(err)
		}
	}

	if options.logFile == "" {
		// Blank means use the default logfile location. We must set this
		// *after* expandLocations above.
		options.logFile = locations.Get(locations.LogFile)
	}

	if options.assetDir == "" {
		// The asset dir is blank if STGUIASSETS wasn't set, in which case we
		// should look for extra assets in the default place.
		options.assetDir = locations.Get(locations.GUIAssets)
	}

	if options.showVersion {
		fmt.Println(build.LongVersion)
		return
	}

	if options.showHelp {
		flag.Usage()
		return
	}

	if options.showPaths {
		showPaths(options)
		return
	}

	if options.showDeviceId {
		cert, err := tls.LoadX509KeyPair(
			locations.Get(locations.CertFile),
			locations.Get(locations.KeyFile),
		)
		if err != nil {
			l.Fatalln("Error reading device ID:", err)
		}

		myID = protocol.NewDeviceID(cert.Certificate[0])
		fmt.Println(myID)
		return
	}

	if options.browserOnly {
		openGUI()
		return
	}

	if options.generateDir != "" {
		generate(options.generateDir)
		return
	}

	// Ensure that our home directory exists.
	ensureDir(locations.GetBaseDir(locations.ConfigBaseDir), 0700)

	if options.upgradeTo != "" {
		err := upgrade.ToURL(options.upgradeTo)
		if err != nil {
			l.Fatalln("Upgrade:", err) // exits 1
		}
		l.Infoln("Upgraded from", options.upgradeTo)
		return
	}

	if options.doUpgradeCheck {
		checkUpgrade()
		return
	}

	if options.doUpgrade {
		release := checkUpgrade()
		performUpgrade(release)
		return
	}

	if options.resetDatabase {
		if err := resetDB(); err != nil {
			l.Fatalln("Resetting database:", err)
		}
		return
	}

	if innerProcess || options.noRestart {
		syncthingMain(options)
	} else {
		monitorMain(options)
	}
}

func openGUI() {
	cfg, _ := loadOrDefaultConfig()
	if cfg.GUI().Enabled {
		if err := openURL(cfg.GUI().URL()); err != nil {
			l.Fatalln("Open URL:", err)
		}
	} else {
		l.Warnln("Browser: GUI is currently disabled")
	}
}

func generate(generateDir string) {
	dir, err := fs.ExpandTilde(generateDir)
	if err != nil {
		l.Fatalln("generate:", err)
	}
	ensureDir(dir, 0700)

	certFile, keyFile := filepath.Join(dir, "cert.pem"), filepath.Join(dir, "key.pem")
	cert, err := tls.LoadX509KeyPair(certFile, keyFile)
	if err == nil {
		l.Warnln("Key exists; will not overwrite.")
		l.Infoln("Device ID:", protocol.NewDeviceID(cert.Certificate[0]))
	} else {
		cert, err = tlsutil.NewCertificate(certFile, keyFile, tlsDefaultCommonName)
		if err != nil {
			l.Fatalln("Create certificate:", err)
		}
		myID = protocol.NewDeviceID(cert.Certificate[0])
		if err != nil {
			l.Fatalln("Load certificate:", err)
		}
		if err == nil {
			l.Infoln("Device ID:", protocol.NewDeviceID(cert.Certificate[0]))
		}
	}

	cfgFile := filepath.Join(dir, "config.xml")
	if _, err := os.Stat(cfgFile); err == nil {
		l.Warnln("Config exists; will not overwrite.")
		return
	}
	var cfg = defaultConfig(cfgFile)
	err = cfg.Save()
	if err != nil {
		l.Warnln("Failed to save config", err)
	}
}

func debugFacilities() string {
	facilities := l.Facilities()

	// Get a sorted list of names
	var names []string
	maxLen := 0
	for name := range facilities {
		names = append(names, name)
		if len(name) > maxLen {
			maxLen = len(name)
		}
	}
	sort.Strings(names)

	// Format the choices
	b := new(bytes.Buffer)
	for _, name := range names {
		fmt.Fprintf(b, " %-*s - %s\n", maxLen, name, facilities[name])
	}
	return b.String()
}

func checkUpgrade() upgrade.Release {
	cfg, _ := loadOrDefaultConfig()
	opts := cfg.Options()
	release, err := upgrade.LatestRelease(opts.ReleasesURL, build.Version, opts.UpgradeToPreReleases)
	if err != nil {
		l.Fatalln("Upgrade:", err)
	}

	if upgrade.CompareVersions(release.Tag, build.Version) <= 0 {
		noUpgradeMessage := "No upgrade available (current %q >= latest %q)."
		l.Infof(noUpgradeMessage, build.Version, release.Tag)
		os.Exit(exitNoUpgradeAvailable)
	}

	l.Infof("Upgrade available (current %q < latest %q)", build.Version, release.Tag)
	return release
}

func performUpgrade(release upgrade.Release) {
	// Use leveldb database locks to protect against concurrent upgrades
	_, err := db.Open(locations.Get(locations.Database))
	if err == nil {
		err = upgrade.To(release)
		if err != nil {
			l.Fatalln("Upgrade:", err)
		}
		l.Infof("Upgraded to %q", release.Tag)
	} else {
		l.Infoln("Attempting upgrade through running Syncthing...")
		err = upgradeViaRest()
		if err != nil {
			l.Fatalln("Upgrade:", err)
		}
		l.Infoln("Syncthing upgrading")
		os.Exit(exitUpgrading)
	}
}

func upgradeViaRest() error {
	cfg, _ := loadOrDefaultConfig()
	u, err := url.Parse(cfg.GUI().URL())
	if err != nil {
		return err
	}
	u.Path = path.Join(u.Path, "rest/system/upgrade")
	target := u.String()
	r, _ := http.NewRequest("POST", target, nil)
	r.Header.Set("X-API-Key", cfg.GUI().APIKey)

	tr := &http.Transport{
		Dial:            dialer.Dial,
		Proxy:           http.ProxyFromEnvironment,
		TLSClientConfig: &tls.Config{InsecureSkipVerify: true},
	}
	client := &http.Client{
		Transport: tr,
		Timeout:   60 * time.Second,
	}
	resp, err := client.Do(r)
	if err != nil {
		return err
	}
	if resp.StatusCode != 200 {
		bs, err := ioutil.ReadAll(resp.Body)
		defer resp.Body.Close()
		if err != nil {
			return err
		}
		return errors.New(string(bs))
	}

	return err
}

func syncthingMain(runtimeOptions RuntimeOptions) {
	setupSignalHandling()

	// Create a main service manager. We'll add things to this as we go along.
	// We want any logging it does to go through our log system.
	mainService := suture.New("main", suture.Spec{
		Log: func(line string) {
			l.Debugln(line)
		},
		PassThroughPanics: true,
	})
	mainService.ServeBackground()

	// Set a log prefix similar to the ID we will have later on, or early log
	// lines look ugly.
	l.SetPrefix("[start] ")

	if runtimeOptions.auditEnabled {
		startAuditing(mainService, runtimeOptions.auditFile)
	}

	if runtimeOptions.verbose {
		mainService.Add(newVerboseService())
	}

	errors := logger.NewRecorder(l, logger.LevelWarn, maxSystemErrors, 0)
	systemLog := logger.NewRecorder(l, logger.LevelDebug, maxSystemLog, initialSystemLog)

	// Event subscription for the API; must start early to catch the early
	// events. The LocalChangeDetected event might overwhelm the event
	// receiver in some situations so we will not subscribe to it here.
	defaultSub := events.NewBufferedSubscription(events.Default.Subscribe(api.DefaultEventMask), api.EventSubBufferSize)
	diskSub := events.NewBufferedSubscription(events.Default.Subscribe(api.DiskEventMask), api.EventSubBufferSize)

	if len(os.Getenv("GOMAXPROCS")) == 0 {
		runtime.GOMAXPROCS(runtime.NumCPU())
	}

	// Attempt to increase the limit on number of open files to the maximum
	// allowed, in case we have many peers. We don't really care enough to
	// report the error if there is one.
	osutil.MaximizeOpenFileLimit()

	// Ensure that we have a certificate and key.
	cert, err := tls.LoadX509KeyPair(
		locations.Get(locations.CertFile),
		locations.Get(locations.KeyFile),
	)
	if err != nil {
		l.Infof("Generating ECDSA key and certificate for %s...", tlsDefaultCommonName)
		cert, err = tlsutil.NewCertificate(
			locations.Get(locations.CertFile),
			locations.Get(locations.KeyFile),
			tlsDefaultCommonName,
		)
		if err != nil {
			l.Fatalln(err)
		}
	}

	myID = protocol.NewDeviceID(cert.Certificate[0])
	l.SetPrefix(fmt.Sprintf("[%s] ", myID.String()[:5]))

	l.Infoln(build.LongVersion)
	l.Infoln("My ID:", myID)

	// Select SHA256 implementation and report. Affected by the
	// STHASHING environment variable.
	sha256.SelectAlgo()
	sha256.Report()

	// Emit the Starting event, now that we know who we are.

	events.Default.Log(events.Starting, map[string]string{
		"home": locations.GetBaseDir(locations.ConfigBaseDir),
		"myID": myID.String(),
	})

	cfg := loadConfigAtStartup()

	if err := checkShortIDs(cfg); err != nil {
		l.Fatalln("Short device IDs are in conflict. Unlucky!\n  Regenerate the device ID of one of the following:\n  ", err)
	}

	if len(runtimeOptions.profiler) > 0 {
		go func() {
			l.Debugln("Starting profiler on", runtimeOptions.profiler)
			runtime.SetBlockProfileRate(1)
			err := http.ListenAndServe(runtimeOptions.profiler, nil)
			if err != nil {
				l.Fatalln(err)
			}
		}()
	}

	perf := ur.CpuBench(3, 150*time.Millisecond, true)
	l.Infof("Hashing performance is %.02f MB/s", perf)

	dbFile := locations.Get(locations.Database)
	ldb, err := db.Open(dbFile)
	if err != nil {
		l.Fatalln("Error opening database:", err)
	}
	if err := db.UpdateSchema(ldb); err != nil {
		l.Fatalln("Database schema:", err)
	}

	if runtimeOptions.resetDeltaIdxs {
		l.Infoln("Reinitializing delta index IDs")
		db.DropDeltaIndexIDs(ldb)
	}

	protectedFiles := []string{
		locations.Get(locations.Database),
		locations.Get(locations.ConfigFile),
		locations.Get(locations.CertFile),
		locations.Get(locations.KeyFile),
	}

	// Remove database entries for folders that no longer exist in the config
	folders := cfg.Folders()
	for _, folder := range ldb.ListFolders() {
		if _, ok := folders[folder]; !ok {
			l.Infof("Cleaning data for dropped folder %q", folder)
			db.DropFolder(ldb, folder)
		}
	}

	// Grab the previously running version string from the database.

	miscDB := db.NewMiscDataNamespace(ldb)
	prevVersion, _ := miscDB.String("prevVersion")

	// Strip away prerelease/beta stuff and just compare the release
	// numbers. 0.14.44 to 0.14.45-banana is an upgrade, 0.14.45-banana to
	// 0.14.45-pineapple is not.

	prevParts := strings.Split(prevVersion, "-")
	curParts := strings.Split(build.Version, "-")
	if prevParts[0] != curParts[0] {
		if prevVersion != "" {
			l.Infoln("Detected upgrade from", prevVersion, "to", build.Version)
		}

		// Drop delta indexes in case we've changed random stuff we
		// shouldn't have. We will resend our index on next connect.
		db.DropDeltaIndexIDs(ldb)

		// Remember the new version.
		miscDB.PutString("prevVersion", build.Version)
	}

	m := model.NewModel(cfg, myID, "syncthing", build.Version, ldb, protectedFiles)

	if t := os.Getenv("STDEADLOCKTIMEOUT"); t != "" {
		if secs, _ := strconv.Atoi(t); secs > 0 {
			m.StartDeadlockDetector(time.Duration(secs) * time.Second)
		}
	} else if !build.IsRelease || build.IsBeta {
		m.StartDeadlockDetector(20 * time.Minute)
	}

	if runtimeOptions.unpaused {
		setPauseState(cfg, false)
	} else if runtimeOptions.paused {
		setPauseState(cfg, true)
	}

	// Add and start folders
	for _, folderCfg := range cfg.Folders() {
		if folderCfg.Paused {
			folderCfg.CreateRoot()
			continue
		}
		m.AddFolder(folderCfg)
		m.StartFolder(folderCfg.ID)
	}

	mainService.Add(m)

	// Start discovery

	cachedDiscovery := discover.NewCachingMux()
	mainService.Add(cachedDiscovery)

	// The TLS configuration is used for both the listening socket and outgoing
	// connections.

	tlsCfg := tlsutil.SecureDefault()
	tlsCfg.Certificates = []tls.Certificate{cert}
	tlsCfg.NextProtos = []string{bepProtocolName}
	tlsCfg.ClientAuth = tls.RequestClientCert
	tlsCfg.SessionTicketsDisabled = true
	tlsCfg.InsecureSkipVerify = true

	// Start connection management

	connectionsService := connections.NewService(cfg, myID, m, tlsCfg, cachedDiscovery, bepProtocolName, tlsDefaultCommonName)
	mainService.Add(connectionsService)

	if cfg.Options().GlobalAnnEnabled {
		for _, srv := range cfg.GlobalDiscoveryServers() {
			l.Infoln("Using discovery server", srv)
			gd, err := discover.NewGlobal(srv, cert, connectionsService)
			if err != nil {
				l.Warnln("Global discovery:", err)
				continue
			}

			// Each global discovery server gets its results cached for five
			// minutes, and is not asked again for a minute when it's returned
			// unsuccessfully.
			cachedDiscovery.Add(gd, 5*time.Minute, time.Minute)
		}
	}

	if cfg.Options().LocalAnnEnabled {
		// v4 broadcasts
		bcd, err := discover.NewLocal(myID, fmt.Sprintf(":%d", cfg.Options().LocalAnnPort), connectionsService)
		if err != nil {
			l.Warnln("IPv4 local discovery:", err)
		} else {
			cachedDiscovery.Add(bcd, 0, 0)
		}
		// v6 multicasts
		mcd, err := discover.NewLocal(myID, cfg.Options().LocalAnnMCAddr, connectionsService)
		if err != nil {
			l.Warnln("IPv6 local discovery:", err)
		} else {
			cachedDiscovery.Add(mcd, 0, 0)
		}
	}

	if runtimeOptions.cpuProfile {
		f, err := os.Create(fmt.Sprintf("cpu-%d.pprof", os.Getpid()))
		if err != nil {
			l.Fatalln("Creating profile:", err)
		}
		if err := pprof.StartCPUProfile(f); err != nil {
			l.Fatalln("Starting profile:", err)
		}
	}

	// Candidate builds always run with usage reporting.

	if opts := cfg.Options(); build.IsCandidate {
		l.Infoln("Anonymous usage reporting is always enabled for candidate releases.")
		if opts.URAccepted != ur.Version {
			opts.URAccepted = ur.Version
			cfg.SetOptions(opts)
			cfg.Save()
			// Unique ID will be set and config saved below if necessary.
		}
	}

	// If we are going to do usage reporting, ensure we have a valid unique ID.
	if opts := cfg.Options(); opts.URAccepted > 0 && opts.URUniqueID == "" {
		opts.URUniqueID = rand.String(8)
		cfg.SetOptions(opts)
		cfg.Save()
	}

	usageReportingSvc := ur.New(cfg, m, connectionsService, noUpgradeFromEnv)
	mainService.Add(usageReportingSvc)

	// GUI

	setupGUI(mainService, cfg, m, defaultSub, diskSub, cachedDiscovery, connectionsService, usageReportingSvc, errors, systemLog, runtimeOptions)

	myDev, _ := cfg.Device(myID)
	l.Infof(`My name is "%v"`, myDev.Name)
	for _, device := range cfg.Devices() {
		if device.DeviceID != myID {
			l.Infof(`Device %s is "%v" at %v`, device.DeviceID, device.Name, device.Addresses)
		}
	}

	if opts := cfg.Options(); opts.RestartOnWakeup {
		go standbyMonitor()
	}

	// Candidate builds should auto upgrade. Make sure the option is set,
	// unless we are in a build where it's disabled or the STNOUPGRADE
	// environment variable is set.

	if build.IsCandidate && !upgrade.DisabledByCompilation && !noUpgradeFromEnv {
		l.Infoln("Automatic upgrade is always enabled for candidate releases.")
		if opts := cfg.Options(); opts.AutoUpgradeIntervalH == 0 || opts.AutoUpgradeIntervalH > 24 {
			opts.AutoUpgradeIntervalH = 12
			// Set the option into the config as well, as the auto upgrade
			// loop expects to read a valid interval from there.
			cfg.SetOptions(opts)
			cfg.Save()
		}
		// We don't tweak the user's choice of upgrading to pre-releases or
		// not, as otherwise they cannot step off the candidate channel.
	}

	if opts := cfg.Options(); opts.AutoUpgradeIntervalH > 0 {
		if noUpgradeFromEnv {
			l.Infof("No automatic upgrades; STNOUPGRADE environment variable defined.")
		} else {
			go autoUpgrade(cfg)
		}
	}

	if isSuperUser() {
		l.Warnln("Syncthing should not run as a privileged or system user. Please consider using a normal user account.")
	}

	events.Default.Log(events.StartupComplete, map[string]string{
		"myID": myID.String(),
	})

	cleanConfigDirectory()

	if cfg.Options().SetLowPriority {
		if err := osutil.SetLowPriority(); err != nil {
			l.Warnln("Failed to lower process priority:", err)
		}
	}

	code := exit.waitForExit()

	mainService.Stop()

	l.Infoln("Exiting")

	if runtimeOptions.cpuProfile {
		pprof.StopCPUProfile()
	}

	os.Exit(code)
}

func setupSignalHandling() {
	// Exit cleanly with "restarting" code on SIGHUP.

	restartSign := make(chan os.Signal, 1)
	sigHup := syscall.Signal(1)
	signal.Notify(restartSign, sigHup)
	go func() {
		<-restartSign
		exit.Restart()
	}()

	// Exit with "success" code (no restart) on INT/TERM

	stopSign := make(chan os.Signal, 1)
	sigTerm := syscall.Signal(15)
	signal.Notify(stopSign, os.Interrupt, sigTerm)
	go func() {
		<-stopSign
		exit.Shutdown()
	}()
}

func loadOrDefaultConfig() (*config.Wrapper, error) {
	cfgFile := locations.Get(locations.ConfigFile)
	cfg, err := config.Load(cfgFile, myID)

	if err != nil {
		cfg = defaultConfig(cfgFile)
	}

	return cfg, err
}

func loadConfigAtStartup() *config.Wrapper {
	cfgFile := locations.Get(locations.ConfigFile)
	cfg, err := config.Load(cfgFile, myID)
	if os.IsNotExist(err) {
		cfg = defaultConfig(cfgFile)
		cfg.Save()
		l.Infof("Default config saved. Edit %s to taste or use the GUI\n", cfg.ConfigPath())
	} else if err == io.EOF {
		l.Fatalln("Failed to load config: unexpected end of file. Truncated or empty configuration?")
	} else if err != nil {
		l.Fatalln("Failed to load config:", err)
	}

	if cfg.RawCopy().OriginalVersion != config.CurrentVersion {
		err = archiveAndSaveConfig(cfg)
		if err != nil {
			l.Fatalln("Config archive:", err)
		}
	}

	return cfg
}

func archiveAndSaveConfig(cfg *config.Wrapper) error {
	// Copy the existing config to an archive copy
	archivePath := cfg.ConfigPath() + fmt.Sprintf(".v%d", cfg.RawCopy().OriginalVersion)
	l.Infoln("Archiving a copy of old config file format at:", archivePath)
	if err := copyFile(cfg.ConfigPath(), archivePath); err != nil {
		return err
	}

	// Do a regular atomic config sve
	return cfg.Save()
}

func copyFile(src, dst string) error {
	bs, err := ioutil.ReadFile(src)
	if err != nil {
		return err
	}

	if err := ioutil.WriteFile(dst, bs, 0600); err != nil {
		// Attempt to clean up
		os.Remove(dst)
		return err
	}

	return nil
}

func startAuditing(mainService *suture.Supervisor, auditFile string) {

	var fd io.Writer
	var err error
	var auditDest string
	var auditFlags int

	if auditFile == "-" {
		fd = os.Stdout
		auditDest = "stdout"
	} else if auditFile == "--" {
		fd = os.Stderr
		auditDest = "stderr"
	} else {
		if auditFile == "" {
			auditFile = locations.GetTimestamped(locations.AuditLog)
			auditFlags = os.O_WRONLY | os.O_CREATE | os.O_EXCL
		} else {
			auditFlags = os.O_WRONLY | os.O_CREATE | os.O_APPEND
		}
		fd, err = os.OpenFile(auditFile, auditFlags, 0600)
		if err != nil {
			l.Fatalln("Audit:", err)
		}
		auditDest = auditFile
	}

	auditService := newAuditService(fd)
	mainService.Add(auditService)

	// We wait for the audit service to fully start before we return, to
	// ensure we capture all events from the start.
	auditService.WaitForStart()

	l.Infoln("Audit log in", auditDest)
}

func setupGUI(mainService *suture.Supervisor, cfg *config.Wrapper, m *model.Model, defaultSub, diskSub events.BufferedSubscription, discoverer discover.CachingMux, connectionsService *connections.Service, urService *ur.Service, errors, systemLog logger.Recorder, runtimeOptions RuntimeOptions) {
	guiCfg := cfg.GUI()

	if !guiCfg.Enabled {
		return
	}

	if guiCfg.InsecureAdminAccess {
		l.Warnln("Insecure admin access is enabled.")
	}

	cpu := newCPUService()
	mainService.Add(cpu)

	summaryService := foldersummary.New(cfg, m, myID)
	mainService.Add(summaryService)

	apiSvc := api.New(myID, cfg, runtimeOptions.assetDir, tlsDefaultCommonName, m, defaultSub, diskSub, discoverer, connectionsService, urService, summaryService, errors, systemLog, cpu, &controller{}, noUpgradeFromEnv)
	mainService.Add(apiSvc)

	if cfg.Options().StartBrowser && !runtimeOptions.noBrowser && !runtimeOptions.stRestarting {
		// Can potentially block if the utility we are invoking doesn't
		// fork, and just execs, hence keep it in its own routine.
		apiSvc.WaitForStart()
		go func() { _ = openURL(guiCfg.URL()) }()
	}
}

func defaultConfig(cfgFile string) *config.Wrapper {
	newCfg := config.NewWithFreePorts(myID)

	if noDefaultFolder {
		l.Infoln("We will skip creation of a default folder on first start since the proper envvar is set")
		return config.Wrap(cfgFile, newCfg)
	}

	newCfg.Folders = append(newCfg.Folders, config.NewFolderConfiguration(myID, "default", "Default Folder", fs.FilesystemTypeBasic, locations.Get(locations.DefFolder)))
	l.Infoln("Default folder created and/or linked to new config")
	return config.Wrap(cfgFile, newCfg)
}

func resetDB() error {
	return os.RemoveAll(locations.Get(locations.Database))
}

func ensureDir(dir string, mode fs.FileMode) {
	fs := fs.NewFilesystem(fs.FilesystemTypeBasic, dir)
	err := fs.MkdirAll(".", mode)
	if err != nil {
		l.Fatalln(err)
	}

	if fi, err := fs.Stat("."); err == nil {
		// Apprently the stat may fail even though the mkdirall passed. If it
		// does, we'll just assume things are in order and let other things
		// fail (like loading or creating the config...).
		currentMode := fi.Mode() & 0777
		if currentMode != mode {
			err := fs.Chmod(".", mode)
			// This can fail on crappy filesystems, nothing we can do about it.
			if err != nil {
				l.Warnln(err)
			}
		}
	}
}

func standbyMonitor() {
	restartDelay := 60 * time.Second
	now := time.Now()
	for {
		time.Sleep(10 * time.Second)
		if time.Since(now) > 2*time.Minute {
			l.Infof("Paused state detected, possibly woke up from standby. Restarting in %v.", restartDelay)

			// We most likely just woke from standby. If we restart
			// immediately chances are we won't have networking ready. Give
			// things a moment to stabilize.
			time.Sleep(restartDelay)

<<<<<<< HEAD
			l.Infoln("Restarting")
			stop <- exitRestarting
=======
			exit.Restart()
>>>>>>> 7a40c42e
			return
		}
		now = time.Now()
	}
}

func autoUpgrade(cfg *config.Wrapper) {
	timer := time.NewTimer(0)
	sub := events.Default.Subscribe(events.DeviceConnected)
	for {
		select {
		case event := <-sub.C():
			data, ok := event.Data.(map[string]string)
			if !ok || data["clientName"] != "syncthing" || upgrade.CompareVersions(data["clientVersion"], build.Version) != upgrade.Newer {
				continue
			}
			l.Infof("Connected to device %s with a newer version (current %q < remote %q). Checking for upgrades.", data["id"], build.Version, data["clientVersion"])
		case <-timer.C:
		}

		opts := cfg.Options()
		checkInterval := time.Duration(opts.AutoUpgradeIntervalH) * time.Hour
		if checkInterval < time.Hour {
			// We shouldn't be here if AutoUpgradeIntervalH < 1, but for
			// safety's sake.
			checkInterval = time.Hour
		}

		rel, err := upgrade.LatestRelease(opts.ReleasesURL, build.Version, opts.UpgradeToPreReleases)
		if err == upgrade.ErrUpgradeUnsupported {
			events.Default.Unsubscribe(sub)
			return
		}
		if err != nil {
			// Don't complain too loudly here; we might simply not have
			// internet connectivity, or the upgrade server might be down.
			l.Infoln("Automatic upgrade:", err)
			timer.Reset(checkInterval)
			continue
		}

		if upgrade.CompareVersions(rel.Tag, build.Version) != upgrade.Newer {
			// Skip equal, older or majorly newer (incompatible) versions
			timer.Reset(checkInterval)
			continue
		}

		l.Infof("Automatic upgrade (current %q < latest %q)", build.Version, rel.Tag)
		err = upgrade.To(rel)
		if err != nil {
			l.Warnln("Automatic upgrade:", err)
			timer.Reset(checkInterval)
			continue
		}
		events.Default.Unsubscribe(sub)
		l.Warnf("Automatically upgraded to version %q. Restarting in 1 minute.", rel.Tag)
		time.Sleep(time.Minute)
		exit.ExitUpgrading()
		return
	}
}

// cleanConfigDirectory removes old, unused configuration and index formats, a
// suitable time after they have gone out of fashion.
func cleanConfigDirectory() {
	patterns := map[string]time.Duration{
		"panic-*.log":        7 * 24 * time.Hour,  // keep panic logs for a week
		"audit-*.log":        7 * 24 * time.Hour,  // keep audit logs for a week
		"index":              14 * 24 * time.Hour, // keep old index format for two weeks
		"index-v0.11.0.db":   14 * 24 * time.Hour, // keep old index format for two weeks
		"index-v0.13.0.db":   14 * 24 * time.Hour, // keep old index format for two weeks
		"index*.converted":   14 * 24 * time.Hour, // keep old converted indexes for two weeks
		"config.xml.v*":      30 * 24 * time.Hour, // old config versions for a month
		"*.idx.gz":           30 * 24 * time.Hour, // these should for sure no longer exist
		"backup-of-v0.8":     30 * 24 * time.Hour, // these neither
		"tmp-index-sorter.*": time.Minute,         // these should never exist on startup
		"support-bundle-*":   30 * 24 * time.Hour, // keep old support bundle zip or folder for a month
	}

	for pat, dur := range patterns {
		fs := fs.NewFilesystem(fs.FilesystemTypeBasic, locations.GetBaseDir(locations.ConfigBaseDir))
		files, err := fs.Glob(pat)
		if err != nil {
			l.Infoln("Cleaning:", err)
			continue
		}

		for _, file := range files {
			info, err := fs.Lstat(file)
			if err != nil {
				l.Infoln("Cleaning:", err)
				continue
			}

			if time.Since(info.ModTime()) > dur {
				if err = fs.RemoveAll(file); err != nil {
					l.Infoln("Cleaning:", err)
				} else {
					l.Infoln("Cleaned away old file", filepath.Base(file))
				}
			}
		}
	}
}

// checkShortIDs verifies that the configuration won't result in duplicate
// short ID:s; that is, that the devices in the cluster all have unique
// initial 64 bits.
func checkShortIDs(cfg *config.Wrapper) error {
	exists := make(map[protocol.ShortID]protocol.DeviceID)
	for deviceID := range cfg.Devices() {
		shortID := deviceID.Short()
		if otherID, ok := exists[shortID]; ok {
			return fmt.Errorf("%v in conflict with %v", deviceID, otherID)
		}
		exists[shortID] = deviceID
	}
	return nil
}

func showPaths(options RuntimeOptions) {
	fmt.Printf("Configuration file:\n\t%s\n\n", locations.Get(locations.ConfigFile))
	fmt.Printf("Database directory:\n\t%s\n\n", locations.Get(locations.Database))
	fmt.Printf("Device private key & certificate files:\n\t%s\n\t%s\n\n", locations.Get(locations.KeyFile), locations.Get(locations.CertFile))
	fmt.Printf("HTTPS private key & certificate files:\n\t%s\n\t%s\n\n", locations.Get(locations.HTTPSKeyFile), locations.Get(locations.HTTPSCertFile))
	fmt.Printf("Log file:\n\t%s\n\n", options.logFile)
	fmt.Printf("GUI override directory:\n\t%s\n\n", options.assetDir)
	fmt.Printf("Default sync folder directory:\n\t%s\n\n", locations.Get(locations.DefFolder))
}

func setPauseState(cfg *config.Wrapper, paused bool) {
	raw := cfg.RawCopy()
	for i := range raw.Devices {
		raw.Devices[i].Paused = paused
	}
	for i := range raw.Folders {
		raw.Folders[i].Paused = paused
	}
	if _, err := cfg.Replace(raw); err != nil {
		l.Fatalln("Cannot adjust paused state:", err)
	}
}<|MERGE_RESOLUTION|>--- conflicted
+++ resolved
@@ -263,25 +263,7 @@
 	return options
 }
 
-<<<<<<< HEAD
-// controller implements api.Controller
-type controller struct{}
-
-func (_ *controller) Restart() {
-	l.Infoln("Restarting")
-	stop <- exitRestarting
-}
-
-func (_ *controller) Shutdown() {
-	l.Infoln("Shutting down")
-	stop <- exitSuccess
-}
-
-func (_ *controller) ExitUpgrading() {
-	stop <- exitUpgrading
-}
-
-=======
+// exiter implements api.Controller
 type exiter struct {
 	stop chan int
 }
@@ -306,9 +288,8 @@
 	return <-e.stop
 }
 
-var exit = exiter{make(chan int)}
-
->>>>>>> 7a40c42e
+var exit = &exiter{make(chan int)}
+
 func main() {
 	options := parseCommandLineOptions()
 	l.SetFlags(options.logFlags)
@@ -1053,7 +1034,7 @@
 	summaryService := foldersummary.New(cfg, m, myID)
 	mainService.Add(summaryService)
 
-	apiSvc := api.New(myID, cfg, runtimeOptions.assetDir, tlsDefaultCommonName, m, defaultSub, diskSub, discoverer, connectionsService, urService, summaryService, errors, systemLog, cpu, &controller{}, noUpgradeFromEnv)
+	apiSvc := api.New(myID, cfg, runtimeOptions.assetDir, tlsDefaultCommonName, m, defaultSub, diskSub, discoverer, connectionsService, urService, summaryService, errors, systemLog, cpu, exit, noUpgradeFromEnv)
 	mainService.Add(apiSvc)
 
 	if cfg.Options().StartBrowser && !runtimeOptions.noBrowser && !runtimeOptions.stRestarting {
@@ -1116,12 +1097,7 @@
 			// things a moment to stabilize.
 			time.Sleep(restartDelay)
 
-<<<<<<< HEAD
-			l.Infoln("Restarting")
-			stop <- exitRestarting
-=======
 			exit.Restart()
->>>>>>> 7a40c42e
 			return
 		}
 		now = time.Now()
