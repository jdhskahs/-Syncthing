// Copyright (C) 2014 The Syncthing Authors.
//
// This Source Code Form is subject to the terms of the Mozilla Public
// License, v. 2.0. If a copy of the MPL was not distributed with this file,
// You can obtain one at https://mozilla.org/MPL/2.0/.

package main

import (
	"bytes"
	"context"
	"crypto/rand"
	"crypto/tls"
	"encoding/json"
	"net"
	"net/http"
	"runtime"
	"sort"
	"strings"
	"time"

	"github.com/syncthing/syncthing/lib/config"
	"github.com/syncthing/syncthing/lib/connections"
	"github.com/syncthing/syncthing/lib/dialer"
	"github.com/syncthing/syncthing/lib/model"
	"github.com/syncthing/syncthing/lib/protocol"
	"github.com/syncthing/syncthing/lib/scanner"
	"github.com/syncthing/syncthing/lib/upgrade"
)

// Current version number of the usage report, for acceptance purposes. If
// fields are added or changed this integer must be incremented so that users
// are prompted for acceptance of the new report.
const usageReportVersion = 3

// reportData returns the data to be sent in a usage report. It's used in
// various places, so not part of the usageReportingManager object.
func reportData(cfg configIntf, m modelIntf, connectionsService connectionsIntf, version int) map[string]interface{} {
	opts := cfg.Options()
	res := make(map[string]interface{})
	res["urVersion"] = version
	res["uniqueID"] = opts.URUniqueID
	res["version"] = Version
	res["longVersion"] = LongVersion
	res["platform"] = runtime.GOOS + "-" + runtime.GOARCH
	res["numFolders"] = len(cfg.Folders())
	res["numDevices"] = len(cfg.Devices())

	var totFiles, maxFiles int
	var totBytes, maxBytes int64
	for folderID := range cfg.Folders() {
		global := m.GlobalSize(folderID)
		totFiles += global.Files
		totBytes += global.Bytes
		if global.Files > maxFiles {
			maxFiles = global.Files
		}
		if global.Bytes > maxBytes {
			maxBytes = global.Bytes
		}
	}

	res["totFiles"] = totFiles
	res["folderMaxFiles"] = maxFiles
	res["totMiB"] = totBytes / 1024 / 1024
	res["folderMaxMiB"] = maxBytes / 1024 / 1024

	var mem runtime.MemStats
	runtime.ReadMemStats(&mem)
	res["memoryUsageMiB"] = (mem.Sys - mem.HeapReleased) / 1024 / 1024
	res["sha256Perf"] = cpuBench(5, 125*time.Millisecond, false)
	res["hashPerf"] = cpuBench(5, 125*time.Millisecond, true)

	bytes, err := memorySize()
	if err == nil {
		res["memorySize"] = bytes / 1024 / 1024
	}
	res["numCPU"] = runtime.NumCPU()

	var rescanIntvs []int
	folderUses := map[string]int{
		"readonly":            0,
		"ignorePerms":         0,
		"ignoreDelete":        0,
		"autoNormalize":       0,
		"simpleVersioning":    0,
		"externalVersioning":  0,
		"staggeredVersioning": 0,
		"trashcanVersioning":  0,
	}
	for _, cfg := range cfg.Folders() {
		rescanIntvs = append(rescanIntvs, cfg.RescanIntervalS)

		if cfg.Type == config.FolderTypeSendOnly {
			folderUses["readonly"]++
		}
		if cfg.IgnorePerms {
			folderUses["ignorePerms"]++
		}
		if cfg.IgnoreDelete {
			folderUses["ignoreDelete"]++
		}
		if cfg.AutoNormalize {
			folderUses["autoNormalize"]++
		}
		if cfg.Versioning.Type != "" {
			folderUses[cfg.Versioning.Type+"Versioning"]++
		}
	}
	sort.Ints(rescanIntvs)
	res["rescanIntvs"] = rescanIntvs
	res["folderUses"] = folderUses

	deviceUses := map[string]int{
		"introducer":       0,
		"customCertName":   0,
		"compressAlways":   0,
		"compressMetadata": 0,
		"compressNever":    0,
		"dynamicAddr":      0,
		"staticAddr":       0,
	}
	for _, cfg := range cfg.Devices() {
		if cfg.Introducer {
			deviceUses["introducer"]++
		}
		if cfg.CertName != "" && cfg.CertName != "syncthing" {
			deviceUses["customCertName"]++
		}
		if cfg.Compression == protocol.CompressAlways {
			deviceUses["compressAlways"]++
		} else if cfg.Compression == protocol.CompressMetadata {
			deviceUses["compressMetadata"]++
		} else if cfg.Compression == protocol.CompressNever {
			deviceUses["compressNever"]++
		}
		for _, addr := range cfg.Addresses {
			if addr == "dynamic" {
				deviceUses["dynamicAddr"]++
			} else {
				deviceUses["staticAddr"]++
			}
		}
	}
	res["deviceUses"] = deviceUses

	defaultAnnounceServersDNS, defaultAnnounceServersIP, otherAnnounceServers := 0, 0, 0
	for _, addr := range opts.GlobalAnnServers {
		if addr == "default" || addr == "default-v4" || addr == "default-v6" {
			defaultAnnounceServersDNS++
		} else {
			otherAnnounceServers++
		}
	}
	res["announce"] = map[string]interface{}{
		"globalEnabled":     opts.GlobalAnnEnabled,
		"localEnabled":      opts.LocalAnnEnabled,
		"defaultServersDNS": defaultAnnounceServersDNS,
		"defaultServersIP":  defaultAnnounceServersIP,
		"otherServers":      otherAnnounceServers,
	}

	defaultRelayServers, otherRelayServers := 0, 0
	for _, addr := range cfg.ListenAddresses() {
		switch {
		case addr == "dynamic+https://relays.syncthing.net/endpoint":
			defaultRelayServers++
		case strings.HasPrefix(addr, "relay://") || strings.HasPrefix(addr, "dynamic+http"):
			otherRelayServers++
		}
	}
	res["relays"] = map[string]interface{}{
		"enabled":        defaultRelayServers+otherAnnounceServers > 0,
		"defaultServers": defaultRelayServers,
		"otherServers":   otherRelayServers,
	}

	res["usesRateLimit"] = opts.MaxRecvKbps > 0 || opts.MaxSendKbps > 0

	res["upgradeAllowedManual"] = !(upgrade.DisabledByCompilation || noUpgradeFromEnv)
	res["upgradeAllowedAuto"] = !(upgrade.DisabledByCompilation || noUpgradeFromEnv) && opts.AutoUpgradeIntervalH > 0
	res["upgradeAllowedPre"] = !(upgrade.DisabledByCompilation || noUpgradeFromEnv) && opts.AutoUpgradeIntervalH > 0 && opts.UpgradeToPreReleases

	if version >= 3 {
		res["uptime"] = int(time.Now().Sub(startTime).Seconds())
		res["natType"] = connectionsService.NATType()
		res["alwaysLocalNets"] = len(opts.AlwaysLocalNets) > 0
		res["cacheIgnoredFiles"] = opts.CacheIgnoredFiles
		res["overwriteRemoteDeviceNames"] = opts.OverwriteRemoteDevNames
		res["progressEmitterEnabled"] = opts.ProgressUpdateIntervalS > -1
		res["customDefaultFolderPath"] = opts.DefaultFolderPath != "~"
		res["weakHashSelection"] = opts.WeakHashSelectionMethod.String()
		res["customTrafficClass"] = opts.TrafficClass != 0
		res["customTempIndexMinBlocks"] = opts.TempIndexMinBlocks != 10
		res["temporariesDisabled"] = opts.KeepTemporariesH == 0
		res["temporariesCustom"] = opts.KeepTemporariesH != 24
		res["limitBandwidthInLan"] = opts.LimitBandwidthInLan
		res["customReleaseURL"] = opts.ReleasesURL != "https://upgrades.syncthing.net/meta.json"
		res["restartOnWakeup"] = opts.RestartOnWakeup
		res["customStunServers"] = len(opts.StunServers) == 0 || opts.StunServers[0] != "default" || len(opts.StunServers) > 1

		folderUsesV3 := map[string]int{
			"scanProgressDisabled":    0,
			"conflictsDisabled":       0,
			"conflictsUnlimited":      0,
			"conflictsOther":          0,
			"disableSparseFiles":      0,
			"disableTempIndexes":      0,
			"alwaysWeakHash":          0,
			"customWeakHashThreshold": 0,
			"fsWatcherEnabled":        0,
		}
		pullOrder := make(map[string]int)
		filesystemType := make(map[string]int)
		var fsWatcherDelays []int
		for _, cfg := range cfg.Folders() {
			if cfg.ScanProgressIntervalS < 0 {
				folderUsesV3["scanProgressDisabled"]++
			}
			if cfg.MaxConflicts == 0 {
				folderUsesV3["conflictsDisabled"]++
			} else if cfg.MaxConflicts < 0 {
				folderUsesV3["conflictsUnlimited"]++
			} else {
				folderUsesV3["conflictsOther"]++
			}
			if cfg.DisableSparseFiles {
				folderUsesV3["disableSparseFiles"]++
			}
			if cfg.DisableTempIndexes {
				folderUsesV3["disableTempIndexes"]++
			}
			if cfg.WeakHashThresholdPct < 0 {
				folderUsesV3["alwaysWeakHash"]++
			} else if cfg.WeakHashThresholdPct != 25 {
				folderUsesV3["customWeakHashThreshold"]++
			}
			if cfg.FSWatcherEnabled {
				folderUsesV3["fsWatcherEnabled"]++
			}
			pullOrder[cfg.Order.String()]++
			filesystemType[cfg.FilesystemType.String()]++
			fsWatcherDelays = append(fsWatcherDelays, cfg.FSWatcherDelayS)
		}
		sort.Ints(fsWatcherDelays)
		folderUsesV3Interface := map[string]interface{}{
			"pullOrder":       pullOrder,
			"filesystemType":  filesystemType,
			"fsWatcherDelays": fsWatcherDelays,
		}
		for key, value := range folderUsesV3 {
			folderUsesV3Interface[key] = value
		}
		res["folderUsesV3"] = folderUsesV3Interface

		guiStats := map[string]int{
			"enabled":                   0,
			"useTLS":                    0,
			"useAuth":                   0,
			"insecureAdminAccess":       0,
			"debugging":                 0,
			"insecureSkipHostCheck":     0,
			"insecureAllowFrameLoading": 0,
			"listenLocal":               0,
			"listenUnspecified":         0,
		}
		theme := make(map[string]int)
<<<<<<< HEAD
		for _, guiCfg := range cfg.GUIs() {
			if guiCfg.Enabled {
				guiStats["enabled"]++
				if guiCfg.UseTLS {
					guiStats["useTLS"]++
				}
				if len(guiCfg.User) > 0 && len(guiCfg.Password) > 0 {
					guiStats["useAuth"]++
				}
				if guiCfg.InsecureAdminAccess {
					guiStats["insecureAdminAccess"]++
				}
				if guiCfg.Debugging {
					guiStats["debugging"]++
				}
				if guiCfg.InsecureSkipHostCheck {
					guiStats["insecureSkipHostCheck"]++
				}
				if guiCfg.InsecureAllowFrameLoading {
					guiStats["insecureAllowFrameLoading"]++
				}
=======
		if guiCfg.Enabled {
			guiStats["enabled"]++
			if guiCfg.UseTLS() {
				guiStats["useTLS"]++
			}
			if len(guiCfg.User) > 0 && len(guiCfg.Password) > 0 {
				guiStats["useAuth"]++
			}
			if guiCfg.InsecureAdminAccess {
				guiStats["insecureAdminAccess"]++
			}
			if guiCfg.Debugging {
				guiStats["debugging"]++
			}
			if guiCfg.InsecureSkipHostCheck {
				guiStats["insecureSkipHostCheck"]++
			}
			if guiCfg.InsecureAllowFrameLoading {
				guiStats["insecureAllowFrameLoading"]++
			}
>>>>>>> 9ecf9a3f

				addr, err := net.ResolveTCPAddr("tcp", guiCfg.Address)
				if err == nil {
					if addr.IP.IsLoopback() {
						guiStats["listenLocal"]++
					} else if addr.IP.IsUnspecified() {
						guiStats["listenUnspecified"]++
					}
				}

				theme[guiCfg.Theme]++
			}
		}
		guiStatsInterface := map[string]interface{}{
			"theme": theme,
		}
		for key, value := range guiStats {
			guiStatsInterface[key] = value
		}
		res["guiStats"] = guiStatsInterface
	}

	for key, value := range m.UsageReportingStats(version) {
		res[key] = value
	}

	return res
}

type usageReportingService struct {
	cfg                *config.Wrapper
	model              *model.Model
	connectionsService *connections.Service
	forceRun           chan struct{}
	stop               chan struct{}
}

func newUsageReportingService(cfg *config.Wrapper, model *model.Model, connectionsService *connections.Service) *usageReportingService {
	svc := &usageReportingService{
		cfg:                cfg,
		model:              model,
		connectionsService: connectionsService,
		forceRun:           make(chan struct{}),
		stop:               make(chan struct{}),
	}
	cfg.Subscribe(svc)
	return svc
}

func (s *usageReportingService) sendUsageReport() error {
	d := reportData(s.cfg, s.model, s.connectionsService, s.cfg.Options().URAccepted)
	var b bytes.Buffer
	json.NewEncoder(&b).Encode(d)

	client := &http.Client{
		Transport: &http.Transport{
			Dial:  dialer.Dial,
			Proxy: http.ProxyFromEnvironment,
			TLSClientConfig: &tls.Config{
				InsecureSkipVerify: s.cfg.Options().URPostInsecurely,
			},
		},
	}
	_, err := client.Post(s.cfg.Options().URURL, "application/json", &b)
	return err
}

func (s *usageReportingService) Serve() {
	s.stop = make(chan struct{})
	t := time.NewTimer(time.Duration(s.cfg.Options().URInitialDelayS) * time.Second)
	for {
		select {
		case <-s.stop:
			return
		case <-s.forceRun:
			t.Reset(0)
		case <-t.C:
			if s.cfg.Options().URAccepted >= 2 {
				err := s.sendUsageReport()
				if err != nil {
					l.Infoln("Usage report:", err)
				} else {
					l.Infof("Sent usage report (version %d)", s.cfg.Options().URAccepted)
				}
			}
			t.Reset(24 * time.Hour) // next report tomorrow
		}
	}
}

func (s *usageReportingService) VerifyConfiguration(from, to config.Configuration) error {
	return nil
}

func (s *usageReportingService) CommitConfiguration(from, to config.Configuration) bool {
	if from.Options.URAccepted != to.Options.URAccepted || from.Options.URUniqueID != to.Options.URUniqueID || from.Options.URURL != to.Options.URURL {
		s.forceRun <- struct{}{}
	}
	return true
}

func (s *usageReportingService) Stop() {
	close(s.stop)
	close(s.forceRun)
}

func (usageReportingService) String() string {
	return "usageReportingService"
}

// cpuBench returns CPU performance as a measure of single threaded SHA-256 MiB/s
func cpuBench(iterations int, duration time.Duration, useWeakHash bool) float64 {
	dataSize := 16 * protocol.BlockSize
	bs := make([]byte, dataSize)
	rand.Reader.Read(bs)

	var perf float64
	for i := 0; i < iterations; i++ {
		if v := cpuBenchOnce(duration, useWeakHash, bs); v > perf {
			perf = v
		}
	}
	blocksResult = nil
	return perf
}

var blocksResult []protocol.BlockInfo // so the result is not optimized away

func cpuBenchOnce(duration time.Duration, useWeakHash bool, bs []byte) float64 {
	t0 := time.Now()
	b := 0
	for time.Since(t0) < duration {
		r := bytes.NewReader(bs)
		blocksResult, _ = scanner.Blocks(context.TODO(), r, protocol.BlockSize, int64(len(bs)), nil, useWeakHash)
		b += len(bs)
	}
	d := time.Since(t0)
	return float64(int(float64(b)/d.Seconds()/(1<<20)*100)) / 100
}<|MERGE_RESOLUTION|>--- conflicted
+++ resolved
@@ -265,7 +265,6 @@
 			"listenUnspecified":         0,
 		}
 		theme := make(map[string]int)
-<<<<<<< HEAD
 		for _, guiCfg := range cfg.GUIs() {
 			if guiCfg.Enabled {
 				guiStats["enabled"]++
@@ -287,28 +286,6 @@
 				if guiCfg.InsecureAllowFrameLoading {
 					guiStats["insecureAllowFrameLoading"]++
 				}
-=======
-		if guiCfg.Enabled {
-			guiStats["enabled"]++
-			if guiCfg.UseTLS() {
-				guiStats["useTLS"]++
-			}
-			if len(guiCfg.User) > 0 && len(guiCfg.Password) > 0 {
-				guiStats["useAuth"]++
-			}
-			if guiCfg.InsecureAdminAccess {
-				guiStats["insecureAdminAccess"]++
-			}
-			if guiCfg.Debugging {
-				guiStats["debugging"]++
-			}
-			if guiCfg.InsecureSkipHostCheck {
-				guiStats["insecureSkipHostCheck"]++
-			}
-			if guiCfg.InsecureAllowFrameLoading {
-				guiStats["insecureAllowFrameLoading"]++
-			}
->>>>>>> 9ecf9a3f
 
 				addr, err := net.ResolveTCPAddr("tcp", guiCfg.Address)
 				if err == nil {
