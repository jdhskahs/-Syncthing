syntax = "proto3";

package config;

import "lib/config/folderconfiguration.proto";
import "lib/config/deviceconfiguration.proto";
import "lib/config/guiconfiguration.proto";
import "lib/config/ldapconfiguration.proto";
import "lib/config/optionsconfiguration.proto";
import "lib/config/observed.proto";

import "ext.proto";

message Configuration {
    int32                        version         = 1 [(ext.xml) = "version,attr"];
    repeated FolderConfiguration folders         = 2;
    repeated DeviceConfiguration devices         = 3;
    GUIConfiguration             gui             = 4 [(ext.goname) = "GUI"];
    LDAPConfiguration            ldap            = 5 [(ext.goname) = "LDAP"];
    OptionsConfiguration         options         = 6;
    repeated ObservedDevice      ignored_devices = 7 [(ext.json) = "remoteIgnoredDevices", (ext.xml) = "remoteIgnoredDevice"];
<<<<<<< HEAD
    repeated ObservedDevice      pending_devices = 8;
    Defaults                     defaults        = 9;
}

message Defaults {
    FolderConfiguration folder = 1;
    DeviceConfiguration device = 2;
=======
    repeated ObservedDevice      pending_devices = 8 [deprecated=true];
>>>>>>> 7669af57
}<|MERGE_RESOLUTION|>--- conflicted
+++ resolved
@@ -19,15 +19,11 @@
     LDAPConfiguration            ldap            = 5 [(ext.goname) = "LDAP"];
     OptionsConfiguration         options         = 6;
     repeated ObservedDevice      ignored_devices = 7 [(ext.json) = "remoteIgnoredDevices", (ext.xml) = "remoteIgnoredDevice"];
-<<<<<<< HEAD
-    repeated ObservedDevice      pending_devices = 8;
+    repeated ObservedDevice      pending_devices = 8 [deprecated=true];
     Defaults                     defaults        = 9;
 }
 
 message Defaults {
     FolderConfiguration folder = 1;
     DeviceConfiguration device = 2;
-=======
-    repeated ObservedDevice      pending_devices = 8 [deprecated=true];
->>>>>>> 7669af57
 }