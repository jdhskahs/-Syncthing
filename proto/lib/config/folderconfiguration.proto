--- conflicted
+++ resolved
@@ -55,12 +55,9 @@
     bool                               case_sensitive_fs          = 33 [(ext.goname) = "CaseSensitiveFS", (ext.xml) = "caseSensitiveFS", (ext.json) = "caseSensitiveFS"];
     bool                               follow_junctions           = 34 [(ext.goname) = "JunctionsAsDirs", (ext.xml) = "junctionsAsDirs", (ext.json) = "junctionsAsDirs"];
     bool                               sync_ownership             = 35;
-<<<<<<< HEAD
-    bool                               sync_xattrs                = 36;
-    XattrFilter                       xattr_filter               = 37;
-=======
     bool                               scan_ownership             = 36;
->>>>>>> 6dedffe3
+    bool                               sync_xattrs                = 37;
+    XattrFilter                        xattr_filter               = 38;
 
     // Legacy deprecated
     bool   read_only         = 9000 [deprecated=true, (ext.xml) = "ro,attr,omitempty"];
@@ -75,9 +72,9 @@
 // pattern to match all strings at the end of the filter. There are also
 // limits on the size of accepted attributes.
 message XattrFilter {
-    repeated StringFilterEntry entries               = 1 [(ext.xml) = "entry"];
-    int32                      max_single_entry_size = 2 [(ext.xml) = "maxSingleEntrySize", (ext.default) = "1024"];
-    int32                      max_total_size        = 3 [(ext.xml) = "maxTotalSize", (ext.default) = "4096"];
+    repeated XattrFilterEntry entries               = 1 [(ext.xml) = "entry"];
+    int32                     max_single_entry_size = 2 [(ext.xml) = "maxSingleEntrySize", (ext.default) = "1024"];
+    int32                     max_total_size        = 3 [(ext.xml) = "maxTotalSize", (ext.default) = "4096"];
 }
 
 message XattrFilterEntry {
