syntax = "proto3";

package config;

import "lib/protocol/bep.proto";
import "lib/config/observed.proto";

import "ext.proto";

message DeviceConfiguration {
    bytes                   device_id                  = 1 [(ext.goname) = "DeviceID", (ext.xml) = "id,attr", (ext.json) = "deviceID", (ext.device_id) = true, (ext.nodefault) = true];
    string                  name                       = 2 [(ext.xml) = "name,attr,omitempty"];
    repeated string         addresses                  = 3 [(ext.xml) = "address,omitempty", (ext.default) = "dynamic"];
    protocol.Compression    compression                = 4 [(ext.xml) = "compression,attr"];
    string                  cert_name                  = 5 [(ext.xml) = "certName,attr,omitempty"];
    bool                    introducer                 = 6 [(ext.xml) = "introducer,attr"];
    bool                    skip_introduction_removals = 7 [(ext.xml) = "skipIntroductionRemovals,attr"];
    bytes                   introduced_by              = 8 [(ext.xml) = "introducedBy,attr", (ext.device_id) = true, (ext.nodefault) = true];
    bool                    paused                     = 9;
    repeated string         allowed_networks           = 10 [(ext.xml) = "allowedNetwork,omitempty"];
    bool                    auto_accept_folders        = 11;
    int32                   max_send_kbps              = 12;
    int32                   max_recv_kbps              = 13;
    repeated ObservedFolder ignored_folders            = 14;
<<<<<<< HEAD
    repeated ObservedFolder pending_folders            = 15 [(ext.nodefault) = true];
=======
    repeated ObservedFolder pending_folders            = 15 [deprecated = true];
>>>>>>> 7669af57
    int32                   max_request_kib            = 16 [(ext.goname) = "MaxRequestKiB", (ext.xml) = "maxRequestKiB", (ext.json) = "maxRequestKiB"];
    bool                    untrusted                  = 17;
    int32                   remote_gui_port            = 18 [(ext.goname) = "RemoteGUIPort", (ext.xml) = "remoteGUIPort", (ext.json) = "remoteGUIPort"];
}<|MERGE_RESOLUTION|>--- conflicted
+++ resolved
@@ -22,11 +22,7 @@
     int32                   max_send_kbps              = 12;
     int32                   max_recv_kbps              = 13;
     repeated ObservedFolder ignored_folders            = 14;
-<<<<<<< HEAD
-    repeated ObservedFolder pending_folders            = 15 [(ext.nodefault) = true];
-=======
     repeated ObservedFolder pending_folders            = 15 [deprecated = true];
->>>>>>> 7669af57
     int32                   max_request_kib            = 16 [(ext.goname) = "MaxRequestKiB", (ext.xml) = "maxRequestKiB", (ext.json) = "maxRequestKiB"];
     bool                    untrusted                  = 17;
     int32                   remote_gui_port            = 18 [(ext.goname) = "RemoteGUIPort", (ext.xml) = "remoteGUIPort", (ext.json) = "remoteGUIPort"];
