angular.module('syncthing.core')
    .config(function ($locationProvider) {
        $locationProvider.html5Mode({ enabled: true, requireBase: false }).hashPrefix('!');
    })
    .controller('SyncthingController', function ($scope, $http, $location, Ignores, IgnoreTree, LocaleService, System, Events, $filter, $q, $compile, $timeout, $rootScope, $translate) {
        'use strict';

        // private/helper definitions

        var prevDate = 0;
        var navigatingAway = false;
        var online = false;
        var restarting = false;

        function initController() {
            LocaleService.autoConfigLocale();
            setInterval($scope.refresh, 10000);
            Events.start();
        }

        // public/scope definitions

        $scope.completion = {};
        $scope.config = {};
        $scope.configInSync = true;
        $scope.connections = {};
        $scope.errors = [];
        $scope.model = {};
        $scope.myID = '';
        $scope.devices = {};
        $scope.discoveryCache = {};
        $scope.protocolChanged = false;
        $scope.reportData = {};
        $scope.reportDataPreview = '';
        $scope.reportPreview = false;
        $scope.folders = {};
        $scope.seenError = '';
        $scope.upgradeInfo = null;
        $scope.deviceStats = {};
        $scope.folderStats = {};
        $scope.pendingDevices = {};
        $scope.pendingFolders = {};
        $scope.progress = {};
        $scope.version = {};
        $scope.needed = {}
        $scope.neededFolder = '';
        $scope.failed = {};
        $scope.localChanged = {};
        $scope.scanProgress = {};
        $scope.themes = [];
        $scope.globalChangeEvents = {};
        $scope.metricRates = false;
        $scope.folderPathErrors = {};
        $scope.currentSharing = {};
        $scope.currentFolder = {};
        $scope.currentDevice = {};
        $scope.ignores = Ignores.tempFolder();
        resetRemoteNeed();

        try {
            $scope.metricRates = (window.localStorage["metricRates"] == "true");
        } catch (exception) { }

        $scope.versioningDefaults = {
            selector: "none",
            trashcanClean: 0,
            cleanupIntervalS: 3600,
            simpleKeep: 5,
            staggeredMaxAge: 365,
            staggeredCleanInterval: 3600,
            externalCommand: "",
        };

        $scope.localStateTotal = {
            bytes: 0,
            directories: 0,
            files: 0
        };

        $(window).bind('beforeunload', function () {
            navigatingAway = true;
        });

        $scope.$on("$locationChangeSuccess", function () {
            LocaleService.useLocale($location.search().lang);
        });

        $scope.needActions = {
            'rm': 'Del',
            'rmdir': 'Del (dir)',
            'sync': 'Sync',
            'touch': 'Update'
        };
        $scope.needIcons = {
            'rm': 'far fa-fw fa-trash-alt',
            'rmdir': 'far fa-fw fa-trash-alt',
            'sync': 'far fa-fw fa-arrow-alt-circle-down',
            'touch': 'fas fa-fw fa-asterisk'
        };

        $scope.$on(Events.ONLINE, function () {
            if (online && !restarting) {
                return;
            }

            console.log('UIOnline');

            refreshSystem();
            refreshDiscoveryCache();
            refreshConfig();
            refreshCluster();
            refreshConnectionStats();
            refreshDeviceStats();
            refreshFolderStats();
            refreshGlobalChanges();
            refreshThemes();

            $http.get(urlbase + '/system/version').success(function (data) {
                console.log("version", data);
                if ($scope.version.version && $scope.version.version !== data.version) {
                    // We already have a version response, but it differs from
                    // the new one. Reload the full GUI in case it's changed.
                    document.location.reload(true);
                }

                $scope.version = data;
            }).error($scope.emitHTTPError);

            $http.get(urlbase + '/svc/report').success(function (data) {
                $scope.reportData = data;
                if ($scope.system && $scope.config.options.urAccepted > -1 && $scope.config.options.urSeen < $scope.system.urVersionMax && $scope.config.options.urAccepted < $scope.system.urVersionMax) {
                    // Usage reporting format has changed, prompt the user to re-accept.
                    $('#ur').modal();
                }
            }).error($scope.emitHTTPError);

            $http.get(urlbase + '/system/upgrade').success(function (data) {
                $scope.upgradeInfo = data;
            }).error(function () {
                $scope.upgradeInfo = null;
            });

            online = true;
            restarting = false;
            $('#networkError').modal('hide');
            $('#restarting').modal('hide');
            $('#shutdown').modal('hide');
        });

        $scope.$on(Events.OFFLINE, function () {
            if (navigatingAway || !online) {
                return;
            }

            console.log('UIOffline');
            online = false;
            if (!restarting) {
                $('#networkError').modal();
            }
        });

        $scope.$on('HTTPError', function (event, arg) {
            // Emitted when a HTTP call fails. We use the status code to try
            // to figure out what's wrong.

            if (navigatingAway || !online) {
                return;
            }

            console.log('HTTPError', arg);
            online = false;
            if (!restarting) {
                if (arg.status === 0) {
                    // A network error, not an HTTP error
                    $scope.$emit(Events.OFFLINE);
                } else if (arg.status >= 400 && arg.status <= 599) {
                    // A genuine HTTP error
                    $('#networkError').modal('hide');
                    $('#restarting').modal('hide');
                    $('#shutdown').modal('hide');
                    $('#httpError').modal();
                }
            }
        });

        $scope.$on(Events.STATE_CHANGED, function (event, arg) {
            var data = arg.data;
            if ($scope.model[data.folder]) {
                $scope.model[data.folder].state = data.to;
                $scope.model[data.folder].error = data.error;

                // If a folder has started scanning, then any scan progress is
                // also obsolete.
                if (data.to === 'scanning') {
                    delete $scope.scanProgress[data.folder];
                }

                // If a folder finished scanning, then refresh folder stats
                // to update last scan time.
                if (data.from === 'scanning' && data.to === 'idle') {
                    refreshFolderStats();
                }
            }
        });

        $scope.$on(Events.LOCAL_INDEX_UPDATED, function (event, arg) {
            refreshFolderStats();
            refreshGlobalChanges();
        });

        $scope.$on(Events.DEVICE_DISCONNECTED, function (event, arg) {
            if (!$scope.connections[arg.data.id]) {
                return;
            }
            $scope.connections[arg.data.id].connected = false;
            refreshDeviceStats();
        });

        $scope.$on(Events.DEVICE_CONNECTED, function (event, arg) {
            if (!$scope.connections[arg.data.id]) {
                $scope.connections[arg.data.id] = {
                    inbps: 0,
                    outbps: 0,
                    inBytesTotal: 0,
                    outBytesTotal: 0,
                    type: arg.data.type,
                    address: arg.data.addr
                };
                $scope.completion[arg.data.id] = {
                    _total: 100,
                    _needBytes: 0,
                    _needItems: 0
                };
            }
        });

        $scope.$on(Events.PENDING_DEVICES_CHANGED, function (event, arg) {
            if (!(arg.data.added || arg.data.removed)) {
                // Not enough information to update in place, just refresh it completely
                refreshCluster();
                return;
            }

            if (arg.data.added) {
                arg.data.added.forEach(function (rejected) {
                    var pendingDevice = {
                        time: arg.time,
                        name: rejected.name,
                        address: rejected.address
                    };
                    console.log("rejected device:", rejected.deviceID, pendingDevice);
                    $scope.pendingDevices[rejected.deviceID] = pendingDevice;
                });
            }

            if (arg.data.removed) {
                arg.data.removed.forEach(function (dev) {
                    console.log("no longer pending device:", dev.deviceID);
                    delete $scope.pendingDevices[dev.deviceID];
                });
            }
        });

        $scope.$on(Events.PENDING_FOLDERS_CHANGED, function (event, arg) {
            if (!(arg.data.added || arg.data.removed)) {
                // Not enough information to update in place, just refresh it completely
                refreshCluster();
                return;
            }

            if (arg.data.added) {
                arg.data.added.forEach(function (rejected) {
                    var offeringDevice = {
                        time: arg.time,
                        label: rejected.folderLabel,
                        receiveEncrypted: rejected.receiveEncrypted,
                    };
                    console.log("rejected folder", rejected.folderID, "from device:", rejected.deviceID, offeringDevice);

                    var pendingFolder = $scope.pendingFolders[rejected.folderID];
                    if (pendingFolder === undefined) {
                        pendingFolder = {
                            offeredBy: {}
                        };
                    }
                    pendingFolder.offeredBy[rejected.deviceID] = offeringDevice;
                    $scope.pendingFolders[rejected.folderID] = pendingFolder;
                });
            }

            if (arg.data.removed) {
                arg.data.removed.forEach(function (folderDev) {
                    console.log("no longer pending folder", folderDev.folderID, "from device:", folderDev.deviceID);
                    if (folderDev.deviceID === undefined) {
                        delete $scope.pendingFolders[folderDev.folderID];
                    } else if ($scope.pendingFolders[folderDev.folderID]) {
                        delete $scope.pendingFolders[folderDev.folderID].offeredBy[folderDev.deviceID];
                    }
                });
            }
        });

        $scope.$on('ConfigLoaded', function () {
            if ($scope.config.options.urAccepted === 0) {
                // If usage reporting has been neither accepted nor declined,
                // we want to ask the user to make a choice. But we don't want
                // to bug them during initial setup, so we set a cookie with
                // the time of the first visit. When that cookie is present
                // and the time is more than four hours ago, we ask the
                // question.

                var firstVisit = document.cookie.replace(/(?:(?:^|.*;\s*)firstVisit\s*\=\s*([^;]*).*$)|^.*$/, "$1");
                if (!firstVisit) {
                    document.cookie = "firstVisit=" + Date.now() + ";max-age=" + 30 * 24 * 3600;
                } else {
                    if (+firstVisit < Date.now() - 4 * 3600 * 1000) {
                        $('#ur').modal();
                    }
                }
            }
        });

        $scope.$on(Events.CONFIG_SAVED, function (event, arg) {
            updateLocalConfig(arg.data);

            $http.get(urlbase + '/config/insync').success(function (data) {
                $scope.configInSync = data.configInSync;
            }).error($scope.emitHTTPError);
        });

        $scope.$on(Events.DOWNLOAD_PROGRESS, function (event, arg) {
            var stats = arg.data;
            var progress = {};
            for (var folder in stats) {
                progress[folder] = {};
                for (var file in stats[folder]) {
                    var s = stats[folder][file];
                    var reused = 100 * s.reused / s.total;
                    var copiedFromOrigin = 100 * s.copiedFromOrigin / s.total;
                    var copiedFromElsewhere = 100 * s.copiedFromElsewhere / s.total;
                    var pulled = 100 * s.pulled / s.total;
                    var pulling = 100 * s.pulling / s.total;
                    // We try to round up pulling to at least a percent so that it would be at least a bit visible.
                    if (pulling < 1 && pulled + copiedFromElsewhere + copiedFromOrigin + reused <= 99) {
                        pulling = 1;
                    }
                    progress[folder][file] = {
                        reused: reused,
                        copiedFromOrigin: copiedFromOrigin,
                        copiedFromElsewhere: copiedFromElsewhere,
                        pulled: pulled,
                        pulling: pulling,
                        bytesTotal: s.bytesTotal,
                        bytesDone: s.bytesDone,
                    };
                }
            }
            for (var folder in $scope.progress) {
                if (!(folder in progress)) {
                    if ($scope.neededFolder === folder) {
                        $scope.refreshNeed($scope.needed.page, $scope.needed.perpage);
                    }
                } else if ($scope.neededFolder === folder) {
                    for (file in $scope.progress[folder]) {
                        if (!(file in progress[folder])) {
                            $scope.refreshNeed($scope.needed.page, $scope.needed.perpage);
                            break;
                        }
                    }
                }
            }
            $scope.progress = progress;
            console.log("DownloadProgress", $scope.progress);
        });

        $scope.$on(Events.FOLDER_SUMMARY, function (event, arg) {
            var data = arg.data;
            $scope.model[data.folder] = data.summary;
            recalcLocalStateTotal();
        });

        $scope.$on(Events.FOLDER_COMPLETION, function (event, arg) {
            var data = arg.data;
            if (!$scope.completion[data.device]) {
                $scope.completion[data.device] = {};
            }
            $scope.completion[data.device][data.folder] = data;
            recalcCompletion(data.device);
        });

        $scope.$on(Events.FOLDER_ERRORS, function (event, arg) {
            $scope.model[arg.data.folder].errors = arg.data.errors.length;
        });

        $scope.$on(Events.FOLDER_SCAN_PROGRESS, function (event, arg) {
            var data = arg.data;
            $scope.scanProgress[data.folder] = {
                current: data.current,
                total: data.total,
                rate: data.rate
            };
            console.log("FolderScanProgress", data);
        });

        $scope.emitHTTPError = function (data, status, headers, config) {
            $scope.$emit('HTTPError', { data: data, status: status, headers: headers, config: config });
        };

        var debouncedFuncs = {};

        function refreshFolder(folder) {
            if ($scope.folders[folder].paused) {
                return;
            }
            var key = "refreshFolder" + folder;
            if (!debouncedFuncs[key]) {
                debouncedFuncs[key] = debounce(function () {
                    $http.get(urlbase + '/db/status?folder=' + encodeURIComponent(folder)).success(function (data) {
                        $scope.model[folder] = data;
                        recalcLocalStateTotal();
                        console.log("refreshFolder", folder, data);
                    }).error($scope.emitHTTPError);
                }, 1000);
            }
            debouncedFuncs[key]();
        }

        function updateLocalConfig(config) {
            var hasConfig = !isEmptyObject($scope.config);

            $scope.config = config;
            $scope.config.options._listenAddressesStr = $scope.config.options.listenAddresses.join(', ');
            $scope.config.options._globalAnnounceServersStr = $scope.config.options.globalAnnounceServers.join(', ');
            $scope.config.options._urAcceptedStr = "" + $scope.config.options.urAccepted;

            $scope.devices = deviceMap($scope.config.devices);
            for (var id in $scope.devices) {
                $scope.completion[id] = {
                    _total: 100,
                    _needBytes: 0,
                    _needItems: 0
                };
            };
            $scope.folders = folderMap($scope.config.folders);
            Object.keys($scope.folders).forEach(function (folder) {
                refreshFolder(folder);
                $scope.folders[folder].devices.forEach(function (deviceCfg) {
                    refreshCompletion(deviceCfg.deviceID, folder);
                });
            });

            refreshNoAuthWarning();
            setDefaultTheme();

            if (!hasConfig) {
                $scope.$emit('ConfigLoaded');
            }
        }

        function refreshSystem() {
            System.refresh().success(function (data) {
                $scope.myID = data.myID;
                $scope.system = data;

                if ($scope.reportDataPreviewVersion === '') {
                    $scope.reportDataPreviewVersion = $scope.system.urVersionMax;
                }

                var listenersFailed = [];
                for (var address in data.connectionServiceStatus) {
                    if (data.connectionServiceStatus[address].error) {
                        listenersFailed.push(address + ": " + data.connectionServiceStatus[address].error);
                    }
                }
                $scope.listenersFailed = listenersFailed;
                $scope.listenersTotal = $scope.sizeOf(data.connectionServiceStatus);

                $scope.discoveryTotal = data.discoveryMethods;
                var discoveryFailed = [];
                for (var disco in data.discoveryErrors) {
                    if (data.discoveryErrors[disco]) {
                        discoveryFailed.push(disco + ": " + data.discoveryErrors[disco]);
                    }
                }
                $scope.discoveryFailed = discoveryFailed;

                refreshNoAuthWarning();

                console.log("refreshSystem", data);
            }).error($scope.emitHTTPError);
        }

        function refreshNoAuthWarning() {
            if (!$scope.system || !$scope.config || !$scope.config.gui) {
                // We need all to be able to determine the state.
                return
            }

            // If we're not listening on localhost, and there is no
            // authentication configured, and the magic setting to silence the
            // warning isn't set, then yell at the user.
            var addr = $scope.system.guiAddressUsed;
            var guiCfg = $scope.config.gui;
            $scope.openNoAuth = addr.substr(0, 4) !== "127."
                && addr.substr(0, 6) !== "[::1]:"
                && addr.substr(0, 1) !== "/"
                && (!guiCfg.user || !guiCfg.password)
                && guiCfg.authMode !== 'ldap'
                && !guiCfg.insecureAdminAccess;

            if (guiCfg.user && guiCfg.password) {
                $scope.dismissNotification('authenticationUserAndPassword');
            }
        }

        function refreshCluster() {
            $http.get(urlbase + '/cluster/pending/devices').success(function (data) {
                $scope.pendingDevices = data;
                console.log("refreshCluster devices", data);
            }).error($scope.emitHTTPError);
            $http.get(urlbase + '/cluster/pending/folders').success(function (data) {
                $scope.pendingFolders = data;
                console.log("refreshCluster folders", data);
            }).error($scope.emitHTTPError);
        }

        function refreshDiscoveryCache() {
            $http.get(urlbase + '/system/discovery').success(function (data) {
                for (var device in data) {
                    for (var i = 0; i < data[device].addresses.length; i++) {
                        // Relay addresses are URLs with
                        // .../?foo=barlongstuff that we strip away here. We
                        // remove the final slash as well for symmetry with
                        // tcp://192.0.2.42:1234 type addresses.
                        data[device].addresses[i] = data[device].addresses[i].replace(/\/\?.*/, '');
                    }
                }
                $scope.discoveryCache = data;
                console.log("refreshDiscoveryCache", data);
            }).error($scope.emitHTTPError);
        }

        function recalcLocalStateTotal() {
            $scope.localStateTotal = {
                bytes: 0,
                directories: 0,
                files: 0
            };

            for (var f in $scope.model) {
                $scope.localStateTotal.bytes += $scope.model[f].localBytes;
                $scope.localStateTotal.files += $scope.model[f].localFiles;
                $scope.localStateTotal.directories += $scope.model[f].localDirectories;
            }
        }

        function recalcCompletion(device) {
            var total = 0, needed = 0, deletes = 0, items = 0;
            for (var folder in $scope.completion[device]) {
                if (folder === "_total" || folder === '_needBytes' || folder === '_needItems') {
                    continue;
                }
                total += $scope.completion[device][folder].globalBytes;
                needed += $scope.completion[device][folder].needBytes;
                items += $scope.completion[device][folder].needItems;
                deletes += $scope.completion[device][folder].needDeletes;
            }
            if (total == 0) {
                $scope.completion[device]._total = 100;
                $scope.completion[device]._needBytes = 0;
                $scope.completion[device]._needItems = 0;
            } else {
                $scope.completion[device]._total = Math.floor(100 * (1 - needed / total));
                $scope.completion[device]._needBytes = needed;
                $scope.completion[device]._needItems = items + deletes;
            }

            if (needed == 0 && deletes > 0) {
                // We don't need any data, but we have deletes that we need
                // to do. Drop down the completion percentage to indicate
                // that we have stuff to do.
                $scope.completion[device]._total = 95;
            }

            console.log("recalcCompletion", device, $scope.completion[device]);
        }

        function refreshCompletion(device, folder) {
            if (device === $scope.myID) {
                return;
            }

            $http.get(urlbase + '/db/completion?device=' + device + '&folder=' + encodeURIComponent(folder)).success(function (data) {
                if (!$scope.completion[device]) {
                    $scope.completion[device] = {};
                }
                $scope.completion[device][folder] = data;
                recalcCompletion(device);
            }).error(function(data, status, headers, config) {
                if (status === 404) {
                    console.log("refreshCompletion:", data);
                } else {
                    $scope.emitHTTPError(data, status, headers, config);
                }
            });
        }

        function refreshConnectionStats() {
            $http.get(urlbase + '/system/connections').success(function (data) {
                var now = Date.now(),
                    td = (now - prevDate) / 1000,
                    id;

                prevDate = now;

                try {
                    data.total.inbps = Math.max(0, (data.total.inBytesTotal - $scope.connectionsTotal.inBytesTotal) / td);
                    data.total.outbps = Math.max(0, (data.total.outBytesTotal - $scope.connectionsTotal.outBytesTotal) / td);
                } catch (e) {
                    data.total.inbps = 0;
                    data.total.outbps = 0;
                }
                $scope.connectionsTotal = data.total;

                data = data.connections;
                for (id in data) {
                    if (!data.hasOwnProperty(id)) {
                        continue;
                    }
                    try {
                        data[id].inbps = Math.max(0, (data[id].inBytesTotal - $scope.connections[id].inBytesTotal) / td);
                        data[id].outbps = Math.max(0, (data[id].outBytesTotal - $scope.connections[id].outBytesTotal) / td);
                    } catch (e) {
                        data[id].inbps = 0;
                        data[id].outbps = 0;
                    }
                }
                $scope.connections = data;
                console.log("refreshConnections", data);
            }).error($scope.emitHTTPError);
        }

        function refreshErrors() {
            $http.get(urlbase + '/system/error').success(function (data) {
                $scope.errors = data.errors;
                console.log("refreshErrors", data);
            }).error($scope.emitHTTPError);
        }

        function refreshConfig() {
            $http.get(urlbase + '/config').success(function (data) {
                updateLocalConfig(data);
                console.log("refreshConfig", data);
            }).error($scope.emitHTTPError);

            $http.get(urlbase + '/config/insync').success(function (data) {
                $scope.configInSync = data.configInSync;
            }).error($scope.emitHTTPError);
        }

        $scope.refreshNeed = function (page, perpage) {
            if (!$scope.neededFolder) {
                return;
            }
            var url = urlbase + "/db/need?folder=" + encodeURIComponent($scope.neededFolder);
            url += "&page=" + page;
            url += "&perpage=" + perpage;
            $http.get(url).success(function (data) {
                console.log("refreshNeed", $scope.neededFolder, data);
                parseNeeded(data);
            }).error($scope.emitHTTPError);
        }

        function needAction(file) {
            var fDelete = 4096;
            var fDirectory = 16384;

            if ((file.flags & (fDelete + fDirectory)) === fDelete + fDirectory) {
                return 'rmdir';
            } else if ((file.flags & fDelete) === fDelete) {
                return 'rm';
            } else if ((file.flags & fDirectory) === fDirectory) {
                return 'touch';
            } else {
                return 'sync';
            }
        }

        function parseNeeded(data) {
            $scope.needed = data;
            var merged = [];
            data.progress.forEach(function (item) {
                item.type = "progress";
                item.action = needAction(item);
                merged.push(item);
            });
            data.queued.forEach(function (item) {
                item.type = "queued";
                item.action = needAction(item);
                merged.push(item);
            });
            data.rest.forEach(function (item) {
                item.type = "rest";
                item.action = needAction(item);
                merged.push(item);
            });
            $scope.needed.items = merged;
        }

        function pathJoin(base, name) {
            base = expandTilde(base);
            if (base[base.length - 1] !== System.data.pathSeparator) {
                return base + System.data.pathSeparator + name;
            }
            return base + name;
        }

        function expandTilde(path) {
            if (path && path.trim().charAt(0) === '~') {
                return $scope.system.tilde + path.trim().substring(1);
            }
            return path;
        }

        function shouldSetDefaultFolderPath() {
            return $scope.config.defaults.folder.path && !$scope.editingExisting && $scope.folderEditor.folderPath.$pristine && !$scope.editingDefaults;
        }

        function resetRemoteNeed() {
            $scope.remoteNeed = {};
            $scope.remoteNeedFolders = [];
            $scope.remoteNeedDevice = undefined;
        }


        function setDefaultTheme() {
            if (!document.getElementById("fallback-theme-css")) {

                // check if no support for prefers-color-scheme
                var colorSchemeNotSupported = typeof window.matchMedia === "undefined" || window.matchMedia('(prefers-color-scheme: dark)').media === 'not all';

                if ($scope.config.gui.theme === "default" && colorSchemeNotSupported) {
                    document.documentElement.style.display = 'none';
                    document.head.insertAdjacentHTML(
                        'beforeend',
                        '<link id="fallback-theme-css" rel="stylesheet" href="theme-assets/light/assets/css/theme.css" onload="document.documentElement.style.display = \'\'">'
                    );
                }
            }
        }

        function initShareEditing(editing) {
            $scope.currentSharing = {};
            $scope.currentSharing.editing = editing;
            $scope.currentSharing.shared = [];
            $scope.currentSharing.unrelated = [];
            $scope.currentSharing.selected = {};
            if (editing === 'folder') {
                initShareEditingFolder();
            }
        };

        function initShareEditingFolder() {
            $scope.currentFolder.devices.forEach(function (n) {
                if (n.deviceID !== $scope.myID) {
                    $scope.currentSharing.shared.push($scope.devices[n.deviceID]);
                }
                $scope.currentSharing.selected[n.deviceID] = true;
            });
            $scope.currentSharing.unrelated = $scope.deviceList().filter(function (n) {
                return n.deviceID !== $scope.myID && !$scope.currentSharing.selected[n.deviceID];
            });
        }

        $scope.refreshFailed = function (page, perpage) {
            if (!$scope.failed || !$scope.failed.folder) {
                return;
            }
            var url = urlbase + '/folder/errors?folder=' + encodeURIComponent($scope.failed.folder);
            url += "&page=" + page + "&perpage=" + perpage;
            $http.get(url).success(function (data) {
                $scope.failed = data;
            }).error($scope.emitHTTPError);
        };

        $scope.refreshRemoteNeed = function (folder, page, perpage) {
            if (!$scope.remoteNeedDevice) {
                return;
            }
            var url = urlbase + '/db/remoteneed?device=' + $scope.remoteNeedDevice.deviceID;
            url += '&folder=' + encodeURIComponent(folder);
            url += "&page=" + page + "&perpage=" + perpage;
            $http.get(url).success(function (data) {
                $scope.remoteNeed[folder] = data;
            }).error(function (err) {
                $scope.remoteNeed[folder] = undefined;
                $scope.emitHTTPError(err);
            });
        };

        $scope.refreshLocalChanged = function (page, perpage) {
            if (!$scope.localChangedFolder) {
                return;
            }
            var url = urlbase + '/db/localchanged?folder=';
            url += encodeURIComponent($scope.localChangedFolder);
            url += "&page=" + page + "&perpage=" + perpage;
            $http.get(url).success(function (data) {
                $scope.localChanged = data;
            }).error($scope.emitHTTPError);
        };

        var refreshDeviceStats = debounce(function () {
            $http.get(urlbase + "/stats/device").success(function (data) {
                $scope.deviceStats = data;
                for (var device in $scope.deviceStats) {
                    $scope.deviceStats[device].lastSeen = new Date($scope.deviceStats[device].lastSeen);
                    $scope.deviceStats[device].lastSeenDays = (new Date() - $scope.deviceStats[device].lastSeen) / 1000 / 86400;
                }
                console.log("refreshDeviceStats", data);
            }).error($scope.emitHTTPError);
        }, 2500);

        var refreshFolderStats = debounce(function () {
            $http.get(urlbase + "/stats/folder").success(function (data) {
                $scope.folderStats = data;
                for (var folder in $scope.folderStats) {
                    if ($scope.folderStats[folder].lastFile) {
                        $scope.folderStats[folder].lastFile.at = new Date($scope.folderStats[folder].lastFile.at);
                    }

                    $scope.folderStats[folder].lastScan = new Date($scope.folderStats[folder].lastScan);
                    $scope.folderStats[folder].lastScanDays = (new Date() - $scope.folderStats[folder].lastScan) / 1000 / 86400;
                }
                console.log("refreshfolderStats", data);
            }).error($scope.emitHTTPError);
        }, 2500);

        var refreshThemes = debounce(function () {
            $http.get("themes.json").success(function (data) { // no urlbase here as this is served by the asset handler
                $scope.themes = data.themes;
            }).error($scope.emitHTTPError);
        }, 2500);

        var refreshGlobalChanges = debounce(function () {
            $http.get(urlbase + "/events/disk?limit=25").success(function (data) {
                if (!data) {
                    // For reasons unknown this is called with data being the empty
                    // string on shutdown, causing an error on .reverse().
                    return;
                }
                data = data.reverse();
                $scope.globalChangeEvents = data;
                console.log("refreshGlobalChanges", data);
            }).error($scope.emitHTTPError);
        }, 2500);

        $scope.refresh = function () {
            refreshSystem();
            refreshDiscoveryCache();
            refreshConnectionStats();
            refreshErrors();
        };

        $scope.folderStatus = function (folderCfg) {
            if (folderCfg.paused) {
                return 'paused';
            }

            var folderInfo = $scope.model[folderCfg.id];

            // after restart syncthing process state may be empty
            if (typeof folderInfo === 'undefined' || !folderInfo.state) {
                return 'unknown';
            }

            var state = '' + folderInfo.state;
            if (state === 'error') {
                return 'stopped'; // legacy, the state is called "stopped" in the GUI
            }

            if (state !== 'idle') {
                return state;
            }

            if (folderInfo.needTotalItems > 0) {
                return 'outofsync';
            }
            if ($scope.hasFailedFiles(folderCfg.id)) {
                return 'faileditems';
            }
            if (folderInfo.receiveOnlyTotalItems) {
                return 'localadditions';
            }
            if (folderCfg.devices.length <= 1) {
                return 'unshared';
            }

            return state;
        };

        $scope.folderClass = function (folderCfg) {
            var status = $scope.folderStatus(folderCfg);

            if (status === 'idle' || status === 'localadditions') {
                return 'success';
            }
            if (status == 'paused') {
                return 'default';
            }
            if (status === 'syncing' || status === 'sync-preparing' || status === 'scanning' || status === 'cleaning') {
                return 'primary';
            }
            if (status === 'unknown') {
                return 'info';
            }
            if (status === 'stopped' || status === 'outofsync' || status === 'error' || status === 'faileditems') {
                return 'danger';
            }
            if (status === 'unshared' || status === 'scan-waiting' || status === 'sync-waiting' || status === 'clean-waiting') {
                return 'warning';
            }

            return 'info';
        };

        $scope.syncPercentage = function (folder) {
            if (typeof $scope.model[folder] === 'undefined') {
                return 100;
            }
            if ($scope.model[folder].needTotalItems === 0) {
                return 100;
            }
            if (($scope.model[folder].needBytes == 0 && $scope.model[folder].needDeletes > 0) || $scope.model[folder].globalBytes == 0) {
                // We don't need any data, but we have deletes that we need
                // to do. Drop down the completion percentage to indicate
                // that we have stuff to do.
                // Do the same thing in case we only have zero byte files to sync.
                return 95;
            }
            var pct = 100 * $scope.model[folder].inSyncBytes / $scope.model[folder].globalBytes;
            return Math.floor(pct);
        };

        $scope.scanPercentage = function (folder) {
            if (!$scope.scanProgress[folder]) {
                return undefined;
            }
            var pct = 100 * $scope.scanProgress[folder].current / $scope.scanProgress[folder].total;
            return Math.floor(pct);
        };

        $scope.scanRate = function (folder) {
            if (!$scope.scanProgress[folder]) {
                return 0;
            }
            return $scope.scanProgress[folder].rate;
        };

        $scope.scanRemaining = function (folder) {
            // Formats the remaining scan time as a string. Includes days and
            // hours only when relevant, resulting in time stamps like:
            // 00m 40s
            // 32m 40s
            // 2h 32m
            // 4d 2h
            // In case remaining scan time appears to be >31d, omit the
            // details, i.e.:
            // > 1 month

            if (!$scope.scanProgress[folder]) {
                return "";
            }
            // Calculate remaining bytes and seconds based on our current
            // rate.

            var remainingBytes = $scope.scanProgress[folder].total - $scope.scanProgress[folder].current;
            var seconds = remainingBytes / $scope.scanProgress[folder].rate;
            // Round up to closest ten seconds to avoid flapping too much to
            // and fro.

            seconds = Math.ceil(seconds / 10) * 10;

            // Separate out the number of days.
            var days = 0;
            var res = [];
            if (seconds >= 86400) {
                days = Math.floor(seconds / 86400);
                if (days > 31) {
                    return '> 1 month';
                }
                res.push('' + days + 'd')
                seconds = seconds % 86400;
            }

            // Separate out the number of hours.
            var hours = 0;
            if (seconds > 3600) {
                hours = Math.floor(seconds / 3600);
                res.push('' + hours + 'h')
                seconds = seconds % 3600;
            }

            var d = new Date(1970, 0, 1).setSeconds(seconds);

            if (days === 0) {
                // Format minutes only if we're within a day of completion.
                var f = $filter('date')(d, "m'm'");
                res.push(f);
            }

            if (days === 0 && hours === 0) {
                // Format seconds only when we're within an hour of completion.
                var f = $filter('date')(d, "ss's'");
                res.push(f);
            }

            return res.join(' ');
        };

        $scope.deviceStatus = function (deviceCfg) {
            var status = '';

            if ($scope.deviceFolders(deviceCfg).length === 0) {
                status = 'unused-';
            }

            if (typeof $scope.connections[deviceCfg.deviceID] === 'undefined') {
                return 'unknown';
            }

            if (deviceCfg.paused) {
                return status + 'paused';
            }

            if ($scope.connections[deviceCfg.deviceID].connected) {
                if ($scope.completion[deviceCfg.deviceID] && $scope.completion[deviceCfg.deviceID]._total === 100) {
                    return status + 'insync';
                } else {
                    return 'syncing';
                }
            }

            // Disconnected
            return status + 'disconnected';
        };

        $scope.deviceClass = function (deviceCfg) {
            if (typeof $scope.connections[deviceCfg.deviceID] === 'undefined') {
                return 'info';
            }

            if (deviceCfg.paused) {
                return 'default';
            }

            if ($scope.connections[deviceCfg.deviceID].connected) {
                if ($scope.completion[deviceCfg.deviceID] && $scope.completion[deviceCfg.deviceID]._total === 100) {
                    return 'success';
                } else {
                    return 'primary';
                }
            }

            // Disconnected
            return 'info';
        };

        $scope.syncthingStatus = function () {
            var syncCount = 0;
            var notifyCount = 0;
            var pauseCount = 0;

            // loop through all folders
            var folderListCache = $scope.folderList();
            for (var i = 0; i < folderListCache.length; i++) {
                var status = $scope.folderStatus(folderListCache[i]);
                switch (status) {
                    case 'sync-preparing':
                    case 'syncing':
                        syncCount++;
                        break;
                    case 'stopped':
                    case 'unknown':
                    case 'outofsync':
                    case 'error':
                        notifyCount++;
                        break;
                }
            }

            // loop through all devices
            var deviceCount = 0;
            for (var id in $scope.devices) {
                var status = $scope.deviceStatus({
                    deviceID: id
                });
                switch (status) {
                    case 'unknown':
                        notifyCount++;
                        break;
                    case 'paused':
                        pauseCount++;
                        break;
                    case 'unused':
                        deviceCount--;
                        break;
                }
                deviceCount++;
            }

            // enumerate notifications
            if ($scope.openNoAuth || !$scope.configInSync || $scope.errorList().length > 0 || !online || Object.keys($scope.pendingDevices).length > 0 || Object.keys($scope.pendingFolders).length > 0) {
                notifyCount++;
            }

            // at least one folder is syncing
            if (syncCount > 0) {
                return 'sync';
            }

            // a device is unknown or a folder is stopped/unknown/outofsync/error or some other notification is open or gui offline
            if (notifyCount > 0) {
                return 'notify';
            }

            // all used devices are paused except (this) one
            if (pauseCount === deviceCount - 1) {
                return 'pause';
            }

            return 'default';
        };

        $scope.deviceAddr = function (deviceCfg) {
            var conn = $scope.connections[deviceCfg.deviceID];
            if (conn && conn.connected) {
                return conn.address;
            }
            return '?';
        };

        $scope.hasRemoteGUIAddress = function (deviceCfg) {
            if (!deviceCfg.remoteGUIPort)
                return false;
            var conn = $scope.connections[deviceCfg.deviceID];
            return conn && conn.connected && conn.address && conn.type.indexOf('Relay') == -1;
        };

        $scope.remoteGUIAddress = function (deviceCfg) {
            // Assume hasRemoteGUIAddress is true or we would not be here
            var conn = $scope.connections[deviceCfg.deviceID];
            return 'http://' + replaceAddressPort(conn.address, deviceCfg.remoteGUIPort);
        };

        function replaceAddressPort(address, newPort) {
            for (var index = address.length - 1; index >= 0; index--) {
                if (address[index] === ":") {
                    return address.substr(0, index) + ":" + newPort.toString();
                }
            }
            return address;
        }

        $scope.friendlyNameFromShort = function (shortID) {
            var matches = Object.keys($scope.devices).filter(function (id) {
                return id.substr(0, 7) === shortID;
            });
            if (matches.length !== 1) {
                return shortID;
            }
            return $scope.friendlyNameFromID(matches[0]);
        };

        $scope.friendlyNameFromID = function (deviceID) {
            var match = $scope.devices[deviceID];
            if (match) {
                return $scope.deviceName(match);
            }
            return deviceID.substr(0, 6);
        };

        $scope.deviceName = function (deviceCfg) {
            if (typeof deviceCfg === 'undefined' || typeof deviceCfg.deviceID === 'undefined') {
                return "";
            }
            if (deviceCfg.name) {
                return deviceCfg.name;
            }
            return deviceCfg.deviceID.substr(0, 6);
        };

        $scope.thisDeviceName = function () {
            var device = $scope.thisDevice();
            if (typeof device === 'undefined') {
                return "(unknown device)";
            }
            if (device.name) {
                return device.name;
            }
            return device.deviceID.substr(0, 6);
        };

        $scope.setDevicePause = function (device, pause) {
            $scope.devices[device].paused = pause;
            $scope.config.devices = $scope.deviceList();
            $scope.saveConfig();
        };

        $scope.setFolderPause = function (folder, pause) {
            var cfg = $scope.folders[folder];
            if (cfg) {
                cfg.paused = pause;
                $scope.config.folders = folderList($scope.folders);
                $scope.saveConfig();
            }
        };

        $scope.showDiscoveryFailures = function () {
            $('#discovery-failures').modal();
        };

        $scope.logging = {
            facilities: {},
            refreshFacilities: function () {
                $http.get(urlbase + '/system/debug').success(function (data) {
                    var facilities = {};
                    data.enabled = data.enabled || [];
                    $.each(data.facilities, function (key, value) {
                        facilities[key] = {
                            description: value,
                            enabled: data.enabled.indexOf(key) > -1
                        }
                    })
                    $scope.logging.facilities = facilities;
                }).error($scope.emitHTTPError);
            },
            show: function () {
                $scope.logging.paused = false;
                $scope.logging.refreshFacilities();
                $scope.logging.timer = $timeout($scope.logging.fetch);
                var textArea = $('#logViewerText');
                textArea.on("scroll", $scope.logging.onScroll);
                $('#logViewer').modal().one('shown.bs.modal', function () {
                    // Scroll to bottom.
                    textArea.scrollTop(textArea[0].scrollHeight);
                }).one('hidden.bs.modal', function () {
                    $timeout.cancel($scope.logging.timer);
                    textArea.off("scroll", $scope.logging.onScroll);
                    $scope.logging.timer = null;
                    $scope.logging.entries = [];
                });
            },
            onFacilityChange: function (facility) {
                var enabled = $scope.logging.facilities[facility].enabled;
                // Disable checkboxes while we're in flight.
                $.each($scope.logging.facilities, function (key) {
                    $scope.logging.facilities[key].enabled = null;
                })
                $http.post(urlbase + '/system/debug?' + (enabled ? 'enable=' : 'disable=') + facility)
                    .success($scope.logging.refreshFacilities)
                    .error($scope.emitHTTPError);
            },
            onScroll: function () {
                var textArea = $('#logViewerText');
                var scrollTop = textArea.prop('scrollTop');
                var scrollHeight = textArea.prop('scrollHeight');
                $scope.logging.paused = scrollHeight > (scrollTop + textArea.outerHeight());
                // Browser events do not cause redraw, trigger manually.
                $scope.$apply();
            },
            timer: null,
            entries: [],
            paused: false,
            content: function () {
                var content = "";
                $.each($scope.logging.entries, function (idx, entry) {
                    content += entry.when.split('.')[0].replace('T', ' ') + ' ' + entry.message + "\n";
                });
                return content;
            },
            fetch: function () {
                var textArea = $('#logViewerText');
                if ($scope.logging.paused) {
                    if (!$scope.logging.timer) return;
                    $scope.logging.timer = $timeout($scope.logging.fetch, 500);
                    return;
                }

                var last = null;
                if ($scope.logging.entries.length > 0) {
                    last = $scope.logging.entries[$scope.logging.entries.length - 1].when;
                }

                $http.get(urlbase + '/system/log' + (last ? '?since=' + encodeURIComponent(last) : '')).success(function (data) {
                    if (!$scope.logging.timer) return;
                    $scope.logging.timer = $timeout($scope.logging.fetch, 2000);
                    if (!$scope.logging.paused) {
                        if (data.messages) {
                            $scope.logging.entries.push.apply($scope.logging.entries, data.messages);
                            // Wait for the text area to be redrawn, adding new lines, and then scroll to bottom.
                            $timeout(function () {
                                textArea.scrollTop(textArea[0].scrollHeight);
                            });
                        }
                    }
                });
            }
        };

        $scope.discardChangedSettings = function () {
            $("#discard-changes-confirmation").modal("hide");
            $("#settings").off("hide.bs.modal").modal("hide");
        };

        $scope.showSettings = function () {
            // Make a working copy
            $scope.tmpOptions = angular.copy($scope.config.options);
            $scope.tmpOptions.deviceName = $scope.thisDevice().name;
            $scope.tmpOptions.upgrades = "none";
            if ($scope.tmpOptions.autoUpgradeIntervalH > 0) {
                $scope.tmpOptions.upgrades = "stable";
            }
            if ($scope.tmpOptions.upgradeToPreReleases) {
                $scope.tmpOptions.upgrades = "candidate";
            }
            $scope.tmpGUI = angular.copy($scope.config.gui);
            $scope.tmpRemoteIgnoredDevices = angular.copy($scope.config.remoteIgnoredDevices);
            $scope.tmpDevices = angular.copy($scope.config.devices);
            $('#settings').modal("show");
            $("#settings a[href='#settings-general']").tab("show");
            $("#settings").on('hide.bs.modal', function (event) {
                if ($scope.settingsModified()) {
                    event.preventDefault();
                    $("#discard-changes-confirmation").modal("show");
                } else {
                    $("#settings").off("hide.bs.modal");
                }
            });
        };

        $scope.saveConfig = function (callback) {
            var cfg = JSON.stringify($scope.config);
            var opts = {
                headers: {
                    'Content-Type': 'application/json'
                }
            };
            $http.put(urlbase + '/config', cfg, opts).success(function () {
                refreshConfig();

                if (callback) {
                    callback();
                }
            }).error(function (data, status, headers, config) {
                refreshConfig();
                $scope.emitHTTPError(data, status, headers, config);
            });
        };

        $scope.urVersions = function () {
            var result = [];
            if ($scope.system) {
                for (var i = $scope.system.urVersionMax; i >= 2; i--) {
                    result.push("" + i);
                }
            }
            return result;
        };

        $scope.settingsModified = function () {
            // Options has artificial properties injected into the temp config.
            // Need to recompute them before we can check equality
            var options = angular.copy($scope.config.options);
            options.deviceName = $scope.thisDevice().name;
            options.upgrades = "none";
            if (options.autoUpgradeIntervalH > 0) {
                options.upgrades = "stable";
            }
            if (options.upgradeToPreReleases) {
                options.upgrades = "candidate";
            }
            var optionsEqual = angular.equals(options, $scope.tmpOptions);
            var guiEquals = angular.equals($scope.config.gui, $scope.tmpGUI);
            var ignoredDevicesEquals = angular.equals($scope.config.remoteIgnoredDevices, $scope.tmpRemoteIgnoredDevices);
            var ignoredFoldersEquals = angular.equals($scope.config.devices, $scope.tmpDevices);
            console.log("settings equals - options: " + optionsEqual + " gui: " + guiEquals + " ignDev: " + ignoredDevicesEquals + " ignFol: " + ignoredFoldersEquals);
            return !optionsEqual || !guiEquals || !ignoredDevicesEquals || !ignoredFoldersEquals;
        };

        $scope.saveSettings = function () {
            // Make sure something changed
            if ($scope.settingsModified()) {
                var themeChanged = $scope.config.gui.theme !== $scope.tmpGUI.theme;
                // Angular has issues with selects with numeric values, so we handle strings here.
                $scope.tmpOptions.urAccepted = parseInt($scope.tmpOptions._urAcceptedStr);
                // Check if auto-upgrade has been enabled or disabled. This
                // also has an effect on usage reporting, so do the check
                // for that later.
                if ($scope.tmpOptions.upgrades == "candidate") {
                    $scope.tmpOptions.autoUpgradeIntervalH = $scope.tmpOptions.autoUpgradeIntervalH || 12;
                    $scope.tmpOptions.upgradeToPreReleases = true;
                    $scope.tmpOptions.urAccepted = $scope.system.urVersionMax;
                    $scope.tmpOptions.urSeen = $scope.system.urVersionMax;
                } else if ($scope.tmpOptions.upgrades == "stable") {
                    $scope.tmpOptions.autoUpgradeIntervalH = $scope.tmpOptions.autoUpgradeIntervalH || 12;
                    $scope.tmpOptions.upgradeToPreReleases = false;
                } else {
                    $scope.tmpOptions.autoUpgradeIntervalH = 0;
                    $scope.tmpOptions.upgradeToPreReleases = false;
                }

                // Check if protocol will need to be changed on restart
                if ($scope.config.gui.useTLS !== $scope.tmpGUI.useTLS) {
                    $scope.protocolChanged = true;
                }

                // Parse strings to arrays before copying over
                ['listenAddresses', 'globalAnnounceServers'].forEach(function (key) {
                    $scope.tmpOptions[key] = $scope.tmpOptions["_" + key + "Str"].split(/[ ,]+/).map(function (x) {
                        return x.trim();
                    });
                });

                // Apply new settings locally
                $scope.thisDeviceIn($scope.tmpDevices).name = $scope.tmpOptions.deviceName;
                $scope.config.options = angular.copy($scope.tmpOptions);
                $scope.config.gui = angular.copy($scope.tmpGUI);
                $scope.config.remoteIgnoredDevices = angular.copy($scope.tmpRemoteIgnoredDevices);
                $scope.config.devices = angular.copy($scope.tmpDevices);
                // $scope.devices is updated by updateLocalConfig based on
                // the config changed event, but settingsModified will look
                // at it before that and conclude that the settings are
                // modified (even though we just saved) unless we update
                // here as well...
                $scope.devices = deviceMap($scope.config.devices);

                $scope.saveConfig(function () {
                    if (themeChanged) {
                        document.location.reload(true);
                    }
                });
            }

            $("#settings").off("hide.bs.modal").modal("hide");
        };

        $scope.saveAdvanced = function () {
            $scope.config = $scope.advancedConfig;
            $scope.saveConfig();
            $('#advanced').modal("hide");
        };

        $scope.restart = function () {
            restarting = true;
            $('#restarting').modal();
            $http.post(urlbase + '/system/restart');
            $scope.configInSync = true;

            // Switch webpage protocol if needed
            if ($scope.protocolChanged) {
                var protocol = 'http';

                if ($scope.config.gui.useTLS) {
                    protocol = 'https';
                }

                setTimeout(function () {
                    window.location.protocol = protocol;
                }, 2500);

                $scope.protocolChanged = false;
            }
        };

        $scope.upgrade = function () {
            restarting = true;
            $('#upgrade').modal('hide');
            $('#majorUpgrade').modal('hide');
            $('#upgrading').modal();
            $http.post(urlbase + '/system/upgrade').success(function () {
                $('#restarting').modal();
                $('#upgrading').modal('hide');
            }).error(function () {
                $('#upgrading').modal('hide');
            });
        };

        $scope.shutdown = function () {
            restarting = true;
            $http.post(urlbase + '/system/shutdown').success(function () {
                $('#shutdown').modal();
            }).error($scope.emitHTTPError);
            $scope.configInSync = true;
        };

        function editDeviceModal() {
            $scope.currentDevice._addressesStr = $scope.currentDevice.addresses.join(', ');
            $scope.deviceEditor.$setPristine();
            $('#editDevice').modal();
        }

        $scope.editDeviceModalTitle = function() {
            if ($scope.editingDefaults) {
                return $translate.instant("Edit Device Defaults");
            }
            var title = '';
            if ($scope.editingExisting) {
                title += $translate.instant("Edit Device");
            } else {
                title += $translate.instant("Add Device");
            }
            var name = $scope.deviceName($scope.currentDevice);
            if (name !== '') {
                title += ' (' + name + ')';
            }
            return title;
        };

        $scope.editDeviceModalIcon = function() {
            if ($scope.editingDefaults || $scope.editingExisting) {
                return 'fas fa-pencil-alt';
            }
            return 'fas fa-desktop';
        };

        $scope.editDeviceExisting = function (deviceCfg) {
            $scope.currentDevice = $.extend({}, deviceCfg);
            $scope.editingExisting = true;
            $scope.editingDefaults = false;
            $scope.willBeReintroducedBy = undefined;
            if (deviceCfg.introducedBy) {
                var introducerDevice = $scope.devices[deviceCfg.introducedBy];
                if (introducerDevice && introducerDevice.introducer) {
                    $scope.willBeReintroducedBy = $scope.deviceName(introducerDevice);
                }
            }
            initShareEditing('device');
            $scope.deviceFolders($scope.currentDevice).forEach(function (folderID) {
                $scope.currentSharing.shared.push($scope.folders[folderID]);
                $scope.currentSharing.selected[folderID] = true;
            });
            $scope.currentSharing.unrelated = $scope.folderList().filter(function (n) {
                return !$scope.currentSharing.selected[n.id];
            });
            editDeviceModal();
        };

        $scope.editDeviceDefaults = function () {
            $http.get(urlbase + '/config/defaults/device').then(function (p) {
                $scope.currentDevice = p.data;
                $scope.editingDefaults = true;
                editDeviceModal();
            }, $scope.emitHTTPError);
        };

        $scope.selectAllSharedFolders = function (state) {
            var folders = $scope.currentSharing.shared;
            for (var i = 0; i < folders.length; i++) {
                $scope.currentSharing.selected[folders[i].id] = !!state;
            }
        };

        $scope.selectAllUnrelatedFolders = function (state) {
            var folders = $scope.currentSharing.unrelated;
            for (var i = 0; i < folders.length; i++) {
                $scope.currentSharing.selected[folders[i].id] = !!state;
            }
        };

        $scope.addDevice = function (deviceID, name) {
            return $http.get(urlbase + '/system/discovery')
                .success(function (registry) {
                    $scope.discovery = [];
                    for (var id in registry) {
                        if ($scope.discovery.length === 5) {
                            break;
                        }
                        if (id in $scope.devices) {
                            continue
                        }
                        $scope.discovery.push(id);
                    }
                })
                .then(function () {
                    $http.get(urlbase + '/config/defaults/device').then(function (p) {
                        $scope.currentDevice = p.data;
                        $scope.currentDevice.name = name;
                        $scope.currentDevice.deviceID = deviceID;
                        $scope.editingExisting = false;
                        $scope.editingDefaults = false;
                        initShareEditing('device');
                        $scope.currentSharing.unrelated = $scope.folderList();
                        editDeviceModal();
                    }, $scope.emitHTTPError);
                });
        };

        $scope.deleteDevice = function () {
            $('#editDevice').modal('hide');
            if (!$scope.editingExisting) {
                return;
            }

            var id = $scope.currentDevice.deviceID
            delete $scope.devices[id];
            $scope.config.devices = $scope.deviceList();

            for (var id in $scope.folders) {
                $scope.folders[id].devices = $scope.folders[id].devices.filter(function (n) {
                    return n.deviceID !== $scope.currentDevice.deviceID;
                });
            }

            $scope.saveConfig();
        };

        $scope.saveDevice = function () {
            $('#editDevice').modal('hide');
            $scope.currentDevice.addresses = $scope.currentDevice._addressesStr.split(',').map(function (x) {
                return x.trim();
            });
            delete $scope.currentDevice._addressesStr;
            if ($scope.editingDefaults) {
                $scope.config.defaults.device = $scope.currentDevice;
            } else {
                setDeviceConfig();
            }
            delete $scope.currentSharing;
            delete $scope.currentDevice;
            $scope.saveConfig();
        };

        function setDeviceConfig() {
            var currentID = $scope.currentDevice.deviceID;
            $scope.devices[currentID] = $scope.currentDevice;
            $scope.config.devices = deviceList($scope.devices);

            for (var id in $scope.currentSharing.selected) {
                if ($scope.currentSharing.selected[id]) {
                    var found = false;
                    for (i = 0; i < $scope.folders[id].devices.length; i++) {
                        if ($scope.folders[id].devices[i].deviceID === currentID) {
                            found = true;
                            break;
                        }
                    }

                    if (!found) {
                        // Add device to folder
                        $scope.folders[id].devices.push({
                            deviceID: currentID,
                        });
                    }
                } else {
                    // Remove device from folder
                    $scope.folders[id].devices = $scope.folders[id].devices.filter(function (n) {
                        return n.deviceID !== currentID;
                    });
                }
            }

            $scope.config.folders = folderList($scope.folders);
        };

        $scope.ignoreDevice = function (deviceID, pendingDevice) {
            var ignoredDevice = angular.copy(pendingDevice);
            ignoredDevice.deviceID = deviceID;
            // Bump time
            ignoredDevice.time = (new Date()).toISOString();
            $scope.config.remoteIgnoredDevices.push(ignoredDevice);
            $scope.saveConfig();
        };

        $scope.unignoreDeviceFromTemporaryConfig = function (ignoredDevice) {
            $scope.tmpRemoteIgnoredDevices = $scope.tmpRemoteIgnoredDevices.filter(function (existingIgnoredDevice) {
                return ignoredDevice.deviceID !== existingIgnoredDevice.deviceID;
            });
        };

        $scope.ignoredFoldersCountTmpConfig = function () {
            var count = 0;
            ($scope.tmpDevices || []).forEach(function (deviceCfg) {
                count += deviceCfg.ignoredFolders.length;
            });
            return count;
        };

        $scope.unignoreFolderFromTemporaryConfig = function (device, ignoredFolderID) {
            for (var i = 0; i < $scope.tmpDevices.length; i++) {
                if ($scope.tmpDevices[i].deviceID == device) {
                    $scope.tmpDevices[i].ignoredFolders = $scope.tmpDevices[i].ignoredFolders.filter(function (existingIgnoredFolder) {
                        return existingIgnoredFolder.id !== ignoredFolderID;
                    });
                    return;
                }
            }
        };

        $scope.otherDevices = function () {
            return $scope.deviceList().filter(function (n) {
                return n.deviceID !== $scope.myID;
            });
        };

        $scope.thisDevice = function () {
            return $scope.devices[$scope.myID];
        };

        $scope.thisDeviceIn = function (l) {
            for (var i = 0; i < l.length; i++) {
                var n = l[i];
                if (n.deviceID === $scope.myID) {
                    return n;
                }
            }
        };

        $scope.allDevices = function () {
            var devices = $scope.otherDevices();
            devices.push($scope.thisDevice());
            return devices;
        };

        $scope.setAllDevicesPause = function (pause) {
            for (var id in $scope.devices) {
                $scope.devices[id].paused = pause;
            };
            $scope.config.devices = deviceList($scope.devices);
            $scope.saveConfig();
        }

        $scope.isAtleastOneDevicePausedStateSetTo = function (pause) {
            for (var id in $scope.devices) {
                if ($scope.devices[id].paused == pause) {
                    return true;
                }
            }

            return false
        }

        $scope.errorList = function () {
            if (!$scope.errors) {
                return [];
            }
            return $scope.errors.filter(function (e) {
                return e.when > $scope.seenError;
            });
        };

        $scope.clearErrors = function () {
            $scope.seenError = $scope.errors[$scope.errors.length - 1].when;
            $http.post(urlbase + '/system/error/clear');
        };

        $scope.fsWatcherErrorMap = function () {
            var errs = {}
            $.each($scope.folders, function (id, cfg) {
                if (cfg.fsWatcherEnabled && $scope.model[cfg.id] && $scope.model[id].watchError && !cfg.paused && $scope.folderStatus(cfg) !== 'stopped') {
                    errs[id] = $scope.model[id].watchError;
                }
            });
            return errs;
        };

        $scope.friendlyDevices = function (str) {
            for (var id in $scope.devices) {
                str = str.replace(id, $scope.deviceName($scope.devices[id]));
            }
            return str;
        };

        $scope.folderList = function () {
            return folderList($scope.folders);
        };

        $scope.deviceList = function () {
            return deviceList($scope.devices);
        };

        $scope.directoryList = [];

        $scope.$watch('currentFolder.path', function (newvalue) {
            if (!newvalue) {
                return;
            }
            $scope.currentFolder.path = expandTilde(newvalue);
            $http.get(urlbase + '/system/browse', {
                params: { current: newvalue }
            }).success(function (data) {
                $scope.directoryList = data;
            }).error($scope.emitHTTPError);
        });

        $scope.$watch('currentFolder.label', function (newvalue) {
            if (!newvalue || !shouldSetDefaultFolderPath()) {
                return;
            }
            $scope.currentFolder.path = pathJoin($scope.config.defaults.folder.path, newvalue);
        });

        $scope.$watch('currentFolder.id', function (newvalue) {
            if (!newvalue || !shouldSetDefaultFolderPath() || $scope.currentFolder.label) {
                return;
            }
            $scope.currentFolder.path = pathJoin($scope.config.defaults.folder.path, newvalue);
        });

        $scope.setFSWatcherIntervalDefault = function () {
            var defaultRescanIntervals = [60, 3600];
            if (defaultRescanIntervals.indexOf($scope.currentFolder.rescanIntervalS) === -1) {
                return;
            }
            var idx;
            if ($scope.currentFolder.fsWatcherEnabled) {
                idx = 1;
            } else {
                idx = 0;
            }
            $scope.currentFolder.rescanIntervalS = defaultRescanIntervals[idx];
        };

        $scope.loadFormIntoScope = function (form) {
            console.log('loadFormIntoScope', form.$name);
            switch (form.$name) {
                case 'deviceEditor':
                    $scope.deviceEditor = form;
                    break;
                case 'folderEditor':
                    $scope.folderEditor = form;
                    break;
            }
        };

        $scope.globalChanges = function () {
            $('#globalChanges').modal();
        };

        $scope.editFolderModal = function () {
            initVersioningEditing();
            $scope.folderPathErrors = {};
            $scope.folderEditor.$setPristine();
            $('#editFolder').modal().one('shown.bs.tab', function (e) {
                if (e.target.attributes.href.value === "#folder-ignores") {
                    $('#folder-ignores textarea').focus();
                }
            }).one('hidden.bs.modal', function () {
                $('.nav-tabs a[href="#folder-general"]').tab('show');
                window.location.hash = "";
            });
        };

        $scope.editFolderModalTitle = function() {
            if ($scope.editingDefaults) {
                return $translate.instant("Edit Folder Defaults");
            }
            var title = '';
            if ($scope.editingExisting) {
                title += $translate.instant("Edit Folder");
            } else {
                title += $translate.instant("Add Folder");
            }
            if ($scope.currentFolder.id !== '') {
                title += ' (' + $scope.folderLabel($scope.currentFolder.id) + ')';
            }
            return title;
        };

        $scope.editFolderModalIcon = function() {
            if ($scope.editingDefaults || $scope.editingExisting) {
                return 'fas fa-pencil-alt';
            }
            return 'fas fa-folder';
        };

        function editFolder() {
            if ($scope.currentFolder.path.length > 1 && $scope.currentFolder.path.slice(-1) === System.data.pathSeparator) {
                $scope.currentFolder.path = $scope.currentFolder.path.slice(0, -1);
            } else if (!$scope.currentFolder.path) {
                // undefined path leads to invalid input field
                $scope.currentFolder.path = '';
            }
            initShareEditing('folder');
            $scope.editFolderModal();
        }

        $scope.internalVersioningEnabled = function(guiVersioning) {
            if (!$scope.currentFolder._guiVersioning) {
                return false;
            }
            return ['none', 'external'].indexOf($scope.currentFolder._guiVersioning.selector) === -1;
        };

        function initVersioningEditing() {
            $scope.currentFolder._guiVersioning = angular.copy($scope.versioningDefaults);

            var currentVersioning = $scope.currentFolder.versioning;

            if (!currentVersioning || !currentVersioning.type || currentVersioning.type === 'none') {
                return;
            }

            $scope.currentFolder._guiVersioning.cleanupIntervalS = +currentVersioning.cleanupIntervalS;
            $scope.currentFolder._guiVersioning.selector = currentVersioning.type;

            // Apply parameters currently in use
            switch (currentVersioning.type) {
            case "trashcan":
                $scope.currentFolder._guiVersioning.trashcanClean = +currentVersioning.params.cleanoutDays;
                break;
            case "simple":
                $scope.currentFolder._guiVersioning.simpleKeep = +currentVersioning.params.keep;
                $scope.currentFolder._guiVersioning.trashcanClean = +currentVersioning.params.cleanoutDays;
                break;
            case "staggered":
                $scope.currentFolder._guiVersioning.staggeredMaxAge = Math.floor(+currentVersioning.params.maxAge / 86400);
                $scope.currentFolder._guiVersioning.staggeredCleanInterval = +currentVersioning.params.cleanInterval;
                break;
            case "external":
                $scope.currentFolder._guiVersioning.externalCommand = currentVersioning.params.command;
                break;
            }
        };

        $scope.editFolderExisting = function(folderCfg) {
            $scope.editingExisting = true;
            $scope.editingDefaults = false;
            $scope.currentFolder = angular.copy(folderCfg);

            $scope.ignores = Ignores.data;
            $scope.currentFolder._ignoreIsEditingAdvanced = true;
            Ignores.refresh($scope.currentFolder.id).then(function (response) {
                $scope.currentFolder._ignoreAdvancedPattern = response.patterns.find(function (p) { return !p.isSimple; });
                $scope.currentFolder._ignoreIsEditingAdvanced = !!$scope.currentFolder._ignoreAdvancedPattern;
                $scope.currentFolder.ignores = response.patterns.map(function(p) { return p.text; });
                IgnoreTree.refresh($scope.currentFolder.id);
            }).catch(function (err) {
                $scope.emitHTTPError(err);
            });

            editFolder();
        };

        $scope.editFolderDefaults = function() {
            $http.get(urlbase + '/config/defaults/folder')
                 .success(function (data) {
                     $scope.currentFolder = data;
                     $scope.editingExisting = false;
                     $scope.editingDefaults = true;
                     editFolder();
                 })
                 .error($scope.emitHTTPError);
        };

        $scope.parseIgnores = function (text) {
            var patterns = Ignores.parseText(text);
            $scope.currentFolder._ignoreAdvancedPattern = patterns.find(function (p) { return !p.isSimple; });
            IgnoreTree.update();
        };

        $scope.selectAllSharedDevices = function (state) {
            var devices = $scope.currentSharing.shared;
            for (var i = 0; i < devices.length; i++) {
                $scope.currentSharing.selected[devices[i].deviceID] = !!state;
            }
        };

        $scope.selectAllUnrelatedDevices = function (state) {
            var devices = $scope.currentSharing.unrelated;
            for (var i = 0; i < devices.length; i++) {
                $scope.currentSharing.selected[devices[i].deviceID] = !!state;
            }
        };

        $scope.addFolder = function () {
            $http.get(urlbase + '/svc/random/string?length=10').success(function (data) {
                var folderID = (data.random.substr(0, 5) + '-' + data.random.substr(5, 5)).toLowerCase();
                addFolderInit(folderID).then(function() {
                    // Triggers the watch that sets the path
                    $scope.currentFolder.label = $scope.currentFolder.label;
                    $scope.editFolderModal();
                });
            });
        };

        $scope.addFolderAndShare = function (folderID, pendingFolder, device) {
            addFolderInit(folderID).then(function() {
                $scope.currentFolder.viewFlags = {
                    importFromOtherDevice: true
                };
                $scope.currentSharing.selected[device] = true;
<<<<<<< HEAD
                $scope.currentFolder.label = folderLabel;
                $scope.editFolderModal();
=======
                $scope.currentFolder.label = pendingFolder.offeredBy[device].label;
                editFolderModal();
>>>>>>> ebcd22b0
            });
        };

        function addFolderInit(folderID) {
            $scope.editingExisting = false;
            $scope.editingDefaults = false;
            return $http.get(urlbase + '/config/defaults/folder').then(function(p) {
                $scope.currentFolder = p.data;
                $scope.currentFolder.id = folderID;

                initShareEditing('folder');
                $scope.currentSharing.unrelated = $scope.currentSharing.unrelated.concat($scope.currentSharing.shared);
                $scope.currentSharing.shared = [];

                $scope.ignores = Ignores.tempFolder();
                $scope.currentFolder._ignoreIsEditingAdvanced = true;
            }, $scope.emitHTTPError);
        }

        $scope.shareFolderWithDevice = function (folder, device) {
            $scope.folders[folder].devices.push({
                deviceID: device
            });
            $scope.config.folders = folderList($scope.folders);
            $scope.saveConfig();
        };

        $scope.saveFolder = function () {
            $('#editFolder').modal('hide');
            var folderCfg = angular.copy($scope.currentFolder);
            $scope.currentSharing.selected[$scope.myID] = true;
            var newDevices = [];
            folderCfg.devices.forEach(function (dev) {
                if ($scope.currentSharing.selected[dev.deviceID] === true) {
                    newDevices.push(dev);
                    delete $scope.currentSharing.selected[dev.deviceID];
                };
            });
            for (var deviceID in $scope.currentSharing.selected) {
                if ($scope.currentSharing.selected[deviceID] === true) {
                    newDevices.push({
                        deviceID: deviceID
                    });
                }
            }
            folderCfg.devices = newDevices;
            delete $scope.currentSharing;

            if (!folderCfg.versioning) {
                folderCfg.versioning = {params: {}};
            }
            folderCfg.versioning.type = folderCfg._guiVersioning.selector;
            if ($scope.internalVersioningEnabled()) {
                folderCfg.versioning.cleanupIntervalS = folderCfg._guiVersioning.cleanupIntervalS;
            }
            switch (folderCfg._guiVersioning.selector) {
            case "trashcan":
                folderCfg.versioning.params.cleanoutDays = '' + folderCfg._guiVersioning.trashcanClean;
                break;
            case "simple":
                folderCfg.versioning.params.keep = '' + folderCfg._guiVersioning.simpleKeep,
                folderCfg.versioning.params.cleanoutDays = '' + folderCfg._guiVersioning.trashcanClean;
                break;
            case "staggered":
                folderCfg.versioning.params.maxAge = '' + (folderCfg._guiVersioning.staggeredMaxAge * 86400);
                folderCfg.versioning.params.cleanInterval = '' + folderCfg._guiVersioning.staggeredCleanInterval;
                break;
            case "external":
                folderCfg.versioning.params.command = '' + folderCfg._guiVersioning.externalCommand;
                break;
            default:
                delete folderCfg.versioning;
            }
            delete folderCfg._guiVersioning;

            if ($scope.editingDefaults) {
                $scope.config.defaults.folder = folderCfg;
                $scope.saveConfig();
            } else {
                saveFolderExisting(folderCfg);
            }
        };

        function saveFolderExisting(folderCfg) {
            var ignoresLoaded = !$scope.ignores.disabled;
            var ignores = $scope.ignores.text.split('\n');
            // Split always returns a minimum 1-length array even for no patterns
            if (ignores.length === 1 && ignores[0] === "") {
                ignores = [];
            }
            if (!$scope.editingExisting && ignores.length) {
                folderCfg.paused = true;
            };

            $scope.folders[folderCfg.id] = folderCfg;
            $scope.config.folders = folderList($scope.folders);

            function arrayEquals(a, b) {
              return a.length === b.length && a.every(function(v, i) { return v === b[i] });
            }

            if (ignoresLoaded && $scope.editingExisting && !arrayEquals(ignores, folderCfg.ignores)) {
                Ignores.save(folderCfg.id, ignores);
            };

            $scope.saveConfig(function () {
                if (!$scope.editingExisting && ignores.length) {
                    Ignores.save(folderCfg.id, ignores).then(function () {
                        $scope.setFolderPause(folderCfg.id, false);
                    });
                }
            });
        };

        $scope.ignoreFolder = function (device, folderID, offeringDevice) {
            var ignoredFolder = {
                id: folderID,
                label: offeringDevice.label,
                // Bump time
                time: (new Date()).toISOString()
            }

            if (device in $scope.devices) {
                $scope.devices[device].ignoredFolders.push(ignoredFolder);
                $scope.saveConfig();
            }
        };

        $scope.sharesFolder = function (folderCfg) {
            var names = [];
            folderCfg.devices.forEach(function (device) {
                if (device.deviceID !== $scope.myID) {
                    names.push($scope.deviceName($scope.devices[device.deviceID]));
                }
            });
            names.sort();
            return names.join(", ");
        };

        $scope.deviceFolders = function (deviceCfg) {
            var folders = [];
            $scope.folderList().forEach(function (folder) {
                for (var i = 0; i < folder.devices.length; i++) {
                    if (folder.devices[i].deviceID === deviceCfg.deviceID) {
                        folders.push(folder.id);
                        break;
                    }
                }
            });
            return folders;
        };

        $scope.folderLabel = function (folderID) {
            if (!$scope.folders[folderID]) {
                return folderID;
            }
            var label = $scope.folders[folderID].label;
            return label && label.length > 0 ? label : folderID;
        };

        $scope.deleteFolder = function (id) {
            $('#editFolder').modal('hide');
            if (!$scope.editingExisting) {
                return;
            }

            delete $scope.folders[id];
            delete $scope.model[id];
            $scope.config.folders = folderList($scope.folders);
            recalcLocalStateTotal();

            $scope.saveConfig();
        };

        function resetRestoreVersions() {
            $scope.restoreVersions = {
                folder: null,
                selections: {},
                versions: null,
                tree: null,
                errors: null,
                filters: {},
                massAction: function (name, action) {
                    $.each($scope.restoreVersions.versions, function (key) {
                        if (key.indexOf(name + '/') == 0 && (!$scope.restoreVersions.filters.text || key.indexOf($scope.restoreVersions.filters.text) > -1)) {
                            if (action == 'unset') {
                                delete $scope.restoreVersions.selections[key];
                                return;
                            }

                            var availableVersions = [];
                            $.each($scope.restoreVersions.filterVersions($scope.restoreVersions.versions[key]), function (idx, version) {
                                availableVersions.push(version.versionTime);
                            })

                            if (availableVersions.length) {
                                availableVersions.sort(function (a, b) { return a - b; });
                                if (action == 'latest') {
                                    $scope.restoreVersions.selections[key] = availableVersions.pop();
                                } else if (action == 'oldest') {
                                    $scope.restoreVersions.selections[key] = availableVersions.shift();
                                }
                            }
                        }
                    });
                },
                filterVersions: function (versions) {
                    var filteredVersions = [];
                    $.each(versions, function (idx, version) {
                        if (moment(version.versionTime).isBetween($scope.restoreVersions.filters['start'], $scope.restoreVersions.filters['end'], null, '[]')) {
                            filteredVersions.push(version);
                        }
                    });
                    return filteredVersions;
                },
                selectionCount: function () {
                    var count = 0;
                    $.each($scope.restoreVersions.selections, function (key, value) {
                        if (value) {
                            count++;
                        }
                    });
                    return count;
                },

                restore: function () {
                    $scope.restoreVersions.tree.clear();
                    $scope.restoreVersions.tree = null;
                    $scope.restoreVersions.versions = null;
                    var selections = {};
                    $.each($scope.restoreVersions.selections, function (key, value) {
                        if (value) {
                            selections[key] = value;
                        }
                    });
                    $scope.restoreVersions.selections = {};

                    $http.post(urlbase + '/folder/versions?folder=' + encodeURIComponent($scope.restoreVersions.folder), selections).success(function (data) {
                        if (Object.keys(data).length == 0) {
                            $('#restoreVersions').modal('hide');
                        } else {
                            $scope.restoreVersions.errors = data;
                        }
                    });
                },
                show: function (folder) {
                    $scope.restoreVersions.folder = folder;

                    var closed = false;
                    var modalShown = $q.defer();
                    $('#restoreVersions').modal().one('hidden.bs.modal', function () {
                        closed = true;
                        resetRestoreVersions();
                    }).one('shown.bs.modal', function () {
                        modalShown.resolve();
                    });

                    var dataReceived = $http.get(urlbase + '/folder/versions?folder=' + encodeURIComponent($scope.restoreVersions.folder))
                        .success(function (data) {
                            $.each(data, function (key, values) {
                                $.each(values, function (idx, value) {
                                    value.modTime = new Date(value.modTime);
                                    value.versionTime = new Date(value.versionTime);
                                });
                                values.sort(function (a, b) {
                                    return b.versionTime - a.versionTime;
                                });
                            });
                            if (closed) return;
                            $scope.restoreVersions.versions = data;
                        });

                    $q.all([dataReceived, modalShown.promise]).then(function () {
                        $timeout(function () {
                            if (closed) {
                                resetRestoreVersions();
                                return;
                            }

                            $scope.restoreVersions.tree = $("#restoreTree").fancytree({
                                extensions: ["table", "filter"],
                                quicksearch: true,
                                filter: {
                                    autoApply: true,
                                    counter: true,
                                    hideExpandedCounter: true,
                                    hideExpanders: true,
                                    highlight: true,
                                    leavesOnly: false,
                                    nodata: true,
                                    mode: "hide"
                                },
                                table: {
                                    indentation: 20,
                                    nodeColumnIdx: 0,
                                },
                                debugLevel: 2,
                                source: buildTree($scope.restoreVersions.versions),
                                renderColumns: function (event, data) {
                                    var node = data.node,
                                        $tdList = $(node.tr).find(">td"),
                                        template;
                                    if (node.folder) {
                                        template = '<div ng-include="\'syncthing/folder/restoreVersionsMassActions.html\'" class="pull-right"/>';
                                    } else {
                                        template = '<div ng-include="\'syncthing/folder/restoreVersionsVersionSelector.html\'" class="pull-right"/>';
                                    }

                                    var scope = $rootScope.$new(true);
                                    scope.key = node.key;
                                    scope.restoreVersions = $scope.restoreVersions;

                                    $tdList.eq(1).html(
                                        $compile(template)(scope)
                                    );

                                    // Force angular to redraw.
                                    $timeout(function () {
                                        $scope.$apply();
                                    });
                                }
                            }).fancytree("getTree");

                            var minDate = moment(),
                                maxDate = moment(0, 'X'),
                                date;

                            // Find version window.
                            $.each($scope.restoreVersions.versions, function (key) {
                                $.each($scope.restoreVersions.versions[key], function (idx, version) {
                                    date = moment(version.versionTime);
                                    if (date.isBefore(minDate)) {
                                        minDate = date;
                                    }
                                    if (date.isAfter(maxDate)) {
                                        maxDate = date;
                                    }
                                });
                            });

                            $scope.restoreVersions.filters['start'] = minDate;
                            $scope.restoreVersions.filters['end'] = maxDate;

                            var ranges = {
                                'All time': [minDate, maxDate],
                                'Today': [moment(), moment()],
                                'Yesterday': [moment().subtract(1, 'days'), moment().subtract(1, 'days')],
                                'Last 7 Days': [moment().subtract(6, 'days'), moment()],
                                'Last 30 Days': [moment().subtract(29, 'days'), moment()],
                                'This Month': [moment().startOf('month'), moment().endOf('month')],
                                'Last Month': [moment().subtract(1, 'month').startOf('month'), moment().subtract(1, 'month').endOf('month')]
                            };

                            // Filter out invalid ranges.
                            $.each(ranges, function (key, range) {
                                if (!range[0].isBetween(minDate, maxDate, null, '[]') && !range[1].isBetween(minDate, maxDate, null, '[]')) {
                                    delete ranges[key];
                                }
                            });

                            $("#restoreVersionDateRange").daterangepicker({
                                timePicker: true,
                                timePicker24Hour: true,
                                timePickerSeconds: true,
                                autoUpdateInput: true,
                                opens: "left",
                                drops: "up",
                                startDate: minDate,
                                endDate: maxDate,
                                minDate: minDate,
                                maxDate: maxDate,
                                ranges: ranges,
                                locale: {
                                    format: 'YYYY/MM/DD HH:mm:ss',
                                }
                            }).on('apply.daterangepicker', function (ev, picker) {
                                $scope.restoreVersions.filters['start'] = picker.startDate;
                                $scope.restoreVersions.filters['end'] = picker.endDate;
                                // Events for this UI element are not managed by angular.
                                // Force angular to wake up.
                                $timeout(function () {
                                    $scope.$apply();
                                });
                            });
                        });
                    });
                }
            };
        }
        resetRestoreVersions();

        $scope.$watchCollection('restoreVersions.filters', function () {
            if (!$scope.restoreVersions.tree) return;

            $scope.restoreVersions.tree.filterNodes(function (node) {
                if (node.folder) return false;
                if ($scope.restoreVersions.filters.text && node.key.indexOf($scope.restoreVersions.filters.text) < 0) {
                    return false;
                }
                if ($scope.restoreVersions.filterVersions(node.data.versions).length == 0) {
                    return false;
                }
                return true;
            });
        });

        $scope.setAPIKey = function (cfg) {
            $http.get(urlbase + '/svc/random/string?length=32').success(function (data) {
                cfg.apiKey = data.random;
            });
        };

        $scope.acceptUR = function () {
            $scope.config.options.urAccepted = $scope.system.urVersionMax;
            $scope.config.options.urSeen = $scope.system.urVersionMax;
            $scope.saveConfig();
            $('#ur').modal('hide');
        };

        $scope.declineUR = function () {
            if ($scope.config.options.urAccepted === 0) {
                $scope.config.options.urAccepted = -1;
            }
            $scope.config.options.urSeen = $scope.system.urVersionMax;
            $scope.saveConfig();
            $('#ur').modal('hide');
        };

        $scope.showNeed = function (folder) {
            $scope.neededFolder = folder;
            $scope.refreshNeed(1, 10);
            $('#needed').modal().one('hidden.bs.modal', function () {
                $scope.needed = undefined;
                $scope.neededFolder = '';
            });
        };

        $scope.showRemoteNeed = function (device) {
            resetRemoteNeed();
            $scope.remoteNeedDevice = device;
            $scope.deviceFolders(device).forEach(function (folder) {
                var comp = $scope.completion[device.deviceID][folder];
                if (comp !== undefined && comp.needItems + comp.needDeletes === 0) {
                    return;
                }
                $scope.remoteNeedFolders.push(folder);
                $scope.refreshRemoteNeed(folder, 1, 10);
            });
            $('#remoteNeed').modal().one('hidden.bs.modal', function () {
                resetRemoteNeed();
            });
        };

        $scope.showFailed = function (folder) {
            $scope.failed.folder = folder;
            $scope.failed = $scope.refreshFailed(1, 10);
            $('#failed').modal().one('hidden.bs.modal', function () {
                $scope.failed = {};
            });
        };

        $scope.hasFailedFiles = function (folder) {
            if (!$scope.model[folder]) {
                return false;
            }
            return $scope.model[folder].errors !== 0;
        };

        $scope.override = function (folder) {
            $http.post(urlbase + "/db/override?folder=" + encodeURIComponent(folder));
        };

        $scope.showLocalChanged = function (folder) {
            $scope.localChangedFolder = folder;
            $scope.localChanged = $scope.refreshLocalChanged(1, 10);
            $('#localChanged').modal().one('hidden.bs.modal', function () {
                $scope.localChanged = {};
                $scope.localChangedFolder = undefined;
            });
        };

        $scope.revert = function (folder) {
            $http.post(urlbase + "/db/revert?folder=" + encodeURIComponent(folder));
        };

        $scope.canRevert = function (folder) {
            var f = $scope.model[folder];
            if (!f) {
                return false;
            }
            return $scope.model[folder].receiveOnlyTotalItems > 0;
        };

        $scope.advanced = function () {
            $scope.advancedConfig = angular.copy($scope.config);
            $scope.advancedConfig.devices.sort(deviceCompare);
            $scope.advancedConfig.folders.sort(folderCompare);
            $('#advanced').modal('show');
        };

        $scope.showReportPreview = function () {
            $scope.reportPreview = true;
        };

        $scope.refreshReportDataPreview = function (ver, diff) {
            $scope.reportDataPreview = '';
            if (!ver) {
                return;
            }
            var version = parseInt(ver);
            if (diff && version > 2) {
                $q.all([
                    $http.get(urlbase + '/svc/report?version=' + version),
                    $http.get(urlbase + '/svc/report?version=' + (version - 1)),
                ]).then(function (responses) {
                    var newReport = responses[0].data;
                    var oldReport = responses[1].data;
                    angular.forEach(oldReport, function (_, key) {
                        delete newReport[key];
                    });
                    $scope.reportDataPreview = newReport;
                });
            } else {
                $http.get(urlbase + '/svc/report?version=' + version).success(function (data) {
                    $scope.reportDataPreview = data;
                }).error($scope.emitHTTPError);
            }
        };

        $scope.rescanAllFolders = function () {
            $http.post(urlbase + "/db/scan");
        };

        $scope.rescanFolder = function (folder) {
            $http.post(urlbase + "/db/scan?folder=" + encodeURIComponent(folder));
        };

        $scope.setAllFoldersPause = function (pause) {
            var folderListCache = $scope.folderList();

            for (var i = 0; i < folderListCache.length; i++) {
                folderListCache[i].paused = pause;
            }

            $scope.config.folders = folderList(folderListCache);
            $scope.saveConfig();
        };

        $scope.isAtleastOneFolderPausedStateSetTo = function (pause) {
            var folderListCache = $scope.folderList();

            for (var i = 0; i < folderListCache.length; i++) {
                if (folderListCache[i].paused == pause) {
                    return true;
                }
            }

            return false;
        };

        $scope.activateAllFsWatchers = function () {
            var folders = $scope.folderList();

            $.each(folders, function (i) {
                if (folders[i].fsWatcherEnabled) {
                    return;
                }
                folders[i].fsWatcherEnabled = true;
                if (folders[i].rescanIntervalS === 0) {
                    return;
                }
                // Delay full scans, but scan at least once per day
                folders[i].rescanIntervalS *= 60;
                if (folders[i].rescanIntervalS > 86400) {
                    folders[i].rescanIntervalS = 86400;
                }
            });

            $scope.config.folders = folders;
            $scope.saveConfig();
        };

        $scope.bumpFile = function (folder, file) {
            var url = urlbase + "/db/prio?folder=" + encodeURIComponent(folder) + "&file=" + encodeURIComponent(file);
            // In order to get the right view of data in the response.
            url += "&page=" + $scope.needed.page;
            url += "&perpage=" + $scope.needed.perpage;
            $http.post(url).success(function (data) {
                if ($scope.neededFolder === folder) {
                    console.log("bumpFile", folder, data);
                    parseNeeded(data);
                }
            }).error($scope.emitHTTPError);
        };

        $scope.versionString = function () {
            if (!$scope.version.version) {
                return '';
            }

            var os = {
                'darwin': 'macOS',
                'dragonfly': 'DragonFly BSD',
                'freebsd': 'FreeBSD',
                'openbsd': 'OpenBSD',
                'netbsd': 'NetBSD',
                'linux': 'Linux',
                'windows': 'Windows',
                'solaris': 'Solaris'
            }[$scope.version.os] || $scope.version.os;

            var arch = {
                '386': '32-bit Intel/AMD',
                'amd64': '64-bit Intel/AMD',
                'arm': '32-bit ARM',
                'arm64': '64-bit ARM',
                'ppc64': '64-bit PowerPC',
                'ppc64le': '64-bit PowerPC (LE)',
                'mips': '32-bit MIPS',
                'mipsle': '32-bit MIPS (LE)',
                'mips64': '64-bit MIPS',
                'mips64le': '64-bit MIPS (LE)',
                'riscv64': '64-bit RISC-V',
                's390x': '64-bit z/Architecture',
            }[$scope.version.arch] || $scope.version.arch;

            return $scope.version.version + ', ' + os + ' (' + arch + ')';
        };

        $scope.inputTypeFor = function (key, value) {
            if (key.substr(0, 1) === '_') {
                return 'skip';
            }
            if (value === null) {
                return 'null';
            }
            if (typeof value === 'number') {
                return 'number';
            }
            if (typeof value === 'boolean') {
                return 'checkbox';
            }
            if (value instanceof Array) {
                return 'list';
            }
            if (typeof value === 'object') {
                return 'skip';
            }
            return 'text';
        };

        $scope.themeName = function (theme) {
            return theme.replace('-', ' ').replace(/(?:^|\s)\S/g, function (a) {
                return a.toUpperCase();
            });
        };

        $scope.modalLoaded = function () {
            // once all modal elements have been processed
            if ($('modal').length === 0) {
                // pseudo main. called on all definitions assigned
                initController();
            }
        };

        $scope.toggleUnits = function () {
            $scope.metricRates = !$scope.metricRates;
            try {
                window.localStorage["metricRates"] = $scope.metricRates;
            } catch (exception) { }
        };

        $scope.sizeOf = function (dict) {
            if (dict === undefined) {
                return 0;
            }
            return Object.keys(dict).length;
        };

        $scope.dismissNotification = function (id) {
            var idx = $scope.config.options.unackedNotificationIDs.indexOf(id);
            if (idx > -1) {
                $scope.config.options.unackedNotificationIDs.splice(idx, 1);
                $scope.saveConfig();
            }
        };

        $scope.abbreviatedError = function (addr) {
            var status = $scope.system.lastDialStatus[addr];
            if (!status || !status.error) {
                return null;
            }
            var time = $filter('date')(status.when, "HH:mm:ss")
            var err = status.error.replace(/.+: /, '');
            return err + " (" + time + ")";
        }

        $scope.setCrashReportingEnabled = function (enabled) {
            $scope.config.options.crashReportingEnabled = enabled;
            $scope.saveConfig();
        };

        $scope.isUnixAddress = function (address) {
            return address != null &&
                (address.indexOf('/') == 0 ||
                    address.indexOf('unix://') == 0 ||
                    address.indexOf('unixs://') == 0);
        }
    });<|MERGE_RESOLUTION|>--- conflicted
+++ resolved
@@ -1990,13 +1990,8 @@
                     importFromOtherDevice: true
                 };
                 $scope.currentSharing.selected[device] = true;
-<<<<<<< HEAD
-                $scope.currentFolder.label = folderLabel;
+                $scope.currentFolder.label = pendingFolder.offeredBy[device].label;
                 $scope.editFolderModal();
-=======
-                $scope.currentFolder.label = pendingFolder.offeredBy[device].label;
-                editFolderModal();
->>>>>>> ebcd22b0
             });
         };
 
