angular.module('syncthing.core')
    .config(function ($locationProvider) {
        $locationProvider.html5Mode({ enabled: true, requireBase: false }).hashPrefix('!');
    })
    .config(
    [
        '$compileProvider',
        function ($compileProvider) {
            $compileProvider.imgSrcSanitizationWhitelist(/^\s*((https?|ftp|file|blob|unixs?):|data:image\/)/);
        }
    ])
    .controller('SyncthingController', function ($scope, $http, $location, LocaleService, Events, $filter, $q, $compile, $timeout, $rootScope, $translate) {
        'use strict';

        // private/helper definitions

        var prevDate = 0;
        var navigatingAway = false;
        var online = false;
        var restarting = false;

        function initController() {
            LocaleService.autoConfigLocale();
            setInterval($scope.refresh, 10000);
            Events.start();
        }

        // public/scope definitions

        $scope.completion = {};
        $scope.config = {};
        $scope.configInSync = true;
        $scope.connections = {};
        $scope.errors = [];
        $scope.model = {};
        $scope.myID = '';
        $scope.devices = {};
        $scope.discoveryCache = {};
        $scope.protocolChanged = false;
        $scope.reportData = {};
        $scope.reportDataPreview = '';
        $scope.reportPreview = false;
        $scope.folders = {};
        $scope.seenError = '';
        $scope.upgradeInfo = null;
        $scope.deviceStats = {};
        $scope.folderStats = {};
        $scope.pendingDevices = {};
        $scope.pendingFolders = {};
        $scope.progress = {};
        $scope.version = {};
        $scope.needed = {};
        $scope.neededFolder = '';
        $scope.failed = {};
        $scope.localChanged = {};
        $scope.scanProgress = {};
        $scope.themes = [];
        $scope.globalChangeEvents = {};
        $scope.metricRates = false;
        $scope.folderPathErrors = {};
        $scope.currentSharing = {};
        $scope.currentFolder = {};
        $scope.currentDevice = {};
        $scope.ignores = {
            text: '',
            error: null,
            disabled: false,
        };
        resetRemoteNeed();

        try {
            $scope.metricRates = (window.localStorage["metricRates"] == "true");
        } catch (exception) { }

<<<<<<< HEAD
        $scope.folderDefaults = {
            devices: [],
            type: "sendreceive",
            rescanIntervalS: 60,
            fsWatcherDelayS: 10,
            fsWatcherEnabled: false,
            minDiskFree: { value: 1, unit: "%" },
            maxConflicts: 10,
            fsync: true,
            order: "random",
            fileVersioningSelector: "none",
=======
        $scope.versioningDefaults = {
            selector: "none",
>>>>>>> c84e8d1e
            trashcanClean: 0,
            cleanupIntervalS: 3600,
            simpleKeep: 5,
            staggeredMaxAge: 365,
            staggeredCleanInterval: 3600,
            externalCommand: "",
        };

        $scope.localStateTotal = {
            bytes: 0,
            directories: 0,
            files: 0
        };

        $(window).bind('beforeunload', function () {
            navigatingAway = true;
        });

        $scope.$on("$locationChangeSuccess", function () {
            LocaleService.useLocale($location.search().lang);
        });

        $scope.needActions = {
            'rm': 'Del',
            'rmdir': 'Del (dir)',
            'sync': 'Sync',
            'touch': 'Update'
        };
        $scope.needIcons = {
            'rm': 'far fa-fw fa-trash-alt',
            'rmdir': 'far fa-fw fa-trash-alt',
            'sync': 'far fa-fw fa-arrow-alt-circle-down',
            'touch': 'fas fa-fw fa-asterisk'
        };

        $scope.$on(Events.ONLINE, function () {
            if (online && !restarting) {
                return;
            }

            console.log('UIOnline');

            refreshDeviceStats();
            refreshFolderStats();
            refreshGlobalChanges();
            refreshThemes();

            $q.all([
                refreshSystem(),
                refreshDiscoveryCache(),
                refreshConfig(),
                refreshCluster(),
                refreshConnectionStats(),
            ]).then(function() {
                $http.get(urlbase + '/system/version').success(function (data) {
                    console.log("version", data);
                    if ($scope.version.version && $scope.version.version !== data.version) {
                        // We already have a version response, but it differs from
                        // the new one. Reload the full GUI in case it's changed.
                        document.location.reload(true);
                    }

                    $scope.version = data;
                }).error($scope.emitHTTPError);

                $http.get(urlbase + '/svc/report').success(function (data) {
                    $scope.reportData = data;
                    if ($scope.system && $scope.config.options.urAccepted > -1 && $scope.config.options.urSeen < $scope.system.urVersionMax && $scope.config.options.urAccepted < $scope.system.urVersionMax) {
                        // Usage reporting format has changed, prompt the user to re-accept.
                        $('#ur').modal();
                    }
                }).error($scope.emitHTTPError);

                $http.get(urlbase + '/system/upgrade').success(function (data) {
                    $scope.upgradeInfo = data;
                }).error(function () {
                    $scope.upgradeInfo = null;
                });

                online = true;
                restarting = false;
                $('#networkError').modal('hide');
                $('#restarting').modal('hide');
                $('#shutdown').modal('hide');
            }).catch($scope.emitHTTPError);
        });

        $scope.$on(Events.OFFLINE, function () {
            if (navigatingAway || !online) {
                return;
            }

            console.log('UIOffline');
            online = false;
            if (!restarting) {
                $('#networkError').modal();
            }
        });

        $scope.$on('HTTPError', function (event, arg) {
            // Emitted when a HTTP call fails. We use the status code to try
            // to figure out what's wrong.

            if (navigatingAway || !online) {
                return;
            }

            console.log('HTTPError', arg);
            online = false;
            if (!restarting) {
                if (arg.status === 0) {
                    // A network error, not an HTTP error
                    $scope.$emit(Events.OFFLINE);
                } else if (arg.status >= 400 && arg.status <= 599) {
                    // A genuine HTTP error
                    $('#networkError').modal('hide');
                    $('#restarting').modal('hide');
                    $('#shutdown').modal('hide');
                    $('#httpError').modal();
                }
            }
        });

        $scope.$on(Events.STATE_CHANGED, function (event, arg) {
            var data = arg.data;
            if ($scope.model[data.folder]) {
                $scope.model[data.folder].state = data.to;
                $scope.model[data.folder].error = data.error;

                // If a folder has started scanning, then any scan progress is
                // also obsolete.
                if (data.to === 'scanning') {
                    delete $scope.scanProgress[data.folder];
                }

                // If a folder finished scanning, then refresh folder stats
                // to update last scan time.
                if (data.from === 'scanning' && data.to === 'idle') {
                    refreshFolderStats();
                }
            }
        });

        $scope.$on(Events.LOCAL_INDEX_UPDATED, function (event, arg) {
            refreshFolderStats();
            refreshGlobalChanges();
        });

        $scope.$on(Events.DEVICE_DISCONNECTED, function (event, arg) {
            if (!$scope.connections[arg.data.id]) {
                return;
            }
            $scope.connections[arg.data.id].connected = false;
            refreshDeviceStats();
        });

        $scope.$on(Events.DEVICE_CONNECTED, function (event, arg) {
            if (!$scope.connections[arg.data.id]) {
                $scope.connections[arg.data.id] = {
                    inbps: 0,
                    outbps: 0,
                    inBytesTotal: 0,
                    outBytesTotal: 0,
                    type: arg.data.type,
                    address: arg.data.addr
                };
                $scope.completion[arg.data.id] = {
                    _total: 100,
                    _needBytes: 0,
                    _needItems: 0
                };
            }
        });

        $scope.$on(Events.PENDING_DEVICES_CHANGED, function (event, arg) {
            if (!(arg.data.added || arg.data.removed)) {
                // Not enough information to update in place, just refresh it completely
                refreshCluster();
                return;
            }

            if (arg.data.added) {
                arg.data.added.forEach(function (rejected) {
                    var pendingDevice = {
                        time: arg.time,
                        name: rejected.name,
                        address: rejected.address
                    };
                    console.log("rejected device:", rejected.deviceID, pendingDevice);
                    $scope.pendingDevices[rejected.deviceID] = pendingDevice;
                });
            }

            if (arg.data.removed) {
                arg.data.removed.forEach(function (dev) {
                    console.log("no longer pending device:", dev.deviceID);
                    delete $scope.pendingDevices[dev.deviceID];
                });
            }
        });

        $scope.$on(Events.PENDING_FOLDERS_CHANGED, function (event, arg) {
            if (!(arg.data.added || arg.data.removed)) {
                // Not enough information to update in place, just refresh it completely
                refreshCluster();
                return;
            }

            if (arg.data.added) {
                arg.data.added.forEach(function (rejected) {
                    var offeringDevice = {
                        time: arg.time,
                        label: rejected.folderLabel,
                        receiveEncrypted: rejected.receiveEncrypted,
                    };
                    console.log("rejected folder", rejected.folderID, "from device:", rejected.deviceID, offeringDevice);

                    var pendingFolder = $scope.pendingFolders[rejected.folderID];
                    if (pendingFolder === undefined) {
                        pendingFolder = {
                            offeredBy: {}
                        };
                    }
                    pendingFolder.offeredBy[rejected.deviceID] = offeringDevice;
                    $scope.pendingFolders[rejected.folderID] = pendingFolder;
                });
            }

            if (arg.data.removed) {
                arg.data.removed.forEach(function (folderDev) {
                    console.log("no longer pending folder", folderDev.folderID, "from device:", folderDev.deviceID);
                    if (folderDev.deviceID === undefined) {
                        delete $scope.pendingFolders[folderDev.folderID];
                    } else if ($scope.pendingFolders[folderDev.folderID]) {
                        delete $scope.pendingFolders[folderDev.folderID].offeredBy[folderDev.deviceID];
                    }
                });
            }
        });

        $scope.$on('ConfigLoaded', function () {
            if ($scope.config.options.urAccepted === 0) {
                // If usage reporting has been neither accepted nor declined,
                // we want to ask the user to make a choice. But we don't want
                // to bug them during initial setup, so we set a cookie with
                // the time of the first visit. When that cookie is present
                // and the time is more than four hours ago, we ask the
                // question.

                var firstVisit = document.cookie.replace(/(?:(?:^|.*;\s*)firstVisit\s*\=\s*([^;]*).*$)|^.*$/, "$1");
                if (!firstVisit) {
                    document.cookie = "firstVisit=" + Date.now() + ";max-age=" + 30 * 24 * 3600;
                } else {
                    if (+firstVisit < Date.now() - 4 * 3600 * 1000) {
                        $('#ur').modal();
                    }
                }
            }
        });

        $scope.$on(Events.CONFIG_SAVED, function (event, arg) {
            updateLocalConfig(arg.data);

            $http.get(urlbase + '/config/insync').success(function (data) {
                $scope.configInSync = data.configInSync;
            }).error($scope.emitHTTPError);
        });

        $scope.$on(Events.DOWNLOAD_PROGRESS, function (event, arg) {
            var stats = arg.data;
            var progress = {};
            for (var folder in stats) {
                progress[folder] = {};
                for (var file in stats[folder]) {
                    var s = stats[folder][file];
                    var reused = 100 * s.reused / s.total;
                    var copiedFromOrigin = 100 * s.copiedFromOrigin / s.total;
                    var copiedFromElsewhere = 100 * s.copiedFromElsewhere / s.total;
                    var pulled = 100 * s.pulled / s.total;
                    var pulling = 100 * s.pulling / s.total;
                    // We try to round up pulling to at least a percent so that it would be at least a bit visible.
                    if (pulling < 1 && pulled + copiedFromElsewhere + copiedFromOrigin + reused <= 99) {
                        pulling = 1;
                    }
                    progress[folder][file] = {
                        reused: reused,
                        copiedFromOrigin: copiedFromOrigin,
                        copiedFromElsewhere: copiedFromElsewhere,
                        pulled: pulled,
                        pulling: pulling,
                        bytesTotal: s.bytesTotal,
                        bytesDone: s.bytesDone,
                    };
                }
            }
            for (var folder in $scope.progress) {
                if (!(folder in progress)) {
                    if ($scope.neededFolder === folder) {
                        $scope.refreshNeed($scope.needed.page, $scope.needed.perpage);
                    }
                } else if ($scope.neededFolder === folder) {
                    for (file in $scope.progress[folder]) {
                        if (!(file in progress[folder])) {
                            $scope.refreshNeed($scope.needed.page, $scope.needed.perpage);
                            break;
                        }
                    }
                }
            }
            $scope.progress = progress;
            console.log("DownloadProgress", $scope.progress);
        });

        $scope.$on(Events.FOLDER_SUMMARY, function (event, arg) {
            var data = arg.data;
            $scope.model[data.folder] = data.summary;
            recalcLocalStateTotal();
        });

        $scope.$on(Events.FOLDER_COMPLETION, function (event, arg) {
            var data = arg.data;
            if (!$scope.completion[data.device]) {
                $scope.completion[data.device] = {};
            }
            $scope.completion[data.device][data.folder] = data;
            recalcCompletion(data.device);
        });

        $scope.$on(Events.FOLDER_ERRORS, function (event, arg) {
            $scope.model[arg.data.folder].errors = arg.data.errors.length;
        });

        $scope.$on(Events.FOLDER_SCAN_PROGRESS, function (event, arg) {
            var data = arg.data;
            $scope.scanProgress[data.folder] = {
                current: data.current,
                total: data.total,
                rate: data.rate
            };
            console.log("FolderScanProgress", data);
        });

        $scope.emitHTTPError = function (data, status, headers, config) {
            $scope.$emit('HTTPError', { data: data, status: status, headers: headers, config: config });
        };

        window.setCurrentDeviceIDFromQR = function(id){
            $scope.$apply(function(){
                $scope.currentDevice.deviceID = id;
                $scope.deviceEditor.deviceID.$dirty = true;
                $scope.deviceEditor.deviceID.$pristine = false;
                $scope.deviceEditor.deviceID.$touched = true;
                $scope.deviceEditor.deviceID.$untouched = false;

                // The remainder is adapted from validDeviceidDirective.js. Could be refactored.
                $http.get(urlbase + '/svc/deviceid?id=' + id).success(function (resp) {
                    if (resp.error) {
                        $scope.deviceEditor.deviceID.$setValidity('validDeviceid', false);
                    } else {
                        $scope.deviceEditor.deviceID.$setValidity('validDeviceid', true);
                    }
                });
                //Prevents user from adding a duplicate ID
                if ($scope.devices.hasOwnProperty(id)) {
                    $scope.deviceEditor.deviceID.$setValidity('unique', false);
                } else {
                    $scope.deviceEditor.deviceID.$setValidity('unique', true);
                }
            });
        };

        var debouncedFuncs = {};

        function refreshFolder(folder) {
            if ($scope.folders[folder].paused) {
                return;
            }
            var key = "refreshFolder" + folder;
            if (!debouncedFuncs[key]) {
                debouncedFuncs[key] = debounce(function () {
                    $http.get(urlbase + '/db/status?folder=' + encodeURIComponent(folder)).success(function (data) {
                        $scope.model[folder] = data;
                        recalcLocalStateTotal();
                        console.log("refreshFolder", folder, data);
                    }).error($scope.emitHTTPError);
                }, 1000);
            }
            debouncedFuncs[key]();
        }

        function updateLocalConfig(config) {
            var hasConfig = !isEmptyObject($scope.config);

            $scope.config = config;
            $scope.config.options._listenAddressesStr = $scope.config.options.listenAddresses.join(', ');
            $scope.config.options._globalAnnounceServersStr = $scope.config.options.globalAnnounceServers.join(', ');
            $scope.config.options._urAcceptedStr = "" + $scope.config.options.urAccepted;

            $scope.devices = deviceMap($scope.config.devices);
            for (var id in $scope.devices) {
                $scope.completion[id] = {
                    _total: 100,
                    _needBytes: 0,
                    _needItems: 0
                };
            };
            $scope.folders = folderMap($scope.config.folders);
            Object.keys($scope.folders).forEach(function (folder) {
                refreshFolder(folder);
                $scope.folders[folder].devices.forEach(function (deviceCfg) {
                    refreshCompletion(deviceCfg.deviceID, folder);
                });
            });

            refreshNoAuthWarning();
            setDefaultTheme();

            if (!hasConfig) {
                $scope.$emit('ConfigLoaded');
            }
        }

        function refreshSystem() {
            return $http.get(urlbase + '/system/status').success(function (data) {
                $scope.myID = data.myID;
                $scope.system = data;

                if ($scope.reportDataPreviewVersion === '') {
                    $scope.reportDataPreviewVersion = $scope.system.urVersionMax;
                }

                var listenersFailed = [];
                var listenersRunning = [];
                for (var address in data.connectionServiceStatus) {
                    if (data.connectionServiceStatus[address].error) {
                        listenersFailed.push(address + ": " + data.connectionServiceStatus[address].error);
                    } else {
                        listenersRunning.push(address);
                    }
                }
                $scope.listenersFailed = listenersFailed;
                $scope.listenersRunning = listenersRunning;
                $scope.listenersTotal = $scope.sizeOf(data.connectionServiceStatus);

                var discoveryFailed = [];
                var discoveryRunning = [];
                for (var disco in data.discoveryStatus) {
                    if (data.discoveryStatus[disco] && data.discoveryStatus[disco].error) {
                        discoveryFailed.push(disco + ": " + data.discoveryStatus[disco].error);
                    } else {
                        discoveryRunning.push(disco);
                    }
                }
                $scope.discoveryFailed = discoveryFailed;
                $scope.discoveryRunning = discoveryRunning;
                $scope.discoveryTotal = $scope.sizeOf(data.discoveryStatus);

                refreshNoAuthWarning();

                console.log("refreshSystem", data);
            }).error($scope.emitHTTPError);
        }

        function refreshNoAuthWarning() {
            if (!$scope.system || !$scope.config || !$scope.config.gui) {
                // We need all to be able to determine the state.
                return
            }

            // If we're not listening on localhost, and there is no
            // authentication configured, and the magic setting to silence the
            // warning isn't set, then yell at the user.
            var addr = $scope.system.guiAddressUsed;
            var guiCfg = $scope.config.gui;
            $scope.openNoAuth = addr.substr(0, 4) !== "127."
                && addr.substr(0, 6) !== "[::1]:"
                && addr.substr(0, 1) !== "/"
                && (!guiCfg.user || !guiCfg.password)
                && guiCfg.authMode !== 'ldap'
                && !guiCfg.insecureAdminAccess;

            if (guiCfg.user && guiCfg.password) {
                $scope.dismissNotification('authenticationUserAndPassword');
            }
        }

        function refreshCluster() {
            return $q.all([
                $http.get(urlbase + '/cluster/pending/devices').success(function (data) {
                    $scope.pendingDevices = data;
                    console.log("refreshCluster devices", data);
                }).error($scope.emitHTTPError),
                $http.get(urlbase + '/cluster/pending/folders').success(function (data) {
                    $scope.pendingFolders = data;
                    console.log("refreshCluster folders", data);
                }).error($scope.emitHTTPError),
            ]);
        }

        function refreshDiscoveryCache() {
            return $http.get(urlbase + '/system/discovery').success(function (data) {
                for (var device in data) {
                    for (var i = 0; i < data[device].addresses.length; i++) {
                        // Relay addresses are URLs with
                        // .../?foo=barlongstuff that we strip away here. We
                        // remove the final slash as well for symmetry with
                        // tcp://192.0.2.42:1234 type addresses.
                        data[device].addresses[i] = data[device].addresses[i].replace(/\/\?.*/, '');
                    }
                }
                $scope.discoveryCache = data;
                console.log("refreshDiscoveryCache", data);
            }).error($scope.emitHTTPError);
        }

        function recalcLocalStateTotal() {
            $scope.localStateTotal = {
                bytes: 0,
                directories: 0,
                files: 0
            };

            for (var f in $scope.model) {
                $scope.localStateTotal.bytes += $scope.model[f].localBytes;
                $scope.localStateTotal.files += $scope.model[f].localFiles;
                $scope.localStateTotal.directories += $scope.model[f].localDirectories;
            }
        }

        function recalcCompletion(device) {
            var total = 0, needed = 0, deletes = 0, items = 0;
            for (var folder in $scope.completion[device]) {
                if (folder === "_total" || folder === '_needBytes' || folder === '_needItems') {
                    continue;
                }
                total += $scope.completion[device][folder].globalBytes;
                needed += $scope.completion[device][folder].needBytes;
                items += $scope.completion[device][folder].needItems;
                deletes += $scope.completion[device][folder].needDeletes;
            }
            if (total == 0) {
                $scope.completion[device]._total = 100;
                $scope.completion[device]._needBytes = 0;
                $scope.completion[device]._needItems = 0;
            } else {
                $scope.completion[device]._total = Math.floor(100 * (1 - needed / total));
                $scope.completion[device]._needBytes = needed;
                $scope.completion[device]._needItems = items + deletes;
            }

            if (needed == 0 && deletes + items > 0 ) {
                // We don't need any data, but we have deletes or
                // dirs/links/empty files that we need to do. Drop down the
                // completion percentage to indicate that we have stuff to do.
                $scope.completion[device]._total = 95;
            }

            console.log("recalcCompletion", device, $scope.completion[device]);
        }

        function refreshCompletion(device, folder) {
            if (device === $scope.myID) {
                return;
            }

            $http.get(urlbase + '/db/completion?device=' + device + '&folder=' + encodeURIComponent(folder)).success(function (data) {
                if (!$scope.completion[device]) {
                    $scope.completion[device] = {};
                }
                $scope.completion[device][folder] = data;
                recalcCompletion(device);
            }).error(function(data, status, headers, config) {
                if (status === 404) {
                    console.log("refreshCompletion:", data);
                } else {
                    $scope.emitHTTPError(data, status, headers, config);
                }
            });
        }

        function refreshConnectionStats() {
            return $http.get(urlbase + '/system/connections').success(function (data) {
                var now = Date.now(),
                    td = (now - prevDate) / 1000,
                    id;

                prevDate = now;

                try {
                    data.total.inbps = Math.max(0, (data.total.inBytesTotal - $scope.connectionsTotal.inBytesTotal) / td);
                    data.total.outbps = Math.max(0, (data.total.outBytesTotal - $scope.connectionsTotal.outBytesTotal) / td);
                } catch (e) {
                    data.total.inbps = 0;
                    data.total.outbps = 0;
                }
                $scope.connectionsTotal = data.total;

                data = data.connections;
                for (id in data) {
                    if (!data.hasOwnProperty(id)) {
                        continue;
                    }
                    try {
                        data[id].inbps = Math.max(0, (data[id].inBytesTotal - $scope.connections[id].inBytesTotal) / td);
                        data[id].outbps = Math.max(0, (data[id].outBytesTotal - $scope.connections[id].outBytesTotal) / td);
                    } catch (e) {
                        data[id].inbps = 0;
                        data[id].outbps = 0;
                    }
                }
                $scope.connections = data;
                console.log("refreshConnections", data);
            }).error($scope.emitHTTPError);
        }

        function refreshErrors() {
            $http.get(urlbase + '/system/error').success(function (data) {
                $scope.errors = data.errors;
                console.log("refreshErrors", data);
            }).error($scope.emitHTTPError);
        }

        function refreshConfig() {
            return $q.all([
                $http.get(urlbase + '/config').success(function (data) {
                    updateLocalConfig(data);
                    console.log("refreshConfig", data);
                }),
                $http.get(urlbase + '/config/insync').success(function (data) {
                    $scope.configInSync = data.configInSync;
                }),
            ]);
        }

        $scope.refreshNeed = function (page, perpage) {
            if (!$scope.neededFolder) {
                return;
            }
            var url = urlbase + "/db/need?folder=" + encodeURIComponent($scope.neededFolder);
            url += "&page=" + page;
            url += "&perpage=" + perpage;
            $http.get(url).success(function (data) {
                console.log("refreshNeed", $scope.neededFolder, data);
                parseNeeded(data);
            }).error($scope.emitHTTPError);
        };

        function needAction(file) {
            var fDelete = 4096;
            var fDirectory = 16384;

            if ((file.flags & (fDelete + fDirectory)) === fDelete + fDirectory) {
                return 'rmdir';
            } else if ((file.flags & fDelete) === fDelete) {
                return 'rm';
            } else if ((file.flags & fDirectory) === fDirectory) {
                return 'touch';
            } else {
                return 'sync';
            }
        }

        function parseNeeded(data) {
            $scope.needed = data;
            var merged = [];
            data.progress.forEach(function (item) {
                item.type = "progress";
                item.action = needAction(item);
                merged.push(item);
            });
            data.queued.forEach(function (item) {
                item.type = "queued";
                item.action = needAction(item);
                merged.push(item);
            });
            data.rest.forEach(function (item) {
                item.type = "rest";
                item.action = needAction(item);
                merged.push(item);
            });
            $scope.needed.items = merged;
        }

        function pathJoin(base, name) {
            if (base === "" || base === ".") {
                return name;
            }
            base = expandTilde(base);
            if (base[base.length - 1] !== $scope.system.pathSeparator) {
                return base + $scope.system.pathSeparator + name;
            }
            return base + name;
        }

        function expandTilde(path) {
            if (path && path.trim().charAt(0) === '~') {
                return $scope.system.tilde + path.trim().substring(1);
            }
            return path;
        }

        function shouldSetDefaultFolderPath() {
            return $scope.config.defaults.folder.path && !$scope.editingExisting && $scope.folderEditor.folderPath.$pristine && !$scope.editingDefaults;
        }

        function resetRemoteNeed() {
            $scope.remoteNeed = {};
            $scope.remoteNeedFolders = [];
            $scope.remoteNeedDevice = undefined;
        }


        function setDefaultTheme() {
            if (!document.getElementById("fallback-theme-css")) {

                // check if no support for prefers-color-scheme
                var colorSchemeNotSupported = typeof window.matchMedia === "undefined" || window.matchMedia('(prefers-color-scheme: dark)').media === 'not all';

                if ($scope.config.gui.theme === "default" && colorSchemeNotSupported) {
                    document.documentElement.style.display = 'none';
                    document.head.insertAdjacentHTML(
                        'beforeend',
                        '<link id="fallback-theme-css" rel="stylesheet" href="theme-assets/light/assets/css/theme.css" onload="document.documentElement.style.display = \'\'">'
                    );
                }
            }
        }

        function saveIgnores(ignores, cb) {
            $http.post(urlbase + '/db/ignores?folder=' + encodeURIComponent($scope.currentFolder.id), {
                ignore: ignores
            }).success(function () {
                if (cb) {
                    cb();
                }
            });
        };

        function initShareEditing(editing) {
            $scope.currentSharing = {};
            $scope.currentSharing.editing = editing;
            $scope.currentSharing.shared = [];
            $scope.currentSharing.unrelated = [];
            $scope.currentSharing.selected = {};
            $scope.currentSharing.encryptionPasswords = {};
            if (editing === 'folder') {
                initShareEditingFolder();
            }
        };

        function initShareEditingFolder() {
            $scope.currentFolder.devices.forEach(function (n) {
                if (n.deviceID !== $scope.myID) {
                    $scope.currentSharing.shared.push($scope.devices[n.deviceID]);
                }
                if (n.encryptionPassword !== '') {
                    $scope.currentSharing.encryptionPasswords[n.deviceID] = n.encryptionPassword;
                }
                $scope.currentSharing.selected[n.deviceID] = true;
            });
            $scope.currentSharing.unrelated = $scope.deviceList().filter(function (n) {
                return n.deviceID !== $scope.myID && !$scope.currentSharing.selected[n.deviceID];
            });
        }

        $scope.pendingIsRemoteEncrypted = function(folderID, deviceID) {
            var pending = $scope.pendingFolders[folderID];
            if (!pending || !pending.offeredBy || !pending.offeredBy[deviceID]) {
                return false;
            }
            return pending.offeredBy[deviceID].remoteEncrypted;
        };

        $scope.refreshFailed = function (page, perpage) {
            if (!$scope.failed || !$scope.failed.folder) {
                return;
            }
            var url = urlbase + '/folder/errors?folder=' + encodeURIComponent($scope.failed.folder);
            url += "&page=" + page + "&perpage=" + perpage;
            $http.get(url).success(function (data) {
                $scope.failed = data;
            }).error($scope.emitHTTPError);
        };

        $scope.refreshRemoteNeed = function (folder, page, perpage) {
            if (!$scope.remoteNeedDevice) {
                return;
            }
            var url = urlbase + '/db/remoteneed?device=' + $scope.remoteNeedDevice.deviceID;
            url += '&folder=' + encodeURIComponent(folder);
            url += "&page=" + page + "&perpage=" + perpage;
            $http.get(url).success(function (data) {
                $scope.remoteNeed[folder] = data;
            }).error(function (err) {
                $scope.remoteNeed[folder] = undefined;
                $scope.emitHTTPError(err);
            });
        };

        $scope.refreshLocalChanged = function (page, perpage) {
            if (!$scope.localChangedFolder) {
                return;
            }
            var url = urlbase + '/db/localchanged?folder=';
            url += encodeURIComponent($scope.localChangedFolder);
            url += "&page=" + page + "&perpage=" + perpage;
            $http.get(url).success(function (data) {
                $scope.localChanged = data;
            }).error($scope.emitHTTPError);
        };

        var refreshDeviceStats = debounce(function () {
            $http.get(urlbase + "/stats/device").success(function (data) {
                $scope.deviceStats = data;
                for (var device in $scope.deviceStats) {
                    $scope.deviceStats[device].lastSeen = new Date($scope.deviceStats[device].lastSeen);
                    $scope.deviceStats[device].lastSeenDays = (new Date() - $scope.deviceStats[device].lastSeen) / 1000 / 86400;
                }
                console.log("refreshDeviceStats", data);
            }).error($scope.emitHTTPError);
        }, 2500);

        var refreshFolderStats = debounce(function () {
            $http.get(urlbase + "/stats/folder").success(function (data) {
                $scope.folderStats = data;
                for (var folder in $scope.folderStats) {
                    if ($scope.folderStats[folder].lastFile) {
                        $scope.folderStats[folder].lastFile.at = new Date($scope.folderStats[folder].lastFile.at);
                    }

                    $scope.folderStats[folder].lastScan = new Date($scope.folderStats[folder].lastScan);
                    $scope.folderStats[folder].lastScanDays = (new Date() - $scope.folderStats[folder].lastScan) / 1000 / 86400;
                }
                console.log("refreshfolderStats", data);
            }).error($scope.emitHTTPError);
        }, 2500);

        var refreshThemes = debounce(function () {
            $http.get("themes.json").success(function (data) { // no urlbase here as this is served by the asset handler
                $scope.themes = data.themes;
            }).error($scope.emitHTTPError);
        }, 2500);

        var refreshGlobalChanges = debounce(function () {
            $http.get(urlbase + "/events/disk?limit=25").success(function (data) {
                if (!data) {
                    // For reasons unknown this is called with data being the empty
                    // string on shutdown, causing an error on .reverse().
                    return;
                }
                data = data.reverse();
                $scope.globalChangeEvents = data;
                console.log("refreshGlobalChanges", data);
            }).error($scope.emitHTTPError);
        }, 2500);

        $scope.refresh = function () {
            refreshSystem();
            refreshDiscoveryCache();
            refreshConnectionStats();
            refreshErrors();
        };

        $scope.folderStatus = function (folderCfg) {
            if (folderCfg.paused) {
                return 'paused';
            }

            var folderInfo = $scope.model[folderCfg.id];

            // after restart syncthing process state may be empty
            if (typeof folderInfo === 'undefined' || !folderInfo.state) {
                return 'unknown';
            }

            var state = '' + folderInfo.state;
            if (state === 'error') {
                return 'stopped'; // legacy, the state is called "stopped" in the GUI
            }

            if (state !== 'idle') {
                return state;
            }

            if (folderInfo.needTotalItems > 0) {
                return 'outofsync';
            }
            if ($scope.hasFailedFiles(folderCfg.id)) {
                return 'faileditems';
            }
            if ($scope.hasReceiveOnlyChanged(folderCfg)) {
                return 'localadditions';
            }
            if ($scope.hasReceiveEncryptedItems(folderCfg)) {
                return 'localunencrypted';
            }
            if (folderCfg.devices.length <= 1) {
                return 'unshared';
            }

            return state;
        };

        $scope.folderClass = function (folderCfg) {
            var status = $scope.folderStatus(folderCfg);

            if (status === 'idle' || status === 'localadditions') {
                return 'success';
            }
            if (status == 'paused') {
                return 'default';
            }
            if (status === 'syncing' || status === 'sync-preparing' || status === 'scanning' || status === 'cleaning') {
                return 'primary';
            }
            if (status === 'unknown') {
                return 'info';
            }
            if (status === 'stopped' || status === 'outofsync' || status === 'error' || status === 'faileditems' || status === 'localunencrypted') {
                return 'danger';
            }
            if (status === 'unshared' || status === 'scan-waiting' || status === 'sync-waiting' || status === 'clean-waiting') {
                return 'warning';
            }

            return 'info';
        };

        $scope.syncPercentage = function (folder) {
            if (typeof $scope.model[folder] === 'undefined') {
                return 100;
            }
            if ($scope.model[folder].needTotalItems === 0) {
                return 100;
            }
            if (($scope.model[folder].needBytes == 0 && $scope.model[folder].needDeletes > 0) || $scope.model[folder].globalBytes == 0) {
                // We don't need any data, but we have deletes that we need
                // to do. Drop down the completion percentage to indicate
                // that we have stuff to do.
                // Do the same thing in case we only have zero byte files to sync.
                return 95;
            }
            var pct = 100 * $scope.model[folder].inSyncBytes / $scope.model[folder].globalBytes;
            return Math.floor(pct);
        };

        $scope.scanPercentage = function (folder) {
            if (!$scope.scanProgress[folder]) {
                return undefined;
            }
            var pct = 100 * $scope.scanProgress[folder].current / $scope.scanProgress[folder].total;
            return Math.floor(pct);
        };

        $scope.scanRate = function (folder) {
            if (!$scope.scanProgress[folder]) {
                return 0;
            }
            return $scope.scanProgress[folder].rate;
        };

        $scope.scanRemaining = function (folder) {
            // Formats the remaining scan time as a string. Includes days and
            // hours only when relevant, resulting in time stamps like:
            // 00m 40s
            // 32m 40s
            // 2h 32m
            // 4d 2h
            // In case remaining scan time appears to be >31d, omit the
            // details, i.e.:
            // > 1 month

            if (!$scope.scanProgress[folder]) {
                return "";
            }
            // Calculate remaining bytes and seconds based on our current
            // rate.

            var remainingBytes = $scope.scanProgress[folder].total - $scope.scanProgress[folder].current;
            var seconds = remainingBytes / $scope.scanProgress[folder].rate;
            // Round up to closest ten seconds to avoid flapping too much to
            // and fro.

            seconds = Math.ceil(seconds / 10) * 10;

            // Separate out the number of days.
            var days = 0;
            var res = [];
            if (seconds >= 86400) {
                days = Math.floor(seconds / 86400);
                if (days > 31) {
                    return '> 1 month';
                }
                res.push('' + days + 'd');
                seconds = seconds % 86400;
            }

            // Separate out the number of hours.
            var hours = 0;
            if (seconds > 3600) {
                hours = Math.floor(seconds / 3600);
                res.push('' + hours + 'h');
                seconds = seconds % 3600;
            }

            var d = new Date(1970, 0, 1).setSeconds(seconds);

            if (days === 0) {
                // Format minutes only if we're within a day of completion.
                var f = $filter('date')(d, "m'm'");
                res.push(f);
            }

            if (days === 0 && hours === 0) {
                // Format seconds only when we're within an hour of completion.
                var f = $filter('date')(d, "ss's'");
                res.push(f);
            }

            return res.join(' ');
        };

        $scope.deviceStatus = function (deviceCfg) {
            var status = '';

            if ($scope.deviceFolders(deviceCfg).length === 0) {
                status = 'unused-';
            }

            if (typeof $scope.connections[deviceCfg.deviceID] === 'undefined') {
                return 'unknown';
            }

            if (deviceCfg.paused) {
                return status + 'paused';
            }

            if ($scope.connections[deviceCfg.deviceID].connected) {
                if ($scope.completion[deviceCfg.deviceID] && $scope.completion[deviceCfg.deviceID]._total === 100) {
                    return status + 'insync';
                } else {
                    return 'syncing';
                }
            }

            // Disconnected
            return status + 'disconnected';
        };

        $scope.deviceClass = function (deviceCfg) {
            if (typeof $scope.connections[deviceCfg.deviceID] === 'undefined') {
                return 'info';
            }

            if (deviceCfg.paused) {
                return 'default';
            }

            if ($scope.connections[deviceCfg.deviceID].connected) {
                if ($scope.completion[deviceCfg.deviceID] && $scope.completion[deviceCfg.deviceID]._total === 100) {
                    return 'success';
                } else {
                    return 'primary';
                }
            }

            // Disconnected
            return 'info';
        };

        $scope.syncthingStatus = function () {
            var syncCount = 0;
            var notifyCount = 0;
            var pauseCount = 0;

            // loop through all folders
            var folderListCache = $scope.folderList();
            for (var i = 0; i < folderListCache.length; i++) {
                var status = $scope.folderStatus(folderListCache[i]);
                switch (status) {
                    case 'sync-preparing':
                    case 'syncing':
                        syncCount++;
                        break;
                    case 'stopped':
                    case 'unknown':
                    case 'outofsync':
                    case 'error':
                        notifyCount++;
                        break;
                }
            }

            // loop through all devices
            var deviceCount = 0;
            for (var id in $scope.devices) {
                var status = $scope.deviceStatus({
                    deviceID: id
                });
                switch (status) {
                    case 'unknown':
                        notifyCount++;
                        break;
                    case 'paused':
                        pauseCount++;
                        break;
                    case 'unused':
                        deviceCount--;
                        break;
                }
                deviceCount++;
            }

            // enumerate notifications
            if ($scope.openNoAuth || !$scope.configInSync || $scope.errorList().length > 0 || !online || Object.keys($scope.pendingDevices).length > 0 || Object.keys($scope.pendingFolders).length > 0) {
                notifyCount++;
            }

            // at least one folder is syncing
            if (syncCount > 0) {
                return 'sync';
            }

            // a device is unknown or a folder is stopped/unknown/outofsync/error or some other notification is open or gui offline
            if (notifyCount > 0) {
                return 'notify';
            }

            // all used devices are paused except (this) one
            if (pauseCount === deviceCount - 1) {
                return 'pause';
            }

            return 'default';
        };

        $scope.deviceAddr = function (deviceCfg) {
            var conn = $scope.connections[deviceCfg.deviceID];
            if (conn && conn.connected) {
                return conn.address;
            }
            return '?';
        };

        $scope.hasRemoteGUIAddress = function (deviceCfg) {
            if (!deviceCfg.remoteGUIPort)
                return false;
            var conn = $scope.connections[deviceCfg.deviceID];
            return conn && conn.connected && conn.address && conn.type.indexOf('Relay') == -1;
        };

        $scope.remoteGUIAddress = function (deviceCfg) {
            // Assume hasRemoteGUIAddress is true or we would not be here
            var conn = $scope.connections[deviceCfg.deviceID];
            return 'http://' + replaceAddressPort(conn.address, deviceCfg.remoteGUIPort);
        };

        function replaceAddressPort(address, newPort) {
            for (var index = address.length - 1; index >= 0; index--) {
                if (address[index] === ":") {
                    return address.substr(0, index) + ":" + newPort.toString();
                }
            }
            return address;
        }

        $scope.friendlyNameFromShort = function (shortID) {
            var matches = Object.keys($scope.devices).filter(function (id) {
                return id.substr(0, 7) === shortID;
            });
            if (matches.length !== 1) {
                return shortID;
            }
            return $scope.friendlyNameFromID(matches[0]);
        };

        $scope.friendlyNameFromID = function (deviceID) {
            var match = $scope.devices[deviceID];
            if (match) {
                return $scope.deviceName(match);
            }
            return deviceID.substr(0, 6);
        };

        $scope.deviceName = function (deviceCfg) {
            if (typeof deviceCfg === 'undefined') {
                return "";
            }
            if (deviceCfg.name) {
                return deviceCfg.name;
            }
            return $scope.deviceShortID(deviceCfg.deviceID);
        };

        $scope.deviceShortID = function (deviceID) {
            if (typeof deviceID === 'undefined') {
                return "";
            }
            return deviceID.substr(0, 6);
        };

        $scope.thisDeviceName = function () {
            var device = $scope.thisDevice();
            if (typeof device === 'undefined') {
                return "(unknown device)";
            }
            if (device.name) {
                return device.name;
            }
            return device.deviceID.substr(0, 6);
        };

        $scope.showDeviceIdentification = function (deviceCfg) {
            $scope.currentDevice = deviceCfg;
            $('#idqr').modal();
        };

        $scope.setDevicePause = function (device, pause) {
            $scope.devices[device].paused = pause;
            $scope.config.devices = $scope.deviceList();
            $scope.saveConfig();
        };

        $scope.setFolderPause = function (folder, pause) {
            var cfg = $scope.folders[folder];
            if (cfg) {
                cfg.paused = pause;
                $scope.config.folders = folderList($scope.folders);
                $scope.saveConfig();
            }
        };

        $scope.showListenerStatus = function () {
            var params = {
                type: 'listeners',
            };
            if ($scope.listenersFailed.length > 0) {
                params.status = 'danger';
                params.heading = $translate.instant("Listener Failures");
            } else {
                params.status = 'default';
                params.heading = $translate.instant("Listener Status");
            }
            $scope.connectivityStatusParams = params;
            $('#connectivity-status').modal();
        };

        $scope.showDiscoveryStatus = function () {
            var params = {
                type: 'discovery',
            };
            if ($scope.discoveryFailed.length > 0) {
                params.status = 'danger';
                params.heading = $translate.instant("Discovery Failures");
            } else {
                params.status = 'default';
                params.heading = $translate.instant("Discovery Status");
            }
            $scope.connectivityStatusParams = params;
            $('#connectivity-status').modal();
        };

        $scope.logging = {
            facilities: {},
            refreshFacilities: function () {
                $http.get(urlbase + '/system/debug').success(function (data) {
                    var facilities = {};
                    data.enabled = data.enabled || [];
                    $.each(data.facilities, function (key, value) {
                        facilities[key] = {
                            description: value,
                            enabled: data.enabled.indexOf(key) > -1
                        }
                    })
                    $scope.logging.facilities = facilities;
                }).error($scope.emitHTTPError);
            },
            show: function () {
                $scope.logging.paused = false;
                $scope.logging.refreshFacilities();
                $scope.logging.timer = $timeout($scope.logging.fetch);
                var textArea = $('#logViewerText');
                textArea.on("scroll", $scope.logging.onScroll);
                $('#logViewer').modal().one('shown.bs.modal', function () {
                    // Scroll to bottom.
                    textArea.scrollTop(textArea[0].scrollHeight);
                }).one('hidden.bs.modal', function () {
                    $timeout.cancel($scope.logging.timer);
                    textArea.off("scroll", $scope.logging.onScroll);
                    $scope.logging.timer = null;
                    $scope.logging.entries = [];
                });
            },
            onFacilityChange: function (facility) {
                var enabled = $scope.logging.facilities[facility].enabled;
                // Disable checkboxes while we're in flight.
                $.each($scope.logging.facilities, function (key) {
                    $scope.logging.facilities[key].enabled = null;
                })
                $http.post(urlbase + '/system/debug?' + (enabled ? 'enable=' : 'disable=') + facility)
                    .success($scope.logging.refreshFacilities)
                    .error($scope.emitHTTPError);
            },
            onScroll: function () {
                var textArea = $('#logViewerText');
                var scrollTop = textArea.prop('scrollTop');
                var scrollHeight = textArea.prop('scrollHeight');
                $scope.logging.paused = scrollHeight > (scrollTop + textArea.outerHeight());
                // Browser events do not cause redraw, trigger manually.
                $scope.$apply();
            },
            timer: null,
            entries: [],
            paused: false,
            content: function () {
                var content = "";
                $.each($scope.logging.entries, function (idx, entry) {
                    content += entry.when.split('.')[0].replace('T', ' ') + ' ' + entry.message + "\n";
                });
                return content;
            },
            fetch: function () {
                var textArea = $('#logViewerText');
                if ($scope.logging.paused) {
                    if (!$scope.logging.timer) return;
                    $scope.logging.timer = $timeout($scope.logging.fetch, 500);
                    return;
                }

                var last = null;
                if ($scope.logging.entries.length > 0) {
                    last = $scope.logging.entries[$scope.logging.entries.length - 1].when;
                }

                $http.get(urlbase + '/system/log' + (last ? '?since=' + encodeURIComponent(last) : '')).success(function (data) {
                    if (!$scope.logging.timer) return;
                    $scope.logging.timer = $timeout($scope.logging.fetch, 2000);
                    if (!$scope.logging.paused) {
                        if (data.messages) {
                            $scope.logging.entries.push.apply($scope.logging.entries, data.messages);
                            // Wait for the text area to be redrawn, adding new lines, and then scroll to bottom.
                            $timeout(function () {
                                textArea.scrollTop(textArea[0].scrollHeight);
                            });
                        }
                    }
                });
            }
        };

        $scope.discardChangedSettings = function () {
            $("#discard-changes-confirmation").modal("hide");
            $("#settings").off("hide.bs.modal").modal("hide");
        };

        $scope.showSettings = function () {
            // Make a working copy
            $scope.tmpOptions = angular.copy($scope.config.options);
            $scope.tmpOptions.deviceName = $scope.thisDevice().name;
            $scope.tmpOptions.upgrades = "none";
            if ($scope.tmpOptions.autoUpgradeIntervalH > 0) {
                $scope.tmpOptions.upgrades = "stable";
            }
            if ($scope.tmpOptions.upgradeToPreReleases) {
                $scope.tmpOptions.upgrades = "candidate";
            }
            $scope.tmpGUI = angular.copy($scope.config.gui);
            $scope.tmpRemoteIgnoredDevices = angular.copy($scope.config.remoteIgnoredDevices);
            $scope.tmpDevices = angular.copy($scope.config.devices);
            $('#settings').modal("show");
            $("#settings a[href='#settings-general']").tab("show");
            $("#settings").on('hide.bs.modal', function (event) {
                if ($scope.settingsModified()) {
                    event.preventDefault();
                    $("#discard-changes-confirmation").modal("show");
                } else {
                    $("#settings").off("hide.bs.modal");
                }
            });
        };

        $scope.saveConfig = function (callback) {
            var cfg = JSON.stringify($scope.config);
            var opts = {
                headers: {
                    'Content-Type': 'application/json'
                }
            };
            $http.put(urlbase + '/config', cfg, opts).finally(refreshConfig).then(function() {
                if (callback) {
                    callback();
                }
            }, $scope.emitHTTPError);
        };

        $scope.urVersions = function () {
            var result = [];
            if ($scope.system) {
                for (var i = $scope.system.urVersionMax; i >= 2; i--) {
                    result.push("" + i);
                }
            }
            return result;
        };

        $scope.settingsModified = function () {
            // Options has artificial properties injected into the temp config.
            // Need to recompute them before we can check equality
            var options = angular.copy($scope.config.options);
            options.deviceName = $scope.thisDevice().name;
            options.upgrades = "none";
            if (options.autoUpgradeIntervalH > 0) {
                options.upgrades = "stable";
            }
            if (options.upgradeToPreReleases) {
                options.upgrades = "candidate";
            }
            var optionsEqual = angular.equals(options, $scope.tmpOptions);
            var guiEquals = angular.equals($scope.config.gui, $scope.tmpGUI);
            var ignoredDevicesEquals = angular.equals($scope.config.remoteIgnoredDevices, $scope.tmpRemoteIgnoredDevices);
            var ignoredFoldersEquals = angular.equals($scope.config.devices, $scope.tmpDevices);
            console.log("settings equals - options: " + optionsEqual + " gui: " + guiEquals + " ignDev: " + ignoredDevicesEquals + " ignFol: " + ignoredFoldersEquals);
            return !optionsEqual || !guiEquals || !ignoredDevicesEquals || !ignoredFoldersEquals;
        };

        $scope.saveSettings = function () {
            // Make sure something changed
            if ($scope.settingsModified()) {
                var themeChanged = $scope.config.gui.theme !== $scope.tmpGUI.theme;
                // Angular has issues with selects with numeric values, so we handle strings here.
                $scope.tmpOptions.urAccepted = parseInt($scope.tmpOptions._urAcceptedStr);
                // Check if auto-upgrade has been enabled or disabled. This
                // also has an effect on usage reporting, so do the check
                // for that later.
                if ($scope.tmpOptions.upgrades == "candidate") {
                    $scope.tmpOptions.autoUpgradeIntervalH = $scope.tmpOptions.autoUpgradeIntervalH || 12;
                    $scope.tmpOptions.upgradeToPreReleases = true;
                    $scope.tmpOptions.urAccepted = $scope.system.urVersionMax;
                    $scope.tmpOptions.urSeen = $scope.system.urVersionMax;
                } else if ($scope.tmpOptions.upgrades == "stable") {
                    $scope.tmpOptions.autoUpgradeIntervalH = $scope.tmpOptions.autoUpgradeIntervalH || 12;
                    $scope.tmpOptions.upgradeToPreReleases = false;
                } else {
                    $scope.tmpOptions.autoUpgradeIntervalH = 0;
                    $scope.tmpOptions.upgradeToPreReleases = false;
                }

                // Check if protocol will need to be changed on restart
                if ($scope.config.gui.useTLS !== $scope.tmpGUI.useTLS) {
                    $scope.protocolChanged = true;
                }

                // Parse strings to arrays before copying over
                ['listenAddresses', 'globalAnnounceServers'].forEach(function (key) {
                    $scope.tmpOptions[key] = $scope.tmpOptions["_" + key + "Str"].split(/[ ,]+/).map(function (x) {
                        return x.trim();
                    });
                });

                // Apply new settings locally
                $scope.thisDeviceIn($scope.tmpDevices).name = $scope.tmpOptions.deviceName;
                $scope.config.options = angular.copy($scope.tmpOptions);
                $scope.config.gui = angular.copy($scope.tmpGUI);
                $scope.config.remoteIgnoredDevices = angular.copy($scope.tmpRemoteIgnoredDevices);
                $scope.config.devices = angular.copy($scope.tmpDevices);
                // $scope.devices is updated by updateLocalConfig based on
                // the config changed event, but settingsModified will look
                // at it before that and conclude that the settings are
                // modified (even though we just saved) unless we update
                // here as well...
                $scope.devices = deviceMap($scope.config.devices);

                $scope.saveConfig(function () {
                    if (themeChanged) {
                        document.location.reload(true);
                    }
                });
            }

            $("#settings").off("hide.bs.modal").modal("hide");
        };

        $scope.saveAdvanced = function () {
            $scope.config = $scope.advancedConfig;
            $scope.saveConfig();
            $('#advanced').modal("hide");
        };

        $scope.restart = function () {
            restarting = true;
            $('#restarting').modal();
            $http.post(urlbase + '/system/restart');
            $scope.configInSync = true;

            // Switch webpage protocol if needed
            if ($scope.protocolChanged) {
                var protocol = 'http';

                if ($scope.config.gui.useTLS) {
                    protocol = 'https';
                }

                setTimeout(function () {
                    window.location.protocol = protocol;
                }, 2500);

                $scope.protocolChanged = false;
            }
        };

        $scope.upgrade = function () {
            restarting = true;
            $('#upgrade').modal('hide');
            $('#majorUpgrade').modal('hide');
            $('#upgrading').modal();
            $http.post(urlbase + '/system/upgrade').success(function () {
                $('#restarting').modal();
                $('#upgrading').modal('hide');
            }).error(function () {
                $('#upgrading').modal('hide');
            });
        };

        $scope.shutdown = function () {
            restarting = true;
            $http.post(urlbase + '/system/shutdown').success(function () {
                $('#shutdown').modal();
            }).error($scope.emitHTTPError);
            $scope.configInSync = true;
        };

        function editDeviceModal() {
            $scope.currentDevice._addressesStr = $scope.currentDevice.addresses.join(', ');
            $scope.deviceEditor.$setPristine();
            $('#editDevice').modal();
        }

        $scope.editDeviceModalTitle = function() {
            if ($scope.editingDefaults) {
                return $translate.instant("Edit Device Defaults");
            }
            var title = '';
            if ($scope.editingExisting) {
                title += $translate.instant("Edit Device");
            } else {
                title += $translate.instant("Add Device");
            }
            var name = $scope.deviceName($scope.currentDevice);
            if (name !== '') {
                title += ' (' + name + ')';
            }
            return title;
        };

        $scope.editDeviceModalIcon = function() {
            if ($scope.editingDefaults || $scope.editingExisting) {
                return 'fas fa-pencil-alt';
            }
            return 'fas fa-desktop';
        };

        $scope.editDeviceExisting = function (deviceCfg) {
            $scope.currentDevice = $.extend({}, deviceCfg);
            $scope.editingExisting = true;
            $scope.editingDefaults = false;
            $scope.willBeReintroducedBy = undefined;
            if (deviceCfg.introducedBy) {
                var introducerDevice = $scope.devices[deviceCfg.introducedBy];
                if (introducerDevice && introducerDevice.introducer) {
                    $scope.willBeReintroducedBy = $scope.deviceName(introducerDevice);
                }
            }
            initShareEditing('device');
            $scope.deviceFolders($scope.currentDevice).forEach(function (folderID) {
                $scope.currentSharing.shared.push($scope.folders[folderID]);
                $scope.currentSharing.selected[folderID] = true;
                var folderdevices = $scope.folders[folderID].devices;
                for (var i = 0; i < folderdevices.length; i++) {
                    if (folderdevices[i].deviceID === deviceCfg.deviceID) {
                        $scope.currentSharing.encryptionPasswords[folderID] = folderdevices[i].encryptionPassword;
                        break;
                    }
                }
            });
            $scope.currentSharing.unrelated = $scope.folderList().filter(function (n) {
                return !$scope.currentSharing.selected[n.id];
            });
            editDeviceModal();
        };

        $scope.editDeviceDefaults = function () {
            $http.get(urlbase + '/config/defaults/device').then(function (p) {
                $scope.currentDevice = p.data;
                $scope.editingDefaults = true;
                editDeviceModal();
            }, $scope.emitHTTPError);
        };

        $scope.selectAllSharedFolders = function (state) {
            var folders = $scope.currentSharing.shared;
            for (var i = 0; i < folders.length; i++) {
                $scope.currentSharing.selected[folders[i].id] = !!state;
            }
        };

        $scope.selectAllUnrelatedFolders = function (state) {
            var folders = $scope.currentSharing.unrelated;
            for (var i = 0; i < folders.length; i++) {
                $scope.currentSharing.selected[folders[i].id] = !!state;
            }
        };

        $scope.addDevice = function (deviceID, name) {
            return $http.get(urlbase + '/system/discovery')
                .success(function (registry) {
                    $scope.discovery = [];
                    for (var id in registry) {
                        if ($scope.discovery.length === 5) {
                            break;
                        }
                        if (id in $scope.devices) {
                            continue
                        }
                        $scope.discovery.push(id);
                    }
                })
                .then(function () {
                    $http.get(urlbase + '/config/defaults/device').then(function (p) {
                        $scope.currentDevice = p.data;
                        $scope.currentDevice.name = name;
                        $scope.currentDevice.deviceID = deviceID;
                        $scope.editingExisting = false;
                        $scope.editingDefaults = false;
                        initShareEditing('device');
                        $scope.currentSharing.unrelated = $scope.folderList();
                        editDeviceModal();
                    }, $scope.emitHTTPError);
                });
        };

        $scope.deleteDevice = function () {
            $('#editDevice').modal('hide');
            if (!$scope.editingExisting) {
                return;
            }

            var id = $scope.currentDevice.deviceID
            delete $scope.devices[id];
            $scope.config.devices = $scope.deviceList();

            for (var id in $scope.folders) {
                $scope.folders[id].devices = $scope.folders[id].devices.filter(function (n) {
                    return n.deviceID !== $scope.currentDevice.deviceID;
                });
            }

            $scope.saveConfig();
        };

        $scope.saveDevice = function () {
            $('#editDevice').modal('hide');
            $scope.currentDevice.addresses = $scope.currentDevice._addressesStr.split(',').map(function (x) {
                return x.trim();
            });
            delete $scope.currentDevice._addressesStr;
            if ($scope.editingDefaults) {
                $scope.config.defaults.device = $scope.currentDevice;
            } else {
                setDeviceConfig();
            }
            delete $scope.currentSharing;
            delete $scope.currentDevice;
            $scope.saveConfig();
        };

        function setDeviceConfig() {
            var currentID = $scope.currentDevice.deviceID;
            $scope.devices[currentID] = $scope.currentDevice;
            $scope.config.devices = deviceList($scope.devices);

            for (var id in $scope.currentSharing.selected) {
                if ($scope.currentSharing.selected[id]) {
                    var found = false;
                    for (i = 0; i < $scope.folders[id].devices.length; i++) {
                        if ($scope.folders[id].devices[i].deviceID === currentID) {
                            found = true;
                            // Update encryption pw
                            $scope.folders[id].devices[i].encryptionPassword = $scope.currentSharing.encryptionPasswords[id];
                            break;
                        }
                    }

                    if (!found) {
                        // Add device to folder
                        $scope.folders[id].devices.push({
                            deviceID: currentID,
                            encryptionPassword: $scope.currentSharing.encryptionPasswords[id],
                        });
                    }
                } else {
                    // Remove device from folder
                    $scope.folders[id].devices = $scope.folders[id].devices.filter(function (n) {
                        return n.deviceID !== currentID;
                    });
                }
            }

            $scope.config.folders = folderList($scope.folders);
        };

        $scope.ignoreDevice = function (deviceID, pendingDevice) {
            var ignoredDevice = angular.copy(pendingDevice);
            ignoredDevice.deviceID = deviceID;
            // Bump time
            ignoredDevice.time = (new Date()).toISOString();
            $scope.config.remoteIgnoredDevices.push(ignoredDevice);
            $scope.saveConfig();
        };

        $scope.dismissPendingDevice = function (deviceID) {
            $http.delete(urlbase + '/cluster/pending/devices?device=' + encodeURIComponent(deviceID));
        };

        $scope.unignoreDeviceFromTemporaryConfig = function (ignoredDevice) {
            $scope.tmpRemoteIgnoredDevices = $scope.tmpRemoteIgnoredDevices.filter(function (existingIgnoredDevice) {
                return ignoredDevice.deviceID !== existingIgnoredDevice.deviceID;
            });
        };

        $scope.ignoredFoldersCountTmpConfig = function () {
            var count = 0;
            ($scope.tmpDevices || []).forEach(function (deviceCfg) {
                count += deviceCfg.ignoredFolders.length;
            });
            return count;
        };

        $scope.unignoreFolderFromTemporaryConfig = function (device, ignoredFolderID) {
            for (var i = 0; i < $scope.tmpDevices.length; i++) {
                if ($scope.tmpDevices[i].deviceID == device) {
                    $scope.tmpDevices[i].ignoredFolders = $scope.tmpDevices[i].ignoredFolders.filter(function (existingIgnoredFolder) {
                        return existingIgnoredFolder.id !== ignoredFolderID;
                    });
                    return;
                }
            }
        };

        $scope.otherDevices = function () {
            return $scope.deviceList().filter(function (n) {
                return n.deviceID !== $scope.myID;
            });
        };

        $scope.thisDevice = function () {
            return $scope.devices[$scope.myID];
        };

        $scope.thisDeviceIn = function (l) {
            for (var i = 0; i < l.length; i++) {
                var n = l[i];
                if (n.deviceID === $scope.myID) {
                    return n;
                }
            }
        };

        $scope.allDevices = function () {
            var devices = $scope.otherDevices();
            devices.push($scope.thisDevice());
            return devices;
        };

        $scope.setAllDevicesPause = function (pause) {
            for (var id in $scope.devices) {
                $scope.devices[id].paused = pause;
            };
            $scope.config.devices = deviceList($scope.devices);
            $scope.saveConfig();
        };

        $scope.isAtleastOneDevicePausedStateSetTo = function (pause) {
            for (var id in $scope.devices) {
                if ($scope.devices[id].paused == pause) {
                    return true;
                }
            }

            return false;
        };

        $scope.errorList = function () {
            if (!$scope.errors) {
                return [];
            }
            return $scope.errors.filter(function (e) {
                return e.when > $scope.seenError;
            });
        };

        $scope.clearErrors = function () {
            $scope.seenError = $scope.errors[$scope.errors.length - 1].when;
            $http.post(urlbase + '/system/error/clear');
        };

        $scope.fsWatcherErrorMap = function () {
            var errs = {}
            $.each($scope.folders, function (id, cfg) {
                if (cfg.fsWatcherEnabled && $scope.model[cfg.id] && $scope.model[id].watchError && !cfg.paused && $scope.folderStatus(cfg) !== 'stopped') {
                    errs[id] = $scope.model[id].watchError;
                }
            });
            return errs;
        };

        $scope.friendlyDevices = function (str) {
            for (var id in $scope.devices) {
                str = str.replace(id, $scope.deviceName($scope.devices[id]));
            }
            return str;
        };

        $scope.folderList = function () {
            return folderList($scope.folders);
        };

        $scope.deviceList = function () {
            return deviceList($scope.devices);
        };

        $scope.directoryList = [];

        $scope.$watch('currentFolder.path', function (newvalue) {
            if (!newvalue) {
                return;
            }
            $scope.currentFolder.path = expandTilde(newvalue);
            $http.get(urlbase + '/system/browse', {
                params: { current: newvalue }
            }).success(function (data) {
                $scope.directoryList = data;
            }).error($scope.emitHTTPError);
        });

        $scope.$watch('currentFolder.label', function (newvalue) {
            if (!newvalue || !shouldSetDefaultFolderPath()) {
                return;
            }
            $scope.currentFolder.path = pathJoin($scope.config.defaults.folder.path, newvalue);
        });

        $scope.$watch('currentFolder.id', function (newvalue) {
            if (!newvalue || !shouldSetDefaultFolderPath() || $scope.currentFolder.label) {
                return;
            }
            $scope.currentFolder.path = pathJoin($scope.config.defaults.folder.path, newvalue);
        });

        $scope.setFSWatcherIntervalDefault = function () {
            var defaultRescanIntervals = [60, 3600, 3600*24];
            if (defaultRescanIntervals.indexOf($scope.currentFolder.rescanIntervalS) === -1) {
                return;
            }
            var idx;
            if ($scope.currentFolder.fsWatcherEnabled) {
                idx = 1;
            } else if ($scope.currentFolder.type === 'receiveencrypted') {
                idx = 2;
            } else {
                idx = 0;
            }
            $scope.currentFolder.rescanIntervalS = defaultRescanIntervals[idx];
        };

        $scope.setDefaultsForFolderType = function () {
            if ($scope.currentFolder.type === 'receiveencrypted') {
                $scope.currentFolder.fsWatcherEnabled = false;
                $scope.currentFolder.ignorePerms = true;
                delete $scope.currentFolder.versioning;
            } else {
                $scope.currentFolder.fsWatcherEnabled = true;
            }
            $scope.setFSWatcherIntervalDefault();
        };

        $scope.loadFormIntoScope = function (form) {
            console.log('loadFormIntoScope', form.$name);
            switch (form.$name) {
                case 'deviceEditor':
                    $scope.deviceEditor = form;
                    break;
                case 'folderEditor':
                    $scope.folderEditor = form;
                    break;
            }
        };

        $scope.globalChanges = function () {
            $('#globalChanges').modal();
        };

        function editFolderModal(initialTab) {
            initVersioningEditing();
            $scope.currentFolder._recvEnc = $scope.currentFolder.type === 'receiveencrypted';
            $scope.folderPathErrors = {};
            $scope.folderEditor.$setPristine();
            if (!initialTab) {
                initialTab = "#folder-general";
            }
            $('.nav-tabs a[href="' + initialTab + '"]').tab('show');
            $('#editFolder').modal().one('shown.bs.tab', function (e) {
                if (e.target.attributes.href.value === "#folder-ignores") {
                    $('#folder-ignores textarea').focus();
                }
            }).one('hidden.bs.modal', function () {
                window.location.hash = "";
                $scope.currentFolder = {};
            });
        };

        $scope.editFolderModalTitle = function() {
            if ($scope.editingDefaults) {
                return $translate.instant("Edit Folder Defaults");
            }
            var title = '';
            if ($scope.editingExisting) {
                title += $translate.instant("Edit Folder");
            } else {
                title += $translate.instant("Add Folder");
            }
            if ($scope.currentFolder.id !== '') {
                title += ' (' + $scope.folderLabel($scope.currentFolder.id) + ')';
            }
            return title;
        };

        $scope.editFolderModalIcon = function() {
            if ($scope.editingDefaults || $scope.editingExisting) {
                return 'fas fa-pencil-alt';
            }
            return 'fas fa-folder';
        };

        function editFolder(initialTab) {
            if ($scope.currentFolder.path.length > 1 && $scope.currentFolder.path.slice(-1) === $scope.system.pathSeparator) {
                $scope.currentFolder.path = $scope.currentFolder.path.slice(0, -1);
            } else if (!$scope.currentFolder.path) {
                // undefined path leads to invalid input field
                $scope.currentFolder.path = '';
            }
            initShareEditing('folder');
            editFolderModal(initialTab);
        }

        $scope.internalVersioningEnabled = function(guiVersioning) {
            if (!$scope.currentFolder._guiVersioning) {
                return false;
            }
            return ['none', 'external'].indexOf($scope.currentFolder._guiVersioning.selector) === -1;
        };

        function initVersioningEditing() {
            $scope.currentFolder._guiVersioning = angular.copy($scope.versioningDefaults);

            var currentVersioning = $scope.currentFolder.versioning;

            if (!currentVersioning || !currentVersioning.type || currentVersioning.type === 'none') {
                return;
            }

            $scope.currentFolder._guiVersioning.cleanupIntervalS = +currentVersioning.cleanupIntervalS;
            $scope.currentFolder._guiVersioning.selector = currentVersioning.type;

            // Apply parameters currently in use
            switch (currentVersioning.type) {
            case "trashcan":
                $scope.currentFolder._guiVersioning.trashcanClean = +currentVersioning.params.cleanoutDays;
                break;
            case "simple":
                $scope.currentFolder._guiVersioning.simpleKeep = +currentVersioning.params.keep;
                $scope.currentFolder._guiVersioning.trashcanClean = +currentVersioning.params.cleanoutDays;
                break;
            case "staggered":
                $scope.currentFolder._guiVersioning.staggeredMaxAge = Math.floor(+currentVersioning.params.maxAge / 86400);
                $scope.currentFolder._guiVersioning.staggeredCleanInterval = +currentVersioning.params.cleanInterval;
                break;
            case "external":
                $scope.currentFolder._guiVersioning.externalCommand = currentVersioning.params.command;
                break;
            }
        };

        $scope.editFolderExisting = function(folderCfg, initialTab) {
            $scope.editingExisting = true;
            $scope.editingDefaults = false;
            $scope.currentFolder = angular.copy(folderCfg);

            $scope.ignores.text = 'Loading...';
            $scope.ignores.error = null;
            $scope.ignores.disabled = true;
            $http.get(urlbase + '/db/ignores?folder=' + encodeURIComponent($scope.currentFolder.id))
                .success(function (data) {
                    $scope.currentFolder.ignores = data.ignore || [];
                    $scope.ignores.text = $scope.currentFolder.ignores.join('\n');
                    $scope.ignores.error = data.error;
                    $scope.ignores.disabled = false;
                })
                .error(function (err) {
                    $scope.ignores.text = $translate.instant("Failed to load ignore patterns.");
                    $scope.emitHTTPError(err);
                });

            editFolder(initialTab);
        };

        $scope.editFolderDefaults = function() {
            $http.get(urlbase + '/config/defaults/folder')
                 .success(function (data) {
                     $scope.currentFolder = data;
                     $scope.editingExisting = false;
                     $scope.editingDefaults = true;
                     editFolder();
                 })
                 .error($scope.emitHTTPError);
        };

        $scope.selectAllSharedDevices = function (state) {
            var devices = $scope.currentSharing.shared;
            for (var i = 0; i < devices.length; i++) {
                $scope.currentSharing.selected[devices[i].deviceID] = !!state;
            }
        };

        $scope.selectAllUnrelatedDevices = function (state) {
            var devices = $scope.currentSharing.unrelated;
            for (var i = 0; i < devices.length; i++) {
                $scope.currentSharing.selected[devices[i].deviceID] = !!state;
            }
        };

        $scope.addFolder = function () {
            $http.get(urlbase + '/svc/random/string?length=10').success(function (data) {
                var folderID = (data.random.substr(0, 5) + '-' + data.random.substr(5, 5)).toLowerCase();
                addFolderInit(folderID).then(function() {
                    // Triggers the watch that sets the path
                    $scope.currentFolder.label = $scope.currentFolder.label;
                    editFolderModal();
                });
            });
        };

        $scope.addFolderAndShare = function (folderID, pendingFolder, device) {
            addFolderInit(folderID).then(function() {
                $scope.currentFolder.viewFlags = {
                    importFromOtherDevice: true
                };
                $scope.currentSharing.selected[device] = true;
                $scope.currentFolder.label = pendingFolder.offeredBy[device].label;
                for (var k in pendingFolder.offeredBy) {
                    if (pendingFolder.offeredBy[k].receiveEncrypted) {
                        $scope.currentFolder.type = "receiveencrypted";
                        $scope.setDefaultsForFolderType();
                        break;
                    }
                }
                editFolderModal();
            });
        };

        function addFolderInit(folderID) {
            $scope.editingExisting = false;
            $scope.editingDefaults = false;
            return $http.get(urlbase + '/config/defaults/folder').then(function(p) {
                $scope.currentFolder = p.data;
                $scope.currentFolder.id = folderID;

                initShareEditing('folder');
                $scope.currentSharing.unrelated = $scope.currentSharing.unrelated.concat($scope.currentSharing.shared);
                $scope.currentSharing.shared = [];

                $scope.ignores.text = '';
                $scope.ignores.error = null;
                $scope.ignores.disabled = false;
            }, $scope.emitHTTPError);
        }

        $scope.shareFolderWithDevice = function (folder, device) {
            var folderCfg = $scope.folders[folder];
            if (folderCfg.type == "receiveencrypted" || !$scope.pendingIsRemoteEncrypted(folder, device)) {
                $scope.folders[folder].devices.push({
                    deviceID: device
                });
                $scope.config.folders = folderList($scope.folders);
                $scope.saveConfig();
            } else {
                // Open edit folder dialog to enter encryption password
                $scope.editFolderExisting(folderCfg, "#folder-sharing");
                $scope.currentSharing.selected[device] = true;
            }
        };

        $scope.saveFolder = function () {
            $('#editFolder').modal('hide');
            var folderCfg = angular.copy($scope.currentFolder);
            $scope.currentSharing.selected[$scope.myID] = true;
            var newDevices = [];
            folderCfg.devices.forEach(function (dev) {
                if ($scope.currentSharing.selected[dev.deviceID] === true) {
                    dev.encryptionPassword = $scope.currentSharing.encryptionPasswords[dev.deviceID];
                    newDevices.push(dev);
                    delete $scope.currentSharing.selected[dev.deviceID];
                };
            });
            for (var deviceID in $scope.currentSharing.selected) {
                if ($scope.currentSharing.selected[deviceID] === true) {
                    newDevices.push({
                        deviceID: deviceID,
                        encryptionPassword: $scope.currentSharing.encryptionPasswords[deviceID],
                    });
                }
            }
            folderCfg.devices = newDevices;
            delete $scope.currentSharing;

            if (!folderCfg.versioning) {
                folderCfg.versioning = {params: {}};
            }
            folderCfg.versioning.type = folderCfg._guiVersioning.selector;
            if ($scope.internalVersioningEnabled()) {
                folderCfg.versioning.cleanupIntervalS = folderCfg._guiVersioning.cleanupIntervalS;
            }
            switch (folderCfg._guiVersioning.selector) {
            case "trashcan":
                folderCfg.versioning.params.cleanoutDays = '' + folderCfg._guiVersioning.trashcanClean;
                break;
            case "simple":
                folderCfg.versioning.params.keep = '' + folderCfg._guiVersioning.simpleKeep,
                folderCfg.versioning.params.cleanoutDays = '' + folderCfg._guiVersioning.trashcanClean;
                break;
            case "staggered":
                folderCfg.versioning.params.maxAge = '' + (folderCfg._guiVersioning.staggeredMaxAge * 86400);
                folderCfg.versioning.params.cleanInterval = '' + folderCfg._guiVersioning.staggeredCleanInterval;
                break;
            case "external":
                folderCfg.versioning.params.command = '' + folderCfg._guiVersioning.externalCommand;
                break;
            default:
                folderCfg.versioning = {type: ''};
            }
            delete folderCfg._guiVersioning;

            if ($scope.editingDefaults) {
                $scope.config.defaults.folder = folderCfg;
                $scope.saveConfig();
            } else {
                saveFolderExisting(folderCfg);
            }
        };

        function saveFolderExisting(folderCfg) {
            var ignoresLoaded = !$scope.ignores.disabled;
            var ignores = $scope.ignores.text.split('\n');
            // Split always returns a minimum 1-length array even for no patterns
            if (ignores.length === 1 && ignores[0] === "") {
                ignores = [];
            }
            if (!$scope.editingExisting && ignores.length) {
                folderCfg.paused = true;
            };

            $scope.folders[folderCfg.id] = folderCfg;
            $scope.config.folders = folderList($scope.folders);

            function arrayEquals(a, b) {
              return a.length === b.length && a.every(function(v, i) { return v === b[i] });
            }

            if (ignoresLoaded && $scope.editingExisting && !arrayEquals(ignores, folderCfg.ignores)) {
                saveIgnores(ignores);
            };

            $scope.saveConfig(function () {
                if (!$scope.editingExisting && ignores.length) {
                    saveIgnores(ignores, function () {
                        $scope.setFolderPause(folderCfg.id, false);
                    });
                }
            });
        };

        $scope.ignoreFolder = function (device, folderID, offeringDevice) {
            var ignoredFolder = {
                id: folderID,
                label: offeringDevice.label,
                // Bump time
                time: (new Date()).toISOString()
            }

            if (device in $scope.devices) {
                $scope.devices[device].ignoredFolders.push(ignoredFolder);
                $scope.saveConfig();
            }
        };

        $scope.dismissPendingFolder = function (folderID, deviceID) {
            $http.delete(urlbase + '/cluster/pending/folders?folder=' + encodeURIComponent(folderID)
                         + '&device=' + encodeURIComponent(deviceID));
        };

        $scope.sharesFolder = function (folderCfg) {
            var names = [];
            folderCfg.devices.forEach(function (device) {
                if (device.deviceID !== $scope.myID) {
                    names.push($scope.deviceName($scope.devices[device.deviceID]));
                }
            });
            names.sort();
            return names.join(", ");
        };

        $scope.deviceFolders = function (deviceCfg) {
            var folders = [];
            $scope.folderList().forEach(function (folder) {
                for (var i = 0; i < folder.devices.length; i++) {
                    if (folder.devices[i].deviceID === deviceCfg.deviceID) {
                        folders.push(folder.id);
                        break;
                    }
                }
            });
            return folders;
        };

        $scope.folderLabel = function (folderID) {
            if (!$scope.folders[folderID]) {
                return folderID;
            }
            var label = $scope.folders[folderID].label;
            return label && label.length > 0 ? label : folderID;
        };

        $scope.deleteFolder = function (id) {
            $('#editFolder').modal('hide');
            if (!$scope.editingExisting) {
                return;
            }

            delete $scope.folders[id];
            delete $scope.model[id];
            $scope.config.folders = folderList($scope.folders);
            recalcLocalStateTotal();

            $scope.saveConfig();
        };

        function resetRestoreVersions() {
            $scope.restoreVersions = {
                folder: null,
                selections: {},
                versions: null,
                tree: null,
                errors: null,
                filters: {},
                massAction: function (name, action) {
                    $.each($scope.restoreVersions.versions, function (key) {
                        if (key.indexOf(name + '/') == 0 && (!$scope.restoreVersions.filters.text || key.indexOf($scope.restoreVersions.filters.text) > -1)) {
                            if (action == 'unset') {
                                delete $scope.restoreVersions.selections[key];
                                return;
                            }

                            var availableVersions = [];
                            $.each($scope.restoreVersions.filterVersions($scope.restoreVersions.versions[key]), function (idx, version) {
                                availableVersions.push(version.versionTime);
                            })

                            if (availableVersions.length) {
                                availableVersions.sort(function (a, b) { return a - b; });
                                if (action == 'latest') {
                                    $scope.restoreVersions.selections[key] = availableVersions.pop();
                                } else if (action == 'oldest') {
                                    $scope.restoreVersions.selections[key] = availableVersions.shift();
                                }
                            }
                        }
                    });
                },
                filterVersions: function (versions) {
                    var filteredVersions = [];
                    $.each(versions, function (idx, version) {
                        if (moment(version.versionTime).isBetween($scope.restoreVersions.filters['start'], $scope.restoreVersions.filters['end'], null, '[]')) {
                            filteredVersions.push(version);
                        }
                    });
                    return filteredVersions;
                },
                selectionCount: function () {
                    var count = 0;
                    $.each($scope.restoreVersions.selections, function (key, value) {
                        if (value) {
                            count++;
                        }
                    });
                    return count;
                },

                restore: function () {
                    $scope.restoreVersions.tree.clear();
                    $scope.restoreVersions.tree = null;
                    $scope.restoreVersions.versions = null;
                    var selections = {};
                    $.each($scope.restoreVersions.selections, function (key, value) {
                        if (value) {
                            selections[key] = value;
                        }
                    });
                    $scope.restoreVersions.selections = {};

                    $http.post(urlbase + '/folder/versions?folder=' + encodeURIComponent($scope.restoreVersions.folder), selections).success(function (data) {
                        if (Object.keys(data).length == 0) {
                            $('#restoreVersions').modal('hide');
                        } else {
                            $scope.restoreVersions.errors = data;
                        }
                    });
                },
                show: function (folder) {
                    $scope.restoreVersions.folder = folder;

                    var closed = false;
                    var modalShown = $q.defer();
                    $('#restoreVersions').modal().one('hidden.bs.modal', function () {
                        closed = true;
                        resetRestoreVersions();
                    }).one('shown.bs.modal', function () {
                        modalShown.resolve();
                    });

                    var dataReceived = $http.get(urlbase + '/folder/versions?folder=' + encodeURIComponent($scope.restoreVersions.folder))
                        .success(function (data) {
                            $.each(data, function (key, values) {
                                $.each(values, function (idx, value) {
                                    value.modTime = new Date(value.modTime);
                                    value.versionTime = new Date(value.versionTime);
                                });
                                values.sort(function (a, b) {
                                    return b.versionTime - a.versionTime;
                                });
                            });
                            if (closed) return;
                            $scope.restoreVersions.versions = data;
                        });

                    $q.all([dataReceived, modalShown.promise]).then(function () {
                        $timeout(function () {
                            if (closed) {
                                resetRestoreVersions();
                                return;
                            }

                            $scope.restoreVersions.tree = $("#restoreTree").fancytree({
                                extensions: ["table", "filter"],
                                quicksearch: true,
                                filter: {
                                    autoApply: true,
                                    counter: true,
                                    hideExpandedCounter: true,
                                    hideExpanders: true,
                                    highlight: true,
                                    leavesOnly: false,
                                    nodata: true,
                                    mode: "hide"
                                },
                                table: {
                                    indentation: 20,
                                    nodeColumnIdx: 0,
                                },
                                debugLevel: 2,
                                source: buildTree($scope.restoreVersions.versions),
                                renderColumns: function (event, data) {
                                    var node = data.node,
                                        $tdList = $(node.tr).find(">td"),
                                        template;
                                    if (node.folder) {
                                        template = '<div ng-include="\'syncthing/folder/restoreVersionsMassActions.html\'" class="pull-right"/>';
                                    } else {
                                        template = '<div ng-include="\'syncthing/folder/restoreVersionsVersionSelector.html\'" class="pull-right"/>';
                                    }

                                    var scope = $rootScope.$new(true);
                                    scope.key = node.key;
                                    scope.restoreVersions = $scope.restoreVersions;

                                    $tdList.eq(1).html(
                                        $compile(template)(scope)
                                    );

                                    // Force angular to redraw.
                                    $timeout(function () {
                                        $scope.$apply();
                                    });
                                }
                            }).fancytree("getTree");

                            var minDate = moment(),
                                maxDate = moment(0, 'X'),
                                date;

                            // Find version window.
                            $.each($scope.restoreVersions.versions, function (key) {
                                $.each($scope.restoreVersions.versions[key], function (idx, version) {
                                    date = moment(version.versionTime);
                                    if (date.isBefore(minDate)) {
                                        minDate = date;
                                    }
                                    if (date.isAfter(maxDate)) {
                                        maxDate = date;
                                    }
                                });
                            });

                            $scope.restoreVersions.filters['start'] = minDate;
                            $scope.restoreVersions.filters['end'] = maxDate;

                            var ranges = {
                                'All time': [minDate, maxDate],
                                'Today': [moment(), moment()],
                                'Yesterday': [moment().subtract(1, 'days'), moment().subtract(1, 'days')],
                                'Last 7 Days': [moment().subtract(6, 'days'), moment()],
                                'Last 30 Days': [moment().subtract(29, 'days'), moment()],
                                'This Month': [moment().startOf('month'), moment().endOf('month')],
                                'Last Month': [moment().subtract(1, 'month').startOf('month'), moment().subtract(1, 'month').endOf('month')]
                            };

                            // Filter out invalid ranges.
                            $.each(ranges, function (key, range) {
                                if (!range[0].isBetween(minDate, maxDate, null, '[]') && !range[1].isBetween(minDate, maxDate, null, '[]')) {
                                    delete ranges[key];
                                }
                            });

                            $("#restoreVersionDateRange").daterangepicker({
                                timePicker: true,
                                timePicker24Hour: true,
                                timePickerSeconds: true,
                                autoUpdateInput: true,
                                opens: "left",
                                drops: "up",
                                startDate: minDate,
                                endDate: maxDate,
                                minDate: minDate,
                                maxDate: maxDate,
                                ranges: ranges,
                                locale: {
                                    format: 'YYYY/MM/DD HH:mm:ss',
                                }
                            }).on('apply.daterangepicker', function (ev, picker) {
                                $scope.restoreVersions.filters['start'] = picker.startDate;
                                $scope.restoreVersions.filters['end'] = picker.endDate;
                                // Events for this UI element are not managed by angular.
                                // Force angular to wake up.
                                $timeout(function () {
                                    $scope.$apply();
                                });
                            });
                        });
                    });
                }
            };
        }
        resetRestoreVersions();

        $scope.$watchCollection('restoreVersions.filters', function () {
            if (!$scope.restoreVersions.tree) return;

            $scope.restoreVersions.tree.filterNodes(function (node) {
                if (node.folder) return false;
                if ($scope.restoreVersions.filters.text && node.key.indexOf($scope.restoreVersions.filters.text) < 0) {
                    return false;
                }
                if ($scope.restoreVersions.filterVersions(node.data.versions).length == 0) {
                    return false;
                }
                return true;
            });
        });

        $scope.setAPIKey = function (cfg) {
            $http.get(urlbase + '/svc/random/string?length=32').success(function (data) {
                cfg.apiKey = data.random;
            });
        };

        $scope.acceptUR = function () {
            $scope.config.options.urAccepted = $scope.system.urVersionMax;
            $scope.config.options.urSeen = $scope.system.urVersionMax;
            $scope.saveConfig();
            $('#ur').modal('hide');
        };

        $scope.declineUR = function () {
            if ($scope.config.options.urAccepted === 0) {
                $scope.config.options.urAccepted = -1;
            }
            $scope.config.options.urSeen = $scope.system.urVersionMax;
            $scope.saveConfig();
            $('#ur').modal('hide');
        };

        $scope.showNeed = function (folder) {
            $scope.neededFolder = folder;
            $scope.refreshNeed(1, 10);
            $('#needed').modal().one('hidden.bs.modal', function () {
                $scope.needed = undefined;
                $scope.neededFolder = '';
            });
        };

        $scope.showRemoteNeed = function (device) {
            resetRemoteNeed();
            $scope.remoteNeedDevice = device;
            $scope.deviceFolders(device).forEach(function (folder) {
                var comp = $scope.completion[device.deviceID][folder];
                if (comp !== undefined && comp.needItems + comp.needDeletes === 0) {
                    return;
                }
                $scope.remoteNeedFolders.push(folder);
                $scope.refreshRemoteNeed(folder, 1, 10);
            });
            $('#remoteNeed').modal().one('hidden.bs.modal', function () {
                resetRemoteNeed();
            });
        };

        $scope.showFailed = function (folder) {
            $scope.failed.folder = folder;
            $scope.failed = $scope.refreshFailed(1, 10);
            $('#failed').modal().one('hidden.bs.modal', function () {
                $scope.failed = {};
            });
        };

        $scope.hasFailedFiles = function (folder) {
            if (!$scope.model[folder]) {
                return false;
            }
            return $scope.model[folder].errors !== 0;
        };

        $scope.showLocalChanged = function (folder, folderType) {
            $scope.localChangedFolder = folder;
            $scope.localChangedType = folderType;
            $scope.localChanged = $scope.refreshLocalChanged(1, 10);
            $('#localChanged').modal().one('hidden.bs.modal', function () {
                $scope.localChanged = {};
                $scope.localChangedFolder = undefined;
                $scope.localChangedType = undefined;
            });
        };

        $scope.hasReceiveOnlyChanged = function (folderCfg) {
            if (!folderCfg || folderCfg.type !== "receiveonly") {
                return false;
            }
            var counts = $scope.model[folderCfg.id];
            return counts && counts.receiveOnlyTotalItems > 0;
        };

        $scope.hasReceiveEncryptedItems = function (folderCfg) {
            if (!folderCfg || folderCfg.type !== "receiveencrypted") {
                return false;
            }
            return $scope.receiveEncryptedItemsCount(folderCfg) > 0;
        };

        $scope.receiveEncryptedItemsCount = function (folderCfg) {
            var counts = $scope.model[folderCfg.id];
            if (!counts) {
                return 0;
            }
            return counts.receiveOnlyTotalItems - counts.receiveOnlyChangedDeletes;
        }

        $scope.revertOverride = function () {
            $http.post(
                urlbase + "/db/" + $scope.revertOverrideParams.operation +"?folder="
                +encodeURIComponent($scope.revertOverrideParams.folderID));
        };

        $scope.revertOverrideConfirmationModal = function (type, folderID) {
            var params = {
                type: type,
                folderID: folderID,
            };
            switch (type) {
                case "override":
                    params.heading = $translate.instant("Override");
                    params.operation = "override";
                    break;
                case "revert":
                    params.heading = $translate.instant("Revert");
                    params.operation = "revert";
                    break;
                case "deleteEnc":
                    params.heading = $translate.instant("Delete Unexpected Items");
                    params.operation = "revert";
                    break;
            }
            $scope.revertOverrideParams = params;
            $('#revert-override-confirmation').modal('show');
        };

        $scope.advanced = function () {
            $scope.advancedConfig = angular.copy($scope.config);
            $scope.advancedConfig.devices.sort(deviceCompare);
            $scope.advancedConfig.folders.sort(folderCompare);
            $('#advanced').modal('show');
        };

        $scope.showReportPreview = function () {
            $scope.reportPreview = true;
        };

        $scope.refreshReportDataPreview = function (ver, diff) {
            $scope.reportDataPreview = '';
            if (!ver) {
                return;
            }
            var version = parseInt(ver);
            if (diff && version > 2) {
                $q.all([
                    $http.get(urlbase + '/svc/report?version=' + version),
                    $http.get(urlbase + '/svc/report?version=' + (version - 1)),
                ]).then(function (responses) {
                    var newReport = responses[0].data;
                    var oldReport = responses[1].data;
                    angular.forEach(oldReport, function (_, key) {
                        delete newReport[key];
                    });
                    $scope.reportDataPreview = newReport;
                });
            } else {
                $http.get(urlbase + '/svc/report?version=' + version).success(function (data) {
                    $scope.reportDataPreview = data;
                }).error($scope.emitHTTPError);
            }
        };

        $scope.rescanAllFolders = function () {
            $http.post(urlbase + "/db/scan");
        };

        $scope.rescanFolder = function (folder) {
            $http.post(urlbase + "/db/scan?folder=" + encodeURIComponent(folder));
        };

        $scope.setAllFoldersPause = function (pause) {
            var folderListCache = $scope.folderList();

            for (var i = 0; i < folderListCache.length; i++) {
                folderListCache[i].paused = pause;
            }

            $scope.config.folders = folderList(folderListCache);
            $scope.saveConfig();
        };

        $scope.isAtleastOneFolderPausedStateSetTo = function (pause) {
            var folderListCache = $scope.folderList();

            for (var i = 0; i < folderListCache.length; i++) {
                if (folderListCache[i].paused == pause) {
                    return true;
                }
            }

            return false;
        };

        $scope.activateAllFsWatchers = function () {
            var folders = $scope.folderList();

            $.each(folders, function (i) {
                if (folders[i].fsWatcherEnabled) {
                    return;
                }
                folders[i].fsWatcherEnabled = true;
                if (folders[i].rescanIntervalS === 0) {
                    return;
                }
                // Delay full scans, but scan at least once per day
                folders[i].rescanIntervalS *= 60;
                if (folders[i].rescanIntervalS > 86400) {
                    folders[i].rescanIntervalS = 86400;
                }
            });

            $scope.config.folders = folders;
            $scope.saveConfig();
        };

        $scope.bumpFile = function (folder, file) {
            var url = urlbase + "/db/prio?folder=" + encodeURIComponent(folder) + "&file=" + encodeURIComponent(file);
            // In order to get the right view of data in the response.
            url += "&page=" + $scope.needed.page;
            url += "&perpage=" + $scope.needed.perpage;
            $http.post(url).success(function (data) {
                if ($scope.neededFolder === folder) {
                    console.log("bumpFile", folder, data);
                    parseNeeded(data);
                }
            }).error($scope.emitHTTPError);
        };

        $scope.versionString = function () {
            if (!$scope.version.version) {
                return '';
            }

            var os = {
                'ios': 'iOS',
                'darwin': 'macOS',
                'dragonfly': 'DragonFly BSD',
                'freebsd': 'FreeBSD',
                'openbsd': 'OpenBSD',
                'netbsd': 'NetBSD',
                'linux': 'Linux',
                'windows': 'Windows',
                'solaris': 'Solaris'
            }[$scope.version.os] || $scope.version.os;

            var arch = {
                '386': '32-bit Intel/AMD',
                'amd64': '64-bit Intel/AMD',
                'arm': '32-bit ARM',
                'arm64': '64-bit ARM',
                'ppc64': '64-bit PowerPC',
                'ppc64le': '64-bit PowerPC (LE)',
                'mips': '32-bit MIPS',
                'mipsle': '32-bit MIPS (LE)',
                'mips64': '64-bit MIPS',
                'mips64le': '64-bit MIPS (LE)',
                'riscv64': '64-bit RISC-V',
                's390x': '64-bit z/Architecture',
            }[$scope.version.arch] || $scope.version.arch;

            return $scope.version.version + ', ' + os + ' (' + arch + ')';
        };

        $scope.inputTypeFor = function (key, value) {
            if (key.substr(0, 1) === '_'
                    // GUI
                    || key === 'address'
                    || key === 'apiKey'
                    || key === 'authMode'
                    || key === 'enabled'
                    || key === 'insecureAdminAccess'
                    || key === 'insecureAllowFrameLoading'
                    || key === 'insecureSkipHostcheck'
                    || key === 'password'
                    || key === 'unixSocketPermissions'
                    || key === 'useTLS'
                    || key === 'user'
                    // Options
                    || key === 'autoUpgradeIntervalH'
                    || key === 'crURL'
                    || key === 'defaultFolderPath'
                    || key === 'releasesURL'
                    || key === 'restartOnWakeup'
                    || key === 'setLowPriority'
                    || key === 'upgradeToPreReleases'
                    || key === 'urInitialDelay'
                    || key === 'urPostInsecurely'
                    || key === 'urSeen'
                    || key === 'urURL'
                    || key === 'urUniqueId'
                    // Folders
                    || key === 'path'
                    ) {
                return 'skip';
            }
            if (value === null) {
                return 'null';
            }
            if (typeof value === 'number') {
                return 'number';
            }
            if (typeof value === 'boolean') {
                return 'checkbox';
            }
            if (value instanceof Array) {
                return 'list';
            }
            if (typeof value === 'object') {
                return 'skip';
            }
            return 'text';
        };

        $scope.themeName = function (theme) {
            return theme.replace('-', ' ').replace(/(?:^|\s)\S/g, function (a) {
                return a.toUpperCase();
            });
        };

        $scope.modalLoaded = function () {
            // once all modal elements have been processed
            if ($('modal').length === 0) {
                // pseudo main. called on all definitions assigned
                initController();
            }
        };

        $scope.toggleUnits = function () {
            $scope.metricRates = !$scope.metricRates;
            try {
                window.localStorage["metricRates"] = $scope.metricRates;
            } catch (exception) { }
        };

        $scope.sizeOf = function (dict) {
            if (dict === undefined) {
                return 0;
            }
            return Object.keys(dict).length;
        };

        $scope.dismissNotification = function (id) {
            var idx = $scope.config.options.unackedNotificationIDs.indexOf(id);
            if (idx > -1) {
                $scope.config.options.unackedNotificationIDs.splice(idx, 1);
                $scope.saveConfig();
            }
        };

        $scope.abbreviatedError = function (addr) {
            var status = $scope.system.lastDialStatus[addr];
            if (!status || !status.error) {
                return null;
            }
            var time = $filter('date')(status.when, "HH:mm:ss")
            var err = status.error.replace(/.+: /, '');
            return err + " (" + time + ")";
        };

        $scope.setCrashReportingEnabled = function (enabled) {
            $scope.config.options.crashReportingEnabled = enabled;
            $scope.saveConfig();
        };

        $scope.isUnixAddress = function (address) {
            return address != null &&
                (address.indexOf('/') == 0 ||
                    address.indexOf('unix://') == 0 ||
                    address.indexOf('unixs://') == 0);
        };
    })
    .directive('shareTemplate', function () {
        return {
            templateUrl: 'syncthing/core/editShareTemplate.html',
            scope: {
                selected: '=',
                encryptionPasswords: '=',
                id: '@',
                label: '@',
                folderType: '@',
                untrusted: '=',
            },
            link: function(scope, elem, attrs) {
                var plain = false;
                scope.togglePasswordVisibility = function() {
                    scope.plain = !scope.plain;
                };
            },
        }
    });<|MERGE_RESOLUTION|>--- conflicted
+++ resolved
@@ -72,22 +72,8 @@
             $scope.metricRates = (window.localStorage["metricRates"] == "true");
         } catch (exception) { }
 
-<<<<<<< HEAD
-        $scope.folderDefaults = {
-            devices: [],
-            type: "sendreceive",
-            rescanIntervalS: 60,
-            fsWatcherDelayS: 10,
-            fsWatcherEnabled: false,
-            minDiskFree: { value: 1, unit: "%" },
-            maxConflicts: 10,
-            fsync: true,
-            order: "random",
-            fileVersioningSelector: "none",
-=======
         $scope.versioningDefaults = {
             selector: "none",
->>>>>>> c84e8d1e
             trashcanClean: 0,
             cleanupIntervalS: 3600,
             simpleKeep: 5,
