angular.module('syncthing.core')
    .config(function ($locationProvider) {
        $locationProvider.html5Mode({ enabled: true, requireBase: false }).hashPrefix('!');
    })
    .controller('SyncthingController', function ($scope, $http, $location, LocaleService, Events, $filter, $q, $compile, $timeout, $rootScope, $translate) {
        'use strict';

        // private/helper definitions

        var prevDate = 0;
        var navigatingAway = false;
        var online = false;
        var restarting = false;

        function initController() {
            LocaleService.autoConfigLocale();
            setInterval($scope.refresh, 10000);
            Events.start();
        }

        // public/scope definitions

        $scope.completion = {};
        $scope.config = {};
        $scope.configInSync = true;
        $scope.connections = {};
        $scope.idToRemoteGUI = {};
        $scope.remoteGUICache = {};
        $scope.showRemoteGUI = false;
        $scope.errors = [];
        $scope.model = {};
        $scope.myID = '';
        $scope.devices = {};
        $scope.discoveryCache = {};
        $scope.protocolChanged = false;
        $scope.reportData = {};
        $scope.reportDataPreview = '';
        $scope.reportPreview = false;
        $scope.folders = {};
        $scope.seenError = '';
        $scope.upgradeInfo = null;
        $scope.deviceStats = {};
        $scope.folderStats = {};
        $scope.progress = {};
        $scope.version = {};
        $scope.needed = {}
        $scope.neededFolder = '';
        $scope.failed = {};
        $scope.localChanged = {};
        $scope.scanProgress = {};
        $scope.themes = [];
        $scope.globalChangeEvents = {};
        $scope.metricRates = false;
        $scope.folderPathErrors = {};
        $scope.currentFolder = {};
        $scope.ignores = {
            text: '',
            error: null,
            disabled: false,
        };
        resetRemoteNeed();

        try {
            $scope.metricRates = (window.localStorage["metricRates"] == "true");
            $scope.showRemoteGUI = (window.localStorage["showRemoteGUI"] == "true");
        } catch (exception) { }

        try {
            $scope.showRemoteGUI = (window.localStorage["showRemoteGUI"] == "true");
        } catch (exception) { }

        $scope.folderDefaults = {
            devices: [],
            type: "sendreceive",
            rescanIntervalS: 3600,
            fsWatcherDelayS: 10,
            fsWatcherEnabled: true,
            minDiskFree: { value: 1, unit: "%" },
            maxConflicts: 10,
            fsync: true,
            order: "random",
            fileVersioningSelector: "none",
            trashcanClean: 0,
            versioningCleanupIntervalS: 3600,
            simpleKeep: 5,
            staggeredMaxAge: 365,
            staggeredCleanInterval: 3600,
            staggeredVersionsPath: "",
            externalCommand: "",
            autoNormalize: true,
            path: "",
        };

        $scope.localStateTotal = {
            bytes: 0,
            directories: 0,
            files: 0
        };

        $(window).bind('beforeunload', function () {
            navigatingAway = true;
        });

        $scope.$on("$locationChangeSuccess", function () {
            LocaleService.useLocale($location.search().lang);
        });

        $scope.needActions = {
            'rm': 'Del',
            'rmdir': 'Del (dir)',
            'sync': 'Sync',
            'touch': 'Update'
        };
        $scope.needIcons = {
            'rm': 'far fa-fw fa-trash-alt',
            'rmdir': 'far fa-fw fa-trash-alt',
            'sync': 'far fa-fw fa-arrow-alt-circle-down',
            'touch': 'fas fa-fw fa-asterisk'
        };

        $scope.$on(Events.ONLINE, function () {
            if (online && !restarting) {
                return;
            }

            console.log('UIOnline');

            refreshSystem();
            refreshDiscoveryCache();
            refreshConfig();
            refreshConnectionStats();
            refreshDeviceStats();
            refreshFolderStats();
            refreshGlobalChanges();
            refreshThemes();

            $http.get(urlbase + '/system/version').success(function (data) {
                console.log("version", data);
                if ($scope.version.version && $scope.version.version !== data.version) {
                    // We already have a version response, but it differs from
                    // the new one. Reload the full GUI in case it's changed.
                    document.location.reload(true);
                }

                $scope.version = data;
            }).error($scope.emitHTTPError);

            $http.get(urlbase + '/svc/report').success(function (data) {
                $scope.reportData = data;
                if ($scope.system && $scope.config.options.urAccepted > -1 && $scope.config.options.urSeen < $scope.system.urVersionMax && $scope.config.options.urAccepted < $scope.system.urVersionMax) {
                    // Usage reporting format has changed, prompt the user to re-accept.
                    $('#ur').modal();
                }
            }).error($scope.emitHTTPError);

            $http.get(urlbase + '/system/upgrade').success(function (data) {
                $scope.upgradeInfo = data;
            }).error(function () {
                $scope.upgradeInfo = null;
            });

            online = true;
            restarting = false;
            $('#networkError').modal('hide');
            $('#restarting').modal('hide');
            $('#shutdown').modal('hide');
        });

        $scope.$on(Events.OFFLINE, function () {
            if (navigatingAway || !online) {
                return;
            }

            console.log('UIOffline');
            online = false;
            if (!restarting) {
                $('#networkError').modal();
            }
        });

        $scope.$on('HTTPError', function (event, arg) {
            // Emitted when a HTTP call fails. We use the status code to try
            // to figure out what's wrong.

            if (navigatingAway || !online) {
                return;
            }

            console.log('HTTPError', arg);
            online = false;
            if (!restarting) {
                if (arg.status === 0) {
                    // A network error, not an HTTP error
                    $scope.$emit(Events.OFFLINE);
                } else if (arg.status >= 400 && arg.status <= 599) {
                    // A genuine HTTP error
                    $('#networkError').modal('hide');
                    $('#restarting').modal('hide');
                    $('#shutdown').modal('hide');
                    $('#httpError').modal();
                }
            }
        });

        $scope.$on(Events.STATE_CHANGED, function (event, arg) {
            var data = arg.data;
            if ($scope.model[data.folder]) {
                $scope.model[data.folder].state = data.to;
                $scope.model[data.folder].error = data.error;

                // If a folder has started scanning, then any scan progress is
                // also obsolete.
                if (data.to === 'scanning') {
                    delete $scope.scanProgress[data.folder];
                }

                // If a folder finished scanning, then refresh folder stats
                // to update last scan time.
                if (data.from === 'scanning' && data.to === 'idle') {
                    refreshFolderStats();
                }
            }
        });

        $scope.$on(Events.LOCAL_INDEX_UPDATED, function (event, arg) {
            refreshFolderStats();
            refreshGlobalChanges();
        });

        $scope.$on(Events.DEVICE_DISCONNECTED, function (event, arg) {
            $scope.connections[arg.data.id].connected = false;
            refreshDeviceStats();
        });

        $scope.$on(Events.DEVICE_CONNECTED, function (event, arg) {
            if (!$scope.connections[arg.data.id]) {
                $scope.connections[arg.data.id] = {
                    inbps: 0,
                    outbps: 0,
                    inBytesTotal: 0,
                    outBytesTotal: 0,
                    type: arg.data.type,
                    address: arg.data.addr
                };
                $scope.completion[arg.data.id] = {
                    _total: 100,
                    _needBytes: 0,
                    _needItems: 0
                };
            }
        });

        $scope.$on('ConfigLoaded', function () {
            if ($scope.config.options.urAccepted === 0) {
                // If usage reporting has been neither accepted nor declined,
                // we want to ask the user to make a choice. But we don't want
                // to bug them during initial setup, so we set a cookie with
                // the time of the first visit. When that cookie is present
                // and the time is more than four hours ago, we ask the
                // question.

                var firstVisit = document.cookie.replace(/(?:(?:^|.*;\s*)firstVisit\s*\=\s*([^;]*).*$)|^.*$/, "$1");
                if (!firstVisit) {
                    document.cookie = "firstVisit=" + Date.now() + ";max-age=" + 30 * 24 * 3600;
                } else {
                    if (+firstVisit < Date.now() - 4 * 3600 * 1000) {
                        $('#ur').modal();
                    }
                }
            }
        });

        $scope.$on(Events.CONFIG_SAVED, function (event, arg) {
            updateLocalConfig(arg.data);

            $http.get(urlbase + '/config/insync').success(function (data) {
                $scope.configInSync = data.configInSync;
            }).error($scope.emitHTTPError);
        });

        $scope.$on(Events.DOWNLOAD_PROGRESS, function (event, arg) {
            var stats = arg.data;
            var progress = {};
            for (var folder in stats) {
                progress[folder] = {};
                for (var file in stats[folder]) {
                    var s = stats[folder][file];
                    var reused = 100 * s.reused / s.total;
                    var copiedFromOrigin = 100 * s.copiedFromOrigin / s.total;
                    var copiedFromElsewhere = 100 * s.copiedFromElsewhere / s.total;
                    var pulled = 100 * s.pulled / s.total;
                    var pulling = 100 * s.pulling / s.total;
                    // We try to round up pulling to at least a percent so that it would be at least a bit visible.
                    if (pulling < 1 && pulled + copiedFromElsewhere + copiedFromOrigin + reused <= 99) {
                        pulling = 1;
                    }
                    progress[folder][file] = {
                        reused: reused,
                        copiedFromOrigin: copiedFromOrigin,
                        copiedFromElsewhere: copiedFromElsewhere,
                        pulled: pulled,
                        pulling: pulling,
                        bytesTotal: s.bytesTotal,
                        bytesDone: s.bytesDone,
                    };
                }
            }
            for (var folder in $scope.progress) {
                if (!(folder in progress)) {
                    if ($scope.neededFolder === folder) {
                        $scope.refreshNeed($scope.needed.page, $scope.needed.perpage);
                    }
                } else if ($scope.neededFolder === folder) {
                    for (file in $scope.progress[folder]) {
                        if (!(file in progress[folder])) {
                            $scope.refreshNeed($scope.needed.page, $scope.needed.perpage);
                            break;
                        }
                    }
                }
            }
            $scope.progress = progress;
            console.log("DownloadProgress", $scope.progress);
        });

        $scope.$on(Events.FOLDER_SUMMARY, function (event, arg) {
            var data = arg.data;
            $scope.model[data.folder] = data.summary;
            recalcLocalStateTotal();
        });

        $scope.$on(Events.FOLDER_COMPLETION, function (event, arg) {
            var data = arg.data;
            if (!$scope.completion[data.device]) {
                $scope.completion[data.device] = {};
            }
            $scope.completion[data.device][data.folder] = data;
            recalcCompletion(data.device);
        });

        $scope.$on(Events.FOLDER_ERRORS, function (event, arg) {
            $scope.model[arg.data.folder].errors = arg.data.errors.length;
        });

        $scope.$on(Events.FOLDER_SCAN_PROGRESS, function (event, arg) {
            var data = arg.data;
            $scope.scanProgress[data.folder] = {
                current: data.current,
                total: data.total,
                rate: data.rate
            };
            console.log("FolderScanProgress", data);
        });

        $scope.emitHTTPError = function (data, status, headers, config) {
            $scope.$emit('HTTPError', { data: data, status: status, headers: headers, config: config });
        };

        var debouncedFuncs = {};

        function refreshFolder(folder) {
            if ($scope.folders[folder].paused) {
                return;
            }
            var key = "refreshFolder" + folder;
            if (!debouncedFuncs[key]) {
                debouncedFuncs[key] = debounce(function () {
                    $http.get(urlbase + '/db/status?folder=' + encodeURIComponent(folder)).success(function (data) {
                        $scope.model[folder] = data;
                        recalcLocalStateTotal();
                        console.log("refreshFolder", folder, data);
                    }).error($scope.emitHTTPError);
                }, 1000);
            }
            debouncedFuncs[key]();
        }

        function updateLocalConfig(config) {
            var hasConfig = !isEmptyObject($scope.config);

            $scope.config = config;
            $scope.config.options._listenAddressesStr = $scope.config.options.listenAddresses.join(', ');
            $scope.config.options._globalAnnounceServersStr = $scope.config.options.globalAnnounceServers.join(', ');
            $scope.config.options._urAcceptedStr = "" + $scope.config.options.urAccepted;

            $scope.config.gui["showRemoteGUI"] = $scope.showRemoteGUI;
            $scope.devices = deviceMap($scope.config.devices);
            for (var id in $scope.devices) {
                $scope.completion[id] = {
                    _total: 100,
                    _needBytes: 0,
                    _needItems: 0
                };
            };
            $scope.folders = folderMap($scope.config.folders);
            Object.keys($scope.folders).forEach(function (folder) {
                refreshFolder(folder);
                $scope.folders[folder].devices.forEach(function (deviceCfg) {
                    refreshCompletion(deviceCfg.deviceID, folder);
                });
            });

            refreshNoAuthWarning();
            setDefaultTheme();

            if (!hasConfig) {
                $scope.$emit('ConfigLoaded');
            }
        }

        function refreshSystem() {
            $http.get(urlbase + '/system/status').success(function (data) {
                $scope.myID = data.myID;
                $scope.system = data;

                if ($scope.reportDataPreviewVersion === '') {
                    $scope.reportDataPreviewVersion = $scope.system.urVersionMax;
                }

                var listenersFailed = [];
                for (var address in data.connectionServiceStatus) {
                    if (data.connectionServiceStatus[address].error) {
                        listenersFailed.push(address + ": " + data.connectionServiceStatus[address].error);
                    }
                }
                $scope.listenersFailed = listenersFailed;
                $scope.listenersTotal = $scope.sizeOf(data.connectionServiceStatus);

                $scope.discoveryTotal = data.discoveryMethods;
                var discoveryFailed = [];
                for (var disco in data.discoveryErrors) {
                    if (data.discoveryErrors[disco]) {
                        discoveryFailed.push(disco + ": " + data.discoveryErrors[disco]);
                    }
                }
                $scope.discoveryFailed = discoveryFailed;

                refreshNoAuthWarning();

                console.log("refreshSystem", data);
            }).error($scope.emitHTTPError);
        }

        function refreshNoAuthWarning() {
            if (!$scope.system || !$scope.config || !$scope.config.gui) {
                // We need all to be able to determine the state.
                return
            }

            // If we're not listening on localhost, and there is no
            // authentication configured, and the magic setting to silence the
            // warning isn't set, then yell at the user.
            var addr = $scope.system.guiAddressUsed;
            var guiCfg = $scope.config.gui;
            $scope.openNoAuth = addr.substr(0, 4) !== "127."
                && addr.substr(0, 6) !== "[::1]:"
                && addr.substr(0, 1) !== "/"
                && (!guiCfg.user || !guiCfg.password)
                && guiCfg.authMode !== 'ldap'
                && !guiCfg.insecureAdminAccess;

            if (guiCfg.user && guiCfg.password) {
                $scope.dismissNotification('authenticationUserAndPassword');
            }
        }


        function refreshDiscoveryCache() {
            $http.get(urlbase + '/system/discovery').success(function (data) {
                for (var device in data) {
                    for (var i = 0; i < data[device].addresses.length; i++) {
                        // Relay addresses are URLs with
                        // .../?foo=barlongstuff that we strip away here. We
                        // remove the final slash as well for symmetry with
                        // tcp://192.0.2.42:1234 type addresses.
                        data[device].addresses[i] = data[device].addresses[i].replace(/\/\?.*/, '');
                    }
                }
                $scope.discoveryCache = data;
                console.log("refreshDiscoveryCache", data);
            }).error($scope.emitHTTPError);
        }

        function recalcLocalStateTotal() {
            $scope.localStateTotal = {
                bytes: 0,
                directories: 0,
                files: 0
            };

            for (var f in $scope.model) {
                $scope.localStateTotal.bytes += $scope.model[f].localBytes;
                $scope.localStateTotal.files += $scope.model[f].localFiles;
                $scope.localStateTotal.directories += $scope.model[f].localDirectories;
            }
        }

        function recalcCompletion(device) {
            var total = 0, needed = 0, deletes = 0, items = 0;
            for (var folder in $scope.completion[device]) {
                if (folder === "_total" || folder === '_needBytes' || folder === '_needItems') {
                    continue;
                }
                total += $scope.completion[device][folder].globalBytes;
                needed += $scope.completion[device][folder].needBytes;
                items += $scope.completion[device][folder].needItems;
                deletes += $scope.completion[device][folder].needDeletes;
            }
            if (total == 0) {
                $scope.completion[device]._total = 100;
                $scope.completion[device]._needBytes = 0;
                $scope.completion[device]._needItems = 0;
            } else {
                $scope.completion[device]._total = Math.floor(100 * (1 - needed / total));
                $scope.completion[device]._needBytes = needed;
                $scope.completion[device]._needItems = items + deletes;
            }

            if (needed == 0 && deletes > 0) {
                // We don't need any data, but we have deletes that we need
                // to do. Drop down the completion percentage to indicate
                // that we have stuff to do.
                $scope.completion[device]._total = 95;
            }

            console.log("recalcCompletion", device, $scope.completion[device]);
        }

        function replaceAddressPort(address, newPort) {
            var lastColonIndex = address.length;
            for (var index = 0; index < address.length; index++) {
                if (address[index] === ":") {
                    var lastColonIndex = index;
                }
            }
            return address.substr(0, lastColonIndex) + ":" + newPort.toString();
        }

        function refreshCompletion(device, folder) {
            if (device === $scope.myID) {
                return;
            }

            $http.get(urlbase + '/db/completion?device=' + device + '&folder=' + encodeURIComponent(folder)).success(function (data) {
                if (!$scope.completion[device]) {
                    $scope.completion[device] = {};
                }
                $scope.completion[device][folder] = data;
                recalcCompletion(device);
            }).error($scope.emitHTTPError);
        }

        function refreshConnectionStats() {
            $http.get(urlbase + '/system/connections').success(function (data) {
                var now = Date.now(),
                    td = (now - prevDate) / 1000,
                    id;

                prevDate = now;

                try {
                    data.total.inbps = Math.max(0, (data.total.inBytesTotal - $scope.connectionsTotal.inBytesTotal) / td);
                    data.total.outbps = Math.max(0, (data.total.outBytesTotal - $scope.connectionsTotal.outBytesTotal) / td);
                } catch (e) {
                    data.total.inbps = 0;
                    data.total.outbps = 0;
                }
                $scope.connectionsTotal = data.total;

                data = data.connections;
<<<<<<< HEAD
                var oldCache = $scope.remoteGUICache;
                var newCache = {};
=======
                var currentAddresses = [];
>>>>>>> 24dee36a
                for (id in data) {
                    if (!data.hasOwnProperty(id)) {
                        continue;
                    }
<<<<<<< HEAD
                    if (!(id in $scope.devices)) {
=======
                    if (Object.keys(data).length != $scope.devices.length) {
>>>>>>> 24dee36a
                        // Avoid errors when called before first updateLocalConfig()
                        continue;
                    }
                    if (!(id in $scope.idToRemoteGUI)) {
                        $scope.idToRemoteGUI[id] = "";
                    }
<<<<<<< HEAD
                    var port = $scope.devices[id].remoteGUIPort;
                    var isNotRelayConnection = !data[id].type.includes("relay");
                    if ($scope.showRemoteGUI && isNotRelayConnection && port > 0) {
                        var newAddress = "http://" + replaceAddressPort(data[id].address, port);
                        if (newAddress in oldCache) {
                            newCache[newAddress] = oldCache[newAddress];
                        } else {
                            newCache[newAddress] = $scope.probeRemoteGUIAddress(id, newAddress);
                        }
                        if (newCache[newAddress] === true) {
                            $scope.idToRemoteGUI[id] = newAddress;
                        } else {
                            $scope.idToRemoteGUI[id] = ""
                        }
                    }
                    $scope.remoteGUICache = newCache;
=======
                    var port = $scope.findDevice(id).remoteGUIPort;
                    var isNotRelayConnection = !data[id].type.includes("relay");
                    if ($scope.showRemoteGUI && data[id].address != "" && isNotRelayConnection && port > 0) {
                        var newAddress = "http://" + replaceAddressPort(data[id].address, port);
                        currentAddresses.push(newAddress);
                        if (!(newAddress in $scope.remoteGUICache)) {
                            // No cached result, trigger a new port probing asynchronously
                            $scope.probeRemoteGUIAddress(id, newAddress);
                        }
                    }
>>>>>>> 24dee36a
                    try {
                        data[id].inbps = Math.max(0, (data[id].inBytesTotal - $scope.connections[id].inBytesTotal) / td);
                        data[id].outbps = Math.max(0, (data[id].outBytesTotal - $scope.connections[id].outBytesTotal) / td);
                    } catch (e) {
                        data[id].inbps = 0;
                        data[id].outbps = 0;
                    }
                }
                // Clean out stale addresses from probing results
                for (var address in $scope.remoteGUICache) {
                    console.log("clean test", address);
                    if (!currentAddresses.includes(address)) {
                        delete $scope.remoteGUICache[address];
                    }
                }
                $scope.connections = data;
                console.log("refreshConnections", data);
            }).error($scope.emitHTTPError);
        }

        function refreshErrors() {
            $http.get(urlbase + '/system/error').success(function (data) {
                $scope.errors = data.errors;
                console.log("refreshErrors", data);
            }).error($scope.emitHTTPError);
        }

        function refreshConfig() {
            $http.get(urlbase + '/config').success(function (data) {
                updateLocalConfig(data);
                console.log("refreshConfig", data);
            }).error($scope.emitHTTPError);

            $http.get(urlbase + '/config/insync').success(function (data) {
                $scope.configInSync = data.configInSync;
            }).error($scope.emitHTTPError);
        }

        $scope.probeRemoteGUIAddress = function (deviceId, address) {
            $http({
                method: "OPTIONS",
                url: address,
            }).success(function (data) {
                $scope.remoteGUICache[address] = true;
                $scope.idToRemoteGUI[deviceId] = address;
<<<<<<< HEAD
            }).error(function (err) {
                $scope.remoteGUICache[address] = false;
                $scope.idToRemoteGUI[deviceId] = "";
=======
                console.log("probeRemoteGUIAddress", data);
            }).error(function (err) {
                $scope.remoteGUICache[address] = false;
                $scope.idToRemoteGUI[deviceId] = "";
                console.log("probeRemoteGUIAddress failed");
>>>>>>> 24dee36a
            });
        }

        $scope.refreshNeed = function (page, perpage) {
            if (!$scope.neededFolder) {
                return;
            }
            var url = urlbase + "/db/need?folder=" + encodeURIComponent($scope.neededFolder);
            url += "&page=" + page;
            url += "&perpage=" + perpage;
            $http.get(url).success(function (data) {
                console.log("refreshNeed", $scope.neededFolder, data);
                parseNeeded(data);
            }).error($scope.emitHTTPError);
        }

        function needAction(file) {
            var fDelete = 4096;
            var fDirectory = 16384;

            if ((file.flags & (fDelete + fDirectory)) === fDelete + fDirectory) {
                return 'rmdir';
            } else if ((file.flags & fDelete) === fDelete) {
                return 'rm';
            } else if ((file.flags & fDirectory) === fDirectory) {
                return 'touch';
            } else {
                return 'sync';
            }
        }

        function parseNeeded(data) {
            $scope.needed = data;
            var merged = [];
            data.progress.forEach(function (item) {
                item.type = "progress";
                item.action = needAction(item);
                merged.push(item);
            });
            data.queued.forEach(function (item) {
                item.type = "queued";
                item.action = needAction(item);
                merged.push(item);
            });
            data.rest.forEach(function (item) {
                item.type = "rest";
                item.action = needAction(item);
                merged.push(item);
            });
            $scope.needed.items = merged;
        }

        function pathJoin(base, name) {
            base = expandTilde(base);
            if (base[base.length - 1] !== $scope.system.pathSeparator) {
                return base + $scope.system.pathSeparator + name;
            }
            return base + name;
        }

        function expandTilde(path) {
            if (path && path.trim().charAt(0) === '~') {
                return $scope.system.tilde + path.trim().substring(1);
            }
            return path;
        }

        function shouldSetDefaultFolderPath() {
            return $scope.config.options && $scope.config.options.defaultFolderPath && !$scope.editingExisting && $scope.folderEditor.folderPath.$pristine
        }

        function resetRemoteNeed() {
            $scope.remoteNeed = {};
            $scope.remoteNeedFolders = [];
            $scope.remoteNeedDevice = undefined;
        }


        function setDefaultTheme() {
            if (!document.getElementById("fallback-theme-css")) {

                // check if no support for prefers-color-scheme
                var colorSchemeNotSupported = typeof window.matchMedia === "undefined" || window.matchMedia('(prefers-color-scheme: dark)').media === 'not all';

                if ($scope.config.gui.theme === "default" && colorSchemeNotSupported) {
                    document.documentElement.style.display = 'none';
                    document.head.insertAdjacentHTML(
                        'beforeend',
                        '<link id="fallback-theme-css" rel="stylesheet" href="theme-assets/light/assets/css/theme.css" onload="document.documentElement.style.display = \'\'">'
                    );
                }
            }
        }

        function saveIgnores(ignores, cb) {
            $http.post(urlbase + '/db/ignores?folder=' + encodeURIComponent($scope.currentFolder.id), {
                ignore: ignores
            }).success(function () {
                if (cb) {
                    cb();
                }
            });
        };

        function initShareEditing(editing) {
            $scope.currentSharing = {};
            $scope.currentSharing.editing = editing;
            $scope.currentSharing.shared = [];
            $scope.currentSharing.unrelated = [];
            $scope.currentSharing.selected = {};
        };

        $scope.refreshFailed = function (page, perpage) {
            if (!$scope.failed || !$scope.failed.folder) {
                return;
            }
            var url = urlbase + '/folder/errors?folder=' + encodeURIComponent($scope.failed.folder);
            url += "&page=" + page + "&perpage=" + perpage;
            $http.get(url).success(function (data) {
                $scope.failed = data;
            }).error($scope.emitHTTPError);
        };

        $scope.refreshRemoteNeed = function (folder, page, perpage) {
            if (!$scope.remoteNeedDevice) {
                return;
            }
            var url = urlbase + '/db/remoteneed?device=' + $scope.remoteNeedDevice.deviceID;
            url += '&folder=' + encodeURIComponent(folder);
            url += "&page=" + page + "&perpage=" + perpage;
            $http.get(url).success(function (data) {
                $scope.remoteNeed[folder] = data;
            }).error(function (err) {
                $scope.remoteNeed[folder] = undefined;
                $scope.emitHTTPError(err);
            });
        };

        $scope.refreshLocalChanged = function (page, perpage) {
            if (!$scope.localChangedFolder) {
                return;
            }
            var url = urlbase + '/db/localchanged?folder=';
            url += encodeURIComponent($scope.localChangedFolder);
            url += "&page=" + page + "&perpage=" + perpage;
            $http.get(url).success(function (data) {
                $scope.localChanged = data;
            }).error($scope.emitHTTPError);
        };

        var refreshDeviceStats = debounce(function () {
            $http.get(urlbase + "/stats/device").success(function (data) {
                $scope.deviceStats = data;
                for (var device in $scope.deviceStats) {
                    $scope.deviceStats[device].lastSeen = new Date($scope.deviceStats[device].lastSeen);
                    $scope.deviceStats[device].lastSeenDays = (new Date() - $scope.deviceStats[device].lastSeen) / 1000 / 86400;
                }
                console.log("refreshDeviceStats", data);
            }).error($scope.emitHTTPError);
        }, 2500);

        var refreshFolderStats = debounce(function () {
            $http.get(urlbase + "/stats/folder").success(function (data) {
                $scope.folderStats = data;
                for (var folder in $scope.folderStats) {
                    if ($scope.folderStats[folder].lastFile) {
                        $scope.folderStats[folder].lastFile.at = new Date($scope.folderStats[folder].lastFile.at);
                    }

                    $scope.folderStats[folder].lastScan = new Date($scope.folderStats[folder].lastScan);
                    $scope.folderStats[folder].lastScanDays = (new Date() - $scope.folderStats[folder].lastScan) / 1000 / 86400;
                }
                console.log("refreshfolderStats", data);
            }).error($scope.emitHTTPError);
        }, 2500);

        var refreshThemes = debounce(function () {
            $http.get("themes.json").success(function (data) { // no urlbase here as this is served by the asset handler
                $scope.themes = data.themes;
            }).error($scope.emitHTTPError);
        }, 2500);

        var refreshGlobalChanges = debounce(function () {
            $http.get(urlbase + "/events/disk?limit=25").success(function (data) {
                if (!data) {
                    // For reasons unknown this is called with data being the empty
                    // string on shutdown, causing an error on .reverse().
                    return;
                }
                data = data.reverse();
                $scope.globalChangeEvents = data;
                console.log("refreshGlobalChanges", data);
            }).error($scope.emitHTTPError);
        }, 2500);

        $scope.refresh = function () {
            refreshSystem();
            refreshDiscoveryCache();
            refreshConnectionStats();
            refreshErrors();
        };

        $scope.folderStatus = function (folderCfg) {
            if (folderCfg.paused) {
                return 'paused';
            }

            var folderInfo = $scope.model[folderCfg.id];

            // after restart syncthing process state may be empty
            if (typeof folderInfo === 'undefined' || !folderInfo.state) {
                return 'unknown';
            }

            var state = '' + folderInfo.state;
            if (state === 'error') {
                return 'stopped'; // legacy, the state is called "stopped" in the GUI
            }

            if (state !== 'idle') {
                return state;
            }

            if (folderInfo.needTotalItems > 0) {
                return 'outofsync';
            }
            if ($scope.hasFailedFiles(folderCfg.id)) {
                return 'faileditems';
            }
            if (folderInfo.receiveOnlyTotalItems) {
                return 'localadditions';
            }
            if (folderCfg.devices.length <= 1) {
                return 'unshared';
            }

            return state;
        };

        $scope.folderClass = function (folderCfg) {
            var status = $scope.folderStatus(folderCfg);

            if (status === 'idle' || status === 'localadditions') {
                return 'success';
            }
            if (status == 'paused') {
                return 'default';
            }
            if (status === 'syncing' || status === 'sync-preparing' || status === 'scanning' || status === 'cleaning') {
                return 'primary';
            }
            if (status === 'unknown') {
                return 'info';
            }
            if (status === 'stopped' || status === 'outofsync' || status === 'error' || status === 'faileditems') {
                return 'danger';
            }
            if (status === 'unshared' || status === 'scan-waiting' || status === 'sync-waiting' || status === 'clean-waiting') {
                return 'warning';
            }

            return 'info';
        };

        $scope.syncPercentage = function (folder) {
            if (typeof $scope.model[folder] === 'undefined') {
                return 100;
            }
            if ($scope.model[folder].needTotalItems === 0) {
                return 100;
            }
            if (($scope.model[folder].needBytes == 0 && $scope.model[folder].needDeletes > 0) || $scope.model[folder].globalBytes == 0) {
                // We don't need any data, but we have deletes that we need
                // to do. Drop down the completion percentage to indicate
                // that we have stuff to do.
                // Do the same thing in case we only have zero byte files to sync.
                return 95;
            }
            var pct = 100 * $scope.model[folder].inSyncBytes / $scope.model[folder].globalBytes;
            return Math.floor(pct);
        };

        $scope.scanPercentage = function (folder) {
            if (!$scope.scanProgress[folder]) {
                return undefined;
            }
            var pct = 100 * $scope.scanProgress[folder].current / $scope.scanProgress[folder].total;
            return Math.floor(pct);
        };

        $scope.scanRate = function (folder) {
            if (!$scope.scanProgress[folder]) {
                return 0;
            }
            return $scope.scanProgress[folder].rate;
        };

        $scope.scanRemaining = function (folder) {
            // Formats the remaining scan time as a string. Includes days and
            // hours only when relevant, resulting in time stamps like:
            // 00m 40s
            // 32m 40s
            // 2h 32m
            // 4d 2h
            // In case remaining scan time appears to be >31d, omit the
            // details, i.e.:
            // > 1 month

            if (!$scope.scanProgress[folder]) {
                return "";
            }
            // Calculate remaining bytes and seconds based on our current
            // rate.

            var remainingBytes = $scope.scanProgress[folder].total - $scope.scanProgress[folder].current;
            var seconds = remainingBytes / $scope.scanProgress[folder].rate;
            // Round up to closest ten seconds to avoid flapping too much to
            // and fro.

            seconds = Math.ceil(seconds / 10) * 10;

            // Separate out the number of days.
            var days = 0;
            var res = [];
            if (seconds >= 86400) {
                days = Math.floor(seconds / 86400);
                if (days > 31) {
                    return '> 1 month';
                }
                res.push('' + days + 'd')
                seconds = seconds % 86400;
            }

            // Separate out the number of hours.
            var hours = 0;
            if (seconds > 3600) {
                hours = Math.floor(seconds / 3600);
                res.push('' + hours + 'h')
                seconds = seconds % 3600;
            }

            var d = new Date(1970, 0, 1).setSeconds(seconds);

            if (days === 0) {
                // Format minutes only if we're within a day of completion.
                var f = $filter('date')(d, "m'm'");
                res.push(f);
            }

            if (days === 0 && hours === 0) {
                // Format seconds only when we're within an hour of completion.
                var f = $filter('date')(d, "ss's'");
                res.push(f);
            }

            return res.join(' ');
        };

        $scope.deviceStatus = function (deviceCfg) {
            var status = '';

            if ($scope.deviceFolders(deviceCfg).length === 0) {
                status = 'unused-';
            }

            if (typeof $scope.connections[deviceCfg.deviceID] === 'undefined') {
                return 'unknown';
            }

            if (deviceCfg.paused) {
                return status + 'paused';
            }

            if ($scope.connections[deviceCfg.deviceID].connected) {
                if ($scope.completion[deviceCfg.deviceID] && $scope.completion[deviceCfg.deviceID]._total === 100) {
                    return status + 'insync';
                } else {
                    return 'syncing';
                }
            }

            // Disconnected
            return status + 'disconnected';
        };

        $scope.deviceClass = function (deviceCfg) {
            if (typeof $scope.connections[deviceCfg.deviceID] === 'undefined') {
                return 'info';
            }

            if (deviceCfg.paused) {
                return 'default';
            }

            if ($scope.connections[deviceCfg.deviceID].connected) {
                if ($scope.completion[deviceCfg.deviceID] && $scope.completion[deviceCfg.deviceID]._total === 100) {
                    return 'success';
                } else {
                    return 'primary';
                }
            }

            // Disconnected
            return 'info';
        };

        $scope.syncthingStatus = function () {
            var syncCount = 0;
            var notifyCount = 0;
            var pauseCount = 0;

            // loop through all folders
            var folderListCache = $scope.folderList();
            for (var i = 0; i < folderListCache.length; i++) {
                var status = $scope.folderStatus(folderListCache[i]);
                switch (status) {
                    case 'sync-preparing':
                    case 'syncing':
                        syncCount++;
                        break;
                    case 'stopped':
                    case 'unknown':
                    case 'outofsync':
                    case 'error':
                        notifyCount++;
                        break;
                }
            }

            // loop through all devices
            var deviceCount = 0;
            var pendingFolders = 0;
            for (var id in $scope.devices) {
                var status = $scope.deviceStatus({
                    deviceID: id
                });
                switch (status) {
                    case 'unknown':
                        notifyCount++;
                        break;
                    case 'paused':
                        pauseCount++;
                        break;
                    case 'unused':
                        deviceCount--;
                        break;
                }
                pendingFolders += $scope.devices[id].pendingFolders.length;
                deviceCount++;
            }

            // enumerate notifications
            if ($scope.openNoAuth || !$scope.configInSync || $scope.errorList().length > 0 || !online || (
                !isEmptyObject($scope.config) && ($scope.config.pendingDevices.length > 0 || pendingFolders > 0)
            )) {
                notifyCount++;
            }

            // at least one folder is syncing
            if (syncCount > 0) {
                return 'sync';
            }

            // a device is unknown or a folder is stopped/unknown/outofsync/error or some other notification is open or gui offline
            if (notifyCount > 0) {
                return 'notify';
            }

            // all used devices are paused except (this) one
            if (pauseCount === deviceCount - 1) {
                return 'pause';
            }

            return 'default';
        };

        $scope.deviceAddr = function (deviceCfg) {
            var conn = $scope.connections[deviceCfg.deviceID];
            if (conn && conn.connected) {
                return conn.address;
            }
            return '?';
        };

        $scope.friendlyNameFromShort = function (shortID) {
            var matches = Object.keys($scope.devices).filter(function (id) {
                return id.substr(0, 7) === shortID;
            });
            if (matches.length !== 1) {
                return shortID;
            }
            return matches[0].name;
        };

        $scope.friendlyNameFromID = function (deviceID) {
            var match = $scope.devices[deviceID];
            if (match) {
                return $scope.deviceName(match);
            }
            return deviceID.substr(0, 6);
        };

        $scope.deviceName = function (deviceCfg) {
            if (typeof deviceCfg === 'undefined' || typeof deviceCfg.deviceID === 'undefined') {
                return "";
            }
            if (deviceCfg.name) {
                return deviceCfg.name;
            }
            return deviceCfg.deviceID.substr(0, 6);
        };

        $scope.thisDeviceName = function () {
            var device = $scope.thisDevice();
            if (typeof device === 'undefined') {
                return "(unknown device)";
            }
            if (device.name) {
                return device.name;
            }
            return device.deviceID.substr(0, 6);
        };

        $scope.setDevicePause = function (device, pause) {
            $scope.devices[id].paused = pause;
            $scope.config.devices = $scope.deviceList();
            $scope.saveConfig();
        };

        $scope.setFolderPause = function (folder, pause) {
            var cfg = $scope.folders[folder];
            if (cfg) {
                cfg.paused = pause;
                $scope.config.folders = folderList($scope.folders);
                $scope.saveConfig();
            }
        };

        $scope.showDiscoveryFailures = function () {
            $('#discovery-failures').modal();
        };

        $scope.logging = {
            facilities: {},
            refreshFacilities: function () {
                $http.get(urlbase + '/system/debug').success(function (data) {
                    var facilities = {};
                    data.enabled = data.enabled || [];
                    $.each(data.facilities, function (key, value) {
                        facilities[key] = {
                            description: value,
                            enabled: data.enabled.indexOf(key) > -1
                        }
                    })
                    $scope.logging.facilities = facilities;
                }).error($scope.emitHTTPError);
            },
            show: function () {
                $scope.logging.refreshFacilities();
                $scope.logging.timer = $timeout($scope.logging.fetch);
                var textArea = $('#logViewerText');
                textArea.on("scroll", $scope.logging.onScroll);
                $('#logViewer').modal().one('shown.bs.modal', function () {
                    // Scroll to bottom.
                    textArea.scrollTop(textArea[0].scrollHeight);
                }).one('hidden.bs.modal', function () {
                    $timeout.cancel($scope.logging.timer);
                    textArea.off("scroll", $scope.logging.onScroll);
                    $scope.logging.timer = null;
                    $scope.logging.entries = [];
                });
            },
            onFacilityChange: function (facility) {
                var enabled = $scope.logging.facilities[facility].enabled;
                // Disable checkboxes while we're in flight.
                $.each($scope.logging.facilities, function (key) {
                    $scope.logging.facilities[key].enabled = null;
                })
                $http.post(urlbase + '/system/debug?' + (enabled ? 'enable=' : 'disable=') + facility)
                    .success($scope.logging.refreshFacilities)
                    .error($scope.emitHTTPError);
            },
            onScroll: function () {
                var textArea = $('#logViewerText');
                var scrollTop = textArea.prop('scrollTop');
                var scrollHeight = textArea.prop('scrollHeight');
                $scope.logging.paused = scrollHeight > (scrollTop + textArea.outerHeight());
                // Browser events do not cause redraw, trigger manually.
                $scope.$apply();
            },
            timer: null,
            entries: [],
            paused: false,
            content: function () {
                var content = "";
                $.each($scope.logging.entries, function (idx, entry) {
                    content += entry.when.split('.')[0].replace('T', ' ') + ' ' + entry.message + "\n";
                });
                return content;
            },
            fetch: function () {
                var textArea = $('#logViewerText');
                if ($scope.logging.paused) {
                    if (!$scope.logging.timer) return;
                    $scope.logging.timer = $timeout($scope.logging.fetch, 500);
                    return;
                }

                var last = null;
                if ($scope.logging.entries.length > 0) {
                    last = $scope.logging.entries[$scope.logging.entries.length - 1].when;
                }

                $http.get(urlbase + '/system/log' + (last ? '?since=' + encodeURIComponent(last) : '')).success(function (data) {
                    if (!$scope.logging.timer) return;
                    $scope.logging.timer = $timeout($scope.logging.fetch, 2000);
                    if (!$scope.logging.paused) {
                        if (data.messages) {
                            $scope.logging.entries.push.apply($scope.logging.entries, data.messages);
                            // Wait for the text area to be redrawn, adding new lines, and then scroll to bottom.
                            $timeout(function () {
                                textArea.scrollTop(textArea[0].scrollHeight);
                            });
                        }
                    }
                });
            }
        };

        $scope.discardChangedSettings = function () {
            $("#discard-changes-confirmation").modal("hide");
            $("#settings").off("hide.bs.modal").modal("hide");
        };

        $scope.showSettings = function () {
            // Make a working copy
            $scope.tmpOptions = angular.copy($scope.config.options);
            $scope.tmpOptions.deviceName = $scope.thisDevice().name;
            $scope.tmpOptions.upgrades = "none";
            if ($scope.tmpOptions.autoUpgradeIntervalH > 0) {
                $scope.tmpOptions.upgrades = "stable";
            }
            if ($scope.tmpOptions.upgradeToPreReleases) {
                $scope.tmpOptions.upgrades = "candidate";
            }
            $scope.tmpGUI = angular.copy($scope.config.gui);
            $scope.tmpRemoteIgnoredDevices = angular.copy($scope.config.remoteIgnoredDevices);
            $scope.tmpDevices = angular.copy($scope.config.devices);
            $('#settings').modal("show");
            $("#settings a[href='#settings-general']").tab("show");
            $("#settings").on('hide.bs.modal', function (event) {
                if ($scope.settingsModified()) {
                    event.preventDefault();
                    $("#discard-changes-confirmation").modal("show");
                } else {
                    $("#settings").off("hide.bs.modal");
                }
            });
        };

        $scope.saveConfig = function (callback) {
            // set local storage feature and delete from post request
            window.localStorage.setItem("showRemoteGUI", $scope.config.gui.showRemoteGUI ? "true" : "false");
            $scope.showRemoteGUI = $scope.config.gui.showRemoteGUI;
            delete $scope.config.gui.showRemoteGUI;

            var cfg = JSON.stringify($scope.config);
            var opts = {
                headers: {
                    'Content-Type': 'application/json'
                }
            };
            $http.put(urlbase + '/config', cfg, opts).success(function () {
                refreshConfig();

                if (callback) {
                    callback();
                }
            }).error(function (data, status, headers, config) {
                refreshConfig();
                $scope.emitHTTPError(data, status, headers, config);
            });
        };

        $scope.urVersions = function () {
            var result = [];
            if ($scope.system) {
                for (var i = $scope.system.urVersionMax; i >= 2; i--) {
                    result.push("" + i);
                }
            }
            return result;
        };

        $scope.settingsModified = function () {
            // Options has artificial properties injected into the temp config.
            // Need to recompute them before we can check equality
            var options = angular.copy($scope.config.options);
            options.deviceName = $scope.thisDevice().name;
            options.upgrades = "none";
            if (options.autoUpgradeIntervalH > 0) {
                options.upgrades = "stable";
            }
            if (options.upgradeToPreReleases) {
                options.upgrades = "candidate";
            }
            var optionsEqual = angular.equals(options, $scope.tmpOptions);
            var guiEquals = angular.equals($scope.config.gui, $scope.tmpGUI);
            var ignoredDevicesEquals = angular.equals($scope.config.remoteIgnoredDevices, $scope.tmpRemoteIgnoredDevices);
            var ignoredFoldersEquals = angular.equals($scope.config.devices, $scope.tmpDevices);
            console.log("settings equals - options: " + optionsEqual + " gui: " + guiEquals + " ignDev: " + ignoredDevicesEquals + " ignFol: " + ignoredFoldersEquals);
            return !optionsEqual || !guiEquals || !ignoredDevicesEquals || !ignoredFoldersEquals;
        };

        $scope.saveSettings = function () {
            // Make sure something changed
            if ($scope.settingsModified()) {
                var themeChanged = $scope.config.gui.theme !== $scope.tmpGUI.theme;
                // Angular has issues with selects with numeric values, so we handle strings here.
                $scope.tmpOptions.urAccepted = parseInt($scope.tmpOptions._urAcceptedStr);
                // Check if auto-upgrade has been enabled or disabled. This
                // also has an effect on usage reporting, so do the check
                // for that later.
                if ($scope.tmpOptions.upgrades == "candidate") {
                    $scope.tmpOptions.autoUpgradeIntervalH = $scope.tmpOptions.autoUpgradeIntervalH || 12;
                    $scope.tmpOptions.upgradeToPreReleases = true;
                    $scope.tmpOptions.urAccepted = $scope.system.urVersionMax;
                    $scope.tmpOptions.urSeen = $scope.system.urVersionMax;
                } else if ($scope.tmpOptions.upgrades == "stable") {
                    $scope.tmpOptions.autoUpgradeIntervalH = $scope.tmpOptions.autoUpgradeIntervalH || 12;
                    $scope.tmpOptions.upgradeToPreReleases = false;
                } else {
                    $scope.tmpOptions.autoUpgradeIntervalH = 0;
                    $scope.tmpOptions.upgradeToPreReleases = false;
                }

                // Check if protocol will need to be changed on restart
                if ($scope.config.gui.useTLS !== $scope.tmpGUI.useTLS) {
                    $scope.protocolChanged = true;
                }

                // Parse strings to arrays before copying over
                ['listenAddresses', 'globalAnnounceServers'].forEach(function (key) {
                    $scope.tmpOptions[key] = $scope.tmpOptions["_" + key + "Str"].split(/[ ,]+/).map(function (x) {
                        return x.trim();
                    });
                });

                // Apply new settings locally
                $scope.thisDeviceIn($scope.tmpDevices).name = $scope.tmpOptions.deviceName;
                $scope.config.options = angular.copy($scope.tmpOptions);
                $scope.config.gui = angular.copy($scope.tmpGUI);
                $scope.config.remoteIgnoredDevices = angular.copy($scope.tmpRemoteIgnoredDevices);
                $scope.config.devices = angular.copy($scope.tmpDevices);
                // $scope.devices is updated by updateLocalConfig based on
                // the config changed event, but settingsModified will look
                // at it before that and conclude that the settings are
                // modified (even though we just saved) unless we update
                // here as well...
                $scope.devices = deviceMap($scope.config.devices);

                $scope.saveConfig(function () {
                    if (themeChanged) {
                        document.location.reload(true);
                    }
                });
            }

            $("#settings").off("hide.bs.modal").modal("hide");
        };

        $scope.saveAdvanced = function () {
            $scope.config = $scope.advancedConfig;
            $scope.saveConfig();
            $('#advanced').modal("hide");
        };

        $scope.restart = function () {
            restarting = true;
            $('#restarting').modal();
            $http.post(urlbase + '/system/restart');
            $scope.configInSync = true;

            // Switch webpage protocol if needed
            if ($scope.protocolChanged) {
                var protocol = 'http';

                if ($scope.config.gui.useTLS) {
                    protocol = 'https';
                }

                setTimeout(function () {
                    window.location.protocol = protocol;
                }, 2500);

                $scope.protocolChanged = false;
            }
        };

        $scope.upgrade = function () {
            restarting = true;
            $('#upgrade').modal('hide');
            $('#majorUpgrade').modal('hide');
            $('#upgrading').modal();
            $http.post(urlbase + '/system/upgrade').success(function () {
                $('#restarting').modal();
                $('#upgrading').modal('hide');
            }).error(function () {
                $('#upgrading').modal('hide');
            });
        };

        $scope.shutdown = function () {
            restarting = true;
            $http.post(urlbase + '/system/shutdown').success(function () {
                $('#shutdown').modal();
            }).error($scope.emitHTTPError);
            $scope.configInSync = true;
        };

        $scope.editDevice = function (deviceCfg) {
            $scope.currentDevice = $.extend({}, deviceCfg);
            $scope.editingExisting = true;
            $scope.willBeReintroducedBy = undefined;
            if (deviceCfg.introducedBy) {
                var introducerDevice = $scope.devices[deviceCfg.introducedBy];
                if (introducerDevice && introducerDevice.introducer) {
                    $scope.willBeReintroducedBy = $scope.deviceName(introducerDevice);
                }
            }
            $scope.currentDevice._addressesStr = deviceCfg.addresses.join(', ');
            initShareEditing('device');
            $scope.currentSharing.selected = {};
            $scope.deviceFolders($scope.currentDevice).forEach(function (folder) {
                $scope.currentSharing.selected[folder] = true;
            });
            $scope.deviceEditor.$setPristine();
            $('#editDevice').modal();
        };

        $scope.selectAllSharedFolders = function (state) {
            var devices = $scope.currentSharing.shared;
            for (var i = 0; i < devices.length; i++) {
                $scope.currentSharing.selected[devices[i].deviceID] = !!state;
            }
        };

        $scope.selectAllUnrelatedFolders = function (state) {
            var devices = $scope.currentSharing.unrelated;
            for (var i = 0; i < devices.length; i++) {
                $scope.currentSharing.selected[devices[i].deviceID] = !!state;
            }
        };

        $scope.addDevice = function (deviceID, name) {
            return $http.get(urlbase + '/system/discovery')
                .success(function (registry) {
                    $scope.discovery = [];
                    for (var id in registry) {
                        if ($scope.discovery.length === 5) {
                            break;
                        }
                        if (id in $scope.devices) {
                            continue
                        }
                        $scope.discovery.push(id);
                    }
                })
                .then(function () {
                    $scope.currentDevice = {
                        name: name,
                        deviceID: deviceID,
                        _addressesStr: 'dynamic',
                        compression: 'metadata',
                        introducer: false,
                        pendingFolders: [],
                        ignoredFolders: []
                    };
                    $scope.editingExisting = false;
                    $scope.deviceEditor.$setPristine();
                    $('#editDevice').modal();
                });
        };

        $scope.deleteDevice = function () {
            $('#editDevice').modal('hide');
            if (!$scope.editingExisting) {
                return;
            }

            delete $scope.devices[id];
            $scope.config.devices = $scope.deviceList();

            for (var id in $scope.folders) {
                $scope.folders[id].devices = $scope.folders[id].devices.filter(function (n) {
                    return n.deviceID !== $scope.currentDevice.deviceID;
                });
            }

            $scope.saveConfig();
        };

        $scope.saveDevice = function () {
            $('#editDevice').modal('hide');
            $scope.saveDeviceConfig($scope.currentDevice);
        };

        $scope.saveDeviceConfig = function (deviceCfg) {
            deviceCfg.addresses = deviceCfg._addressesStr.split(',').map(function (x) {
                return x.trim();
            });

            $scope.devices[deviceCfg.deviceID] = deviceCfg;
            $scope.config.devices = deviceList($scope.devices);

            for (var id in $scope.currentSharing.selected) {
                if ($scope.currentSharing.selected[id]) {
                    var found = false;
                    for (i = 0; i < $scope.folders[id].devices.length; i++) {
                        if ($scope.folders[id].devices[i].deviceID === deviceCfg.deviceID) {
                            found = true;
                            break;
                        }
                    }

                    if (!found) {
                        $scope.folders[id].devices.push({
                            deviceID: deviceCfg.deviceID
                        });
                    }
                } else {
                    $scope.folders[id].devices = $scope.folders[id].devices.filter(function (n) {
                        return n.deviceID !== deviceCfg.deviceID;
                    });
                }
            }

            $scope.saveConfig();
        };

        $scope.ignoreDevice = function (pendingDevice) {
            pendingDevice = angular.copy(pendingDevice);
            // Bump time
            pendingDevice.time = (new Date()).toISOString();
            $scope.config.remoteIgnoredDevices.push(pendingDevice);
            $scope.saveConfig();
        };

        $scope.unignoreDeviceFromTemporaryConfig = function (ignoredDevice) {
            $scope.tmpRemoteIgnoredDevices = $scope.tmpRemoteIgnoredDevices.filter(function (existingIgnoredDevice) {
                return ignoredDevice.deviceID !== existingIgnoredDevice.deviceID;
            });
        };

        $scope.ignoredFoldersCountTmpConfig = function () {
            var count = 0;
            ($scope.tmpDevices || []).forEach(function (deviceCfg) {
                count += deviceCfg.ignoredFolders.length;
            });
            return count;
        };

        $scope.unignoreFolderFromTemporaryConfig = function (device, ignoredFolderID) {
            for (var i = 0; i < $scope.tmpDevices.length; i++) {
                if ($scope.tmpDevices[i].deviceID == device) {
                    $scope.tmpDevices[i].ignoredFolders = $scope.tmpDevices[i].ignoredFolders.filter(function (existingIgnoredFolder) {
                        return existingIgnoredFolder.id !== ignoredFolderID;
                    });
                    return;
                }
            }
        };

        $scope.otherDevices = function () {
            return $scope.deviceList().filter(function (n) {
                return n.deviceID !== $scope.myID;
            });
        };

        $scope.thisDevice = function () {
            return $scope.devices[$scope.myID];
        };

        $scope.thisDeviceIn = function (l) {
            for (var i = 0; i < l.length; i++) {
                var n = l[i];
                if (n.deviceID === $scope.myID) {
                    return n;
                }
            }
        };

        $scope.allDevices = function () {
            var devices = $scope.otherDevices();
            devices.push($scope.thisDevice());
            return devices;
        };

        $scope.setAllDevicesPause = function (pause) {
            for (var id in $scope.devices) {
                $scope.devices[id].paused = pause;
            };
            $scope.config.devices = deviceList($scope.devices);
            $scope.saveConfig();
        }

        $scope.isAtleastOneDevicePausedStateSetTo = function (pause) {
            for (var id in $scope.devices) {
                if ($scope.devices[id].paused == pause) {
                    return true;
                }
            }

            return false
        }

        $scope.errorList = function () {
            if (!$scope.errors) {
                return [];
            }
            return $scope.errors.filter(function (e) {
                return e.when > $scope.seenError;
            });
        };

        $scope.clearErrors = function () {
            $scope.seenError = $scope.errors[$scope.errors.length - 1].when;
            $http.post(urlbase + '/system/error/clear');
        };

        $scope.fsWatcherErrorMap = function () {
            var errs = {}
            $.each($scope.folders, function (id, cfg) {
                if (cfg.fsWatcherEnabled && $scope.model[cfg.id] && $scope.model[id].watchError && !cfg.paused && $scope.folderStatus(cfg) !== 'stopped') {
                    errs[id] = $scope.model[id].watchError;
                }
            });
            return errs;
        };

        $scope.friendlyDevices = function (str) {
            for (var id in $scope.devices) {
                str = str.replace(id, $scope.deviceName($scope.devices[id]));
            }
            return str;
        };

        $scope.folderList = function () {
            return folderList($scope.folders);
        };

        $scope.deviceList = function () {
            return deviceList($scope.devices);
        };

        $scope.directoryList = [];

        $scope.$watch('currentFolder.path', function (newvalue) {
            if (!newvalue) {
                return;
            }
            $scope.currentFolder.path = expandTilde(newvalue);
            $http.get(urlbase + '/system/browse', {
                params: { current: newvalue }
            }).success(function (data) {
                $scope.directoryList = data;
            }).error($scope.emitHTTPError);
        });

        $scope.$watch('currentFolder.label', function (newvalue) {
            if (!newvalue || !shouldSetDefaultFolderPath()) {
                return;
            }
            $scope.currentFolder.path = pathJoin($scope.config.options.defaultFolderPath, newvalue);
        });

        $scope.$watch('currentFolder.id', function (newvalue) {
            if (!newvalue || !shouldSetDefaultFolderPath() || $scope.currentFolder.label) {
                return;
            }
            $scope.currentFolder.path = pathJoin($scope.config.options.defaultFolderPath, newvalue);
        });

        $scope.fsWatcherToggled = function () {
            if ($scope.currentFolder.fsWatcherEnabled) {
                $scope.currentFolder.rescanIntervalS = 3600;
            } else {
                $scope.currentFolder.rescanIntervalS = 60;
            }
        };

        $scope.loadFormIntoScope = function (form) {
            console.log('loadFormIntoScope', form.$name);
            switch (form.$name) {
                case 'deviceEditor':
                    $scope.deviceEditor = form;
                    break;
                case 'folderEditor':
                    $scope.folderEditor = form;
                    break;
            }
        };

        $scope.globalChanges = function () {
            $('#globalChanges').modal();
        };

        $scope.editFolderModal = function () {
            $scope.folderPathErrors = {};
            $scope.folderEditor.$setPristine();
            $('#editFolder').modal().one('shown.bs.tab', function (e) {
                if (e.target.attributes.href.value === "#folder-ignores") {
                    $('#folder-ignores textarea').focus();
                }
            }).one('hidden.bs.modal', function () {
                $('.nav-tabs a[href="#folder-general"]').tab('show');
                window.location.hash = "";
            });
        };

        $scope.editFolder = function (folderCfg) {
            $scope.editingExisting = true;
            $scope.currentFolder = angular.copy(folderCfg);
            if ($scope.currentFolder.path.length > 1 && $scope.currentFolder.path.slice(-1) === $scope.system.pathSeparator) {
                $scope.currentFolder.path = $scope.currentFolder.path.slice(0, -1);
            }
            // Cache complete device objects indexed by ID for lookups
            initShareEditing('folder');
            $scope.currentFolder.devices.forEach(function (n) {
                if (n.deviceID !== $scope.myID) {
                    $scope.currentSharing.shared.push($scope.devices[n.deviceID]);
                }
                $scope.currentSharing.selected[n.deviceID] = true;
            });
            $scope.currentSharing.unrelated = $scope.deviceList().filter(function (n) {
                return n.deviceID !== $scope.myID && !$scope.currentSharing.selected[n.deviceID]
            });
            if ($scope.currentFolder.versioning && $scope.currentFolder.versioning.type === "trashcan") {
                $scope.currentFolder.trashcanFileVersioning = true;
                $scope.currentFolder.fileVersioningSelector = "trashcan";
                $scope.currentFolder.trashcanClean = +$scope.currentFolder.versioning.params.cleanoutDays;
                $scope.currentFolder.versioningCleanupIntervalS = +$scope.currentFolder.versioning.cleanupIntervalS;
            } else if ($scope.currentFolder.versioning && $scope.currentFolder.versioning.type === "simple") {
                $scope.currentFolder.simpleFileVersioning = true;
                $scope.currentFolder.fileVersioningSelector = "simple";
                $scope.currentFolder.simpleKeep = +$scope.currentFolder.versioning.params.keep;
                $scope.currentFolder.versioningCleanupIntervalS = +$scope.currentFolder.versioning.cleanupIntervalS;
                $scope.currentFolder.trashcanClean = +$scope.currentFolder.versioning.params.cleanoutDays;
            } else if ($scope.currentFolder.versioning && $scope.currentFolder.versioning.type === "staggered") {
                $scope.currentFolder.staggeredFileVersioning = true;
                $scope.currentFolder.fileVersioningSelector = "staggered";
                $scope.currentFolder.staggeredMaxAge = Math.floor(+$scope.currentFolder.versioning.params.maxAge / 86400);
                $scope.currentFolder.staggeredCleanInterval = +$scope.currentFolder.versioning.params.cleanInterval;
                $scope.currentFolder.staggeredVersionsPath = $scope.currentFolder.versioning.params.versionsPath;
                $scope.currentFolder.versioningCleanupIntervalS = +$scope.currentFolder.versioning.cleanupIntervalS;
            } else if ($scope.currentFolder.versioning && $scope.currentFolder.versioning.type === "external") {
                $scope.currentFolder.externalFileVersioning = true;
                $scope.currentFolder.fileVersioningSelector = "external";
                $scope.currentFolder.externalCommand = $scope.currentFolder.versioning.params.command;
            } else {
                $scope.currentFolder.fileVersioningSelector = "none";
            }
            $scope.currentFolder.trashcanClean = $scope.currentFolder.trashcanClean || 0; // weeds out nulls and undefineds
            $scope.currentFolder.simpleKeep = $scope.currentFolder.simpleKeep || 5;
            $scope.currentFolder.staggeredCleanInterval = $scope.currentFolder.staggeredCleanInterval || 3600;
            $scope.currentFolder.staggeredVersionsPath = $scope.currentFolder.staggeredVersionsPath || "";
            $scope.currentFolder.versioningCleanupIntervalS = $scope.currentFolder.versioningCleanupIntervalS || 3600;

            // staggeredMaxAge can validly be zero, which we should not replace
            // with the default value of 365. So only set the default if it's
            // actually undefined.
            if (typeof $scope.currentFolder.staggeredMaxAge === 'undefined') {
                $scope.currentFolder.staggeredMaxAge = 365;
            }
            $scope.currentFolder.externalCommand = $scope.currentFolder.externalCommand || "";

            $scope.ignores.text = 'Loading...';
            $scope.ignores.error = null;
            $scope.ignores.disabled = true;
            $http.get(urlbase + '/db/ignores?folder=' + encodeURIComponent($scope.currentFolder.id))
                .success(function (data) {
                    $scope.currentFolder.ignores = data.ignore || [];
                    $scope.ignores.text = $scope.currentFolder.ignores.join('\n');
                    $scope.ignores.error = data.error;
                    $scope.ignores.disabled = false;
                })
                .error(function (err) {
                    $scope.ignores.text = $translate.instant("Failed to load ignore patterns.");
                    $scope.emitHTTPError(err);
                });

            $scope.editFolderModal();
        };

        $scope.selectAllSharedDevices = function (state) {
            var devices = $scope.currentSharing.shared;
            for (var i = 0; i < devices.length; i++) {
                $scope.currentSharing.selected[devices[i].deviceID] = !!state;
            }
        };

        $scope.selectAllUnrelatedDevices = function (state) {
            var devices = $scope.currentSharing.unrelated;
            for (var i = 0; i < devices.length; i++) {
                $scope.currentSharing.selected[devices[i].deviceID] = !!state;
            }
        };

        $scope.addFolder = function () {
            $http.get(urlbase + '/svc/random/string?length=10').success(function (data) {
                $scope.editingExisting = false;
                $scope.currentFolder = angular.copy($scope.folderDefaults);
                initShareEditing('folder');
                $scope.currentFolder.id = (data.random.substr(0, 5) + '-' + data.random.substr(5, 5)).toLowerCase();
                $scope.currentSharing.unrelated = $scope.otherDevices();
                $scope.ignores.text = '';
                $scope.ignores.error = null;
                $scope.ignores.disabled = false;
                $scope.editFolderModal();
            });
        };

        $scope.addFolderAndShare = function (folder, folderLabel, device) {
            $scope.editingExisting = false;
            $scope.currentFolder = angular.copy($scope.folderDefaults);
            $scope.currentFolder.id = folder;
            $scope.currentFolder.label = folderLabel;
            $scope.currentFolder.viewFlags = {
                importFromOtherDevice: true
            };
            initShareEditing('folder');
            $scope.currentSharing.selected[device] = true;
            $scope.currentSharing.unrelated = $scope.deviceList().filter(function (n) {
                return n.deviceID !== $scope.myID && !$scope.currentSharing.selected[n.deviceID]
            });
            $scope.ignores.text = '';
            $scope.ignores.error = null;
            $scope.ignores.disabled = false;
            $scope.editFolderModal();
        };

        $scope.shareFolderWithDevice = function (folder, device) {
            $scope.folders[folder].devices.push({
                deviceID: device
            });
            $scope.config.folders = folderList($scope.folders);
            $scope.saveConfig();
        };

        $scope.saveFolder = function () {
            $('#editFolder').modal('hide');
            var folderCfg = angular.copy($scope.currentFolder);
            $scope.currentSharing.selected[$scope.myID] = true;
            var newDevices = [];
            folderCfg.devices.forEach(function (dev) {
                if ($scope.currentSharing.selected[dev.deviceID] === true) {
                    newDevices.push(dev);
                    delete $scope.currentSharing.selected[dev.deviceID];
                };
            });
            for (var deviceID in $scope.currentSharing.selected) {
                if ($scope.currentSharing.selected[deviceID] === true) {
                    newDevices.push({
                        deviceID: deviceID
                    });
                }
            }
            folderCfg.devices = newDevices;
            delete $scope.currentSharing;

            if (folderCfg.fileVersioningSelector === "trashcan") {
                folderCfg.versioning = {
                    'type': 'trashcan',
                    'params': {
                        'cleanoutDays': '' + folderCfg.trashcanClean
                    },
                    'cleanupIntervalS': folderCfg.versioningCleanupIntervalS
                };
                delete folderCfg.trashcanFileVersioning;
                delete folderCfg.trashcanClean;
            } else if (folderCfg.fileVersioningSelector === "simple") {
                folderCfg.versioning = {
                    'type': 'simple',
                    'params': {
                        'keep': '' + folderCfg.simpleKeep,
                        'cleanoutDays': '' + folderCfg.trashcanClean
                    },
                    'cleanupIntervalS': folderCfg.versioningCleanupIntervalS
                };
                delete folderCfg.simpleFileVersioning;
                delete folderCfg.simpleKeep;
            } else if (folderCfg.fileVersioningSelector === "staggered") {
                folderCfg.versioning = {
                    'type': 'staggered',
                    'params': {
                        'maxAge': '' + (folderCfg.staggeredMaxAge * 86400),
                        'cleanInterval': '' + folderCfg.staggeredCleanInterval,
                        'versionsPath': '' + folderCfg.staggeredVersionsPath
                    },
                    'cleanupIntervalS': folderCfg.versioningCleanupIntervalS
                };
                delete folderCfg.staggeredFileVersioning;
                delete folderCfg.staggeredMaxAge;
                delete folderCfg.staggeredCleanInterval;
                delete folderCfg.staggeredVersionsPath;
            } else if (folderCfg.fileVersioningSelector === "external") {
                folderCfg.versioning = {
                    'type': 'external',
                    'params': {
                        'command': '' + folderCfg.externalCommand
                    },
                    'cleanupIntervalS': folderCfg.versioningCleanupIntervalS
                };
                delete folderCfg.externalFileVersioning;
                delete folderCfg.externalCommand;
            } else {
                delete folderCfg.versioning;
            }

            var ignoresLoaded = !$scope.ignores.disabled;
            var ignores = $scope.ignores.text.split('\n');
            // Split always returns a minimum 1-length array even for no patterns
            if (ignores.length === 1 && ignores[0] === "") {
                ignores = [];
            }
            if (!$scope.editingExisting && ignores.length) {
                folderCfg.paused = true;
            };

            $scope.folders[folderCfg.id] = folderCfg;
            $scope.config.folders = folderList($scope.folders);

            if (ignoresLoaded && $scope.editingExisting && ignores !== folderCfg.ignores) {
                saveIgnores(ignores);
            };

            $scope.saveConfig(function () {
                if (!$scope.editingExisting && ignores.length) {
                    saveIgnores(ignores, function () {
                        $scope.setFolderPause(folderCfg.id, false);
                    });
                }
            });
        };

        $scope.ignoreFolder = function (device, pendingFolder) {
            pendingFolder = angular.copy(pendingFolder);
            // Bump time
            pendingFolder.time = (new Date()).toISOString();

            if (id in $scope.devices) {
                $scope.devices[id].ignoredFolders.push(pendingFolder);
                $scope.saveConfig();
            }
        };

        $scope.sharesFolder = function (folderCfg) {
            var names = [];
            folderCfg.devices.forEach(function (device) {
                if (device.deviceID !== $scope.myID) {
                    names.push($scope.deviceName($scope.devices[device.deviceID]));
                }
            });
            names.sort();
            return names.join(", ");
        };

        $scope.deviceFolders = function (deviceCfg) {
            var folders = [];
            $scope.folderList().forEach(function (folder) {
                for (var i = 0; i < folder.devices.length; i++) {
                    if (folder.devices[i].deviceID === deviceCfg.deviceID) {
                        folders.push(folder.id);
                        break;
                    }
                }
            });
            return folders;
        };

        $scope.folderLabel = function (folderID) {
            if (!$scope.folders[folderID]) {
                return folderID;
            }
            var label = $scope.folders[folderID].label;
            return label && label.length > 0 ? label : folderID;
        };

        $scope.deleteFolder = function (id) {
            $('#editFolder').modal('hide');
            if (!$scope.editingExisting) {
                return;
            }

            delete $scope.folders[id];
            delete $scope.model[id];
            $scope.config.folders = folderList($scope.folders);
            recalcLocalStateTotal();

            $scope.saveConfig();
        };

        function resetRestoreVersions() {
            $scope.restoreVersions = {
                folder: null,
                selections: {},
                versions: null,
                tree: null,
                errors: null,
                filters: {},
                massAction: function (name, action) {
                    $.each($scope.restoreVersions.versions, function (key) {
                        if (key.indexOf(name + '/') == 0 && (!$scope.restoreVersions.filters.text || key.indexOf($scope.restoreVersions.filters.text) > -1)) {
                            if (action == 'unset') {
                                delete $scope.restoreVersions.selections[key];
                                return;
                            }

                            var availableVersions = [];
                            $.each($scope.restoreVersions.filterVersions($scope.restoreVersions.versions[key]), function (idx, version) {
                                availableVersions.push(version.versionTime);
                            })

                            if (availableVersions.length) {
                                availableVersions.sort(function (a, b) { return a - b; });
                                if (action == 'latest') {
                                    $scope.restoreVersions.selections[key] = availableVersions.pop();
                                } else if (action == 'oldest') {
                                    $scope.restoreVersions.selections[key] = availableVersions.shift();
                                }
                            }
                        }
                    });
                },
                filterVersions: function (versions) {
                    var filteredVersions = [];
                    $.each(versions, function (idx, version) {
                        if (moment(version.versionTime).isBetween($scope.restoreVersions.filters['start'], $scope.restoreVersions.filters['end'], null, '[]')) {
                            filteredVersions.push(version);
                        }
                    });
                    return filteredVersions;
                },
                selectionCount: function () {
                    var count = 0;
                    $.each($scope.restoreVersions.selections, function (key, value) {
                        if (value) {
                            count++;
                        }
                    });
                    return count;
                },

                restore: function () {
                    $scope.restoreVersions.tree.clear();
                    $scope.restoreVersions.tree = null;
                    $scope.restoreVersions.versions = null;
                    var selections = {};
                    $.each($scope.restoreVersions.selections, function (key, value) {
                        if (value) {
                            selections[key] = value;
                        }
                    });
                    $scope.restoreVersions.selections = {};

                    $http.post(urlbase + '/folder/versions?folder=' + encodeURIComponent($scope.restoreVersions.folder), selections).success(function (data) {
                        if (Object.keys(data).length == 0) {
                            $('#restoreVersions').modal('hide');
                        } else {
                            $scope.restoreVersions.errors = data;
                        }
                    });
                },
                show: function (folder) {
                    $scope.restoreVersions.folder = folder;

                    var closed = false;
                    var modalShown = $q.defer();
                    $('#restoreVersions').modal().one('hidden.bs.modal', function () {
                        closed = true;
                        resetRestoreVersions();
                    }).one('shown.bs.modal', function () {
                        modalShown.resolve();
                    });

                    var dataReceived = $http.get(urlbase + '/folder/versions?folder=' + encodeURIComponent($scope.restoreVersions.folder))
                        .success(function (data) {
                            $.each(data, function (key, values) {
                                $.each(values, function (idx, value) {
                                    value.modTime = new Date(value.modTime);
                                    value.versionTime = new Date(value.versionTime);
                                });
                                values.sort(function (a, b) {
                                    return b.versionTime - a.versionTime;
                                });
                            });
                            if (closed) return;
                            $scope.restoreVersions.versions = data;
                        });

                    $q.all([dataReceived, modalShown.promise]).then(function () {
                        $timeout(function () {
                            if (closed) {
                                resetRestoreVersions();
                                return;
                            }

                            $scope.restoreVersions.tree = $("#restoreTree").fancytree({
                                extensions: ["table", "filter"],
                                quicksearch: true,
                                filter: {
                                    autoApply: true,
                                    counter: true,
                                    hideExpandedCounter: true,
                                    hideExpanders: true,
                                    highlight: true,
                                    leavesOnly: false,
                                    nodata: true,
                                    mode: "hide"
                                },
                                table: {
                                    indentation: 20,
                                    nodeColumnIdx: 0,
                                },
                                debugLevel: 2,
                                source: buildTree($scope.restoreVersions.versions),
                                renderColumns: function (event, data) {
                                    var node = data.node,
                                        $tdList = $(node.tr).find(">td"),
                                        template;
                                    if (node.folder) {
                                        template = '<div ng-include="\'syncthing/folder/restoreVersionsMassActions.html\'" class="pull-right"/>';
                                    } else {
                                        template = '<div ng-include="\'syncthing/folder/restoreVersionsVersionSelector.html\'" class="pull-right"/>';
                                    }

                                    var scope = $rootScope.$new(true);
                                    scope.key = node.key;
                                    scope.restoreVersions = $scope.restoreVersions;

                                    $tdList.eq(1).html(
                                        $compile(template)(scope)
                                    );

                                    // Force angular to redraw.
                                    $timeout(function () {
                                        $scope.$apply();
                                    });
                                }
                            }).fancytree("getTree");

                            var minDate = moment(),
                                maxDate = moment(0, 'X'),
                                date;

                            // Find version window.
                            $.each($scope.restoreVersions.versions, function (key) {
                                $.each($scope.restoreVersions.versions[key], function (idx, version) {
                                    date = moment(version.versionTime);
                                    if (date.isBefore(minDate)) {
                                        minDate = date;
                                    }
                                    if (date.isAfter(maxDate)) {
                                        maxDate = date;
                                    }
                                });
                            });

                            $scope.restoreVersions.filters['start'] = minDate;
                            $scope.restoreVersions.filters['end'] = maxDate;

                            var ranges = {
                                'All time': [minDate, maxDate],
                                'Today': [moment(), moment()],
                                'Yesterday': [moment().subtract(1, 'days'), moment().subtract(1, 'days')],
                                'Last 7 Days': [moment().subtract(6, 'days'), moment()],
                                'Last 30 Days': [moment().subtract(29, 'days'), moment()],
                                'This Month': [moment().startOf('month'), moment().endOf('month')],
                                'Last Month': [moment().subtract(1, 'month').startOf('month'), moment().subtract(1, 'month').endOf('month')]
                            };

                            // Filter out invalid ranges.
                            $.each(ranges, function (key, range) {
                                if (!range[0].isBetween(minDate, maxDate, null, '[]') && !range[1].isBetween(minDate, maxDate, null, '[]')) {
                                    delete ranges[key];
                                }
                            });

                            $("#restoreVersionDateRange").daterangepicker({
                                timePicker: true,
                                timePicker24Hour: true,
                                timePickerSeconds: true,
                                autoUpdateInput: true,
                                opens: "left",
                                drops: "up",
                                startDate: minDate,
                                endDate: maxDate,
                                minDate: minDate,
                                maxDate: maxDate,
                                ranges: ranges,
                                locale: {
                                    format: 'YYYY/MM/DD HH:mm:ss',
                                }
                            }).on('apply.daterangepicker', function (ev, picker) {
                                $scope.restoreVersions.filters['start'] = picker.startDate;
                                $scope.restoreVersions.filters['end'] = picker.endDate;
                                // Events for this UI element are not managed by angular.
                                // Force angular to wake up.
                                $timeout(function () {
                                    $scope.$apply();
                                });
                            });
                        });
                    });
                }
            };
        }
        resetRestoreVersions();

        $scope.$watchCollection('restoreVersions.filters', function () {
            if (!$scope.restoreVersions.tree) return;

            $scope.restoreVersions.tree.filterNodes(function (node) {
                if (node.folder) return false;
                if ($scope.restoreVersions.filters.text && node.key.indexOf($scope.restoreVersions.filters.text) < 0) {
                    return false;
                }
                if ($scope.restoreVersions.filterVersions(node.data.versions).length == 0) {
                    return false;
                }
                return true;
            });
        });

        $scope.setAPIKey = function (cfg) {
            $http.get(urlbase + '/svc/random/string?length=32').success(function (data) {
                cfg.apiKey = data.random;
            });
        };

        $scope.acceptUR = function () {
            $scope.config.options.urAccepted = $scope.system.urVersionMax;
            $scope.config.options.urSeen = $scope.system.urVersionMax;
            $scope.saveConfig();
            $('#ur').modal('hide');
        };

        $scope.declineUR = function () {
            if ($scope.config.options.urAccepted === 0) {
                $scope.config.options.urAccepted = -1;
            }
            $scope.config.options.urSeen = $scope.system.urVersionMax;
            $scope.saveConfig();
            $('#ur').modal('hide');
        };

        $scope.showNeed = function (folder) {
            $scope.neededFolder = folder;
            $scope.refreshNeed(1, 10);
            $('#needed').modal().one('hidden.bs.modal', function () {
                $scope.needed = undefined;
                $scope.neededFolder = '';
            });
        };

        $scope.showRemoteNeed = function (device) {
            resetRemoteNeed();
            $scope.remoteNeedDevice = device;
            $scope.deviceFolders(device).forEach(function (folder) {
                var comp = $scope.completion[device.deviceID][folder];
                if (comp !== undefined && comp.needItems + comp.needDeletes === 0) {
                    return;
                }
                $scope.remoteNeedFolders.push(folder);
                $scope.refreshRemoteNeed(folder, 1, 10);
            });
            $('#remoteNeed').modal().one('hidden.bs.modal', function () {
                resetRemoteNeed();
            });
        };

        $scope.showFailed = function (folder) {
            $scope.failed.folder = folder;
            $scope.failed = $scope.refreshFailed(1, 10);
            $('#failed').modal().one('hidden.bs.modal', function () {
                $scope.failed = {};
            });
        };

        $scope.hasFailedFiles = function (folder) {
            if (!$scope.model[folder]) {
                return false;
            }
            return $scope.model[folder].errors !== 0;
        };

        $scope.override = function (folder) {
            $http.post(urlbase + "/db/override?folder=" + encodeURIComponent(folder));
        };

        $scope.showLocalChanged = function (folder) {
            $scope.localChangedFolder = folder;
            $scope.localChanged = $scope.refreshLocalChanged(1, 10);
            $('#localChanged').modal().one('hidden.bs.modal', function () {
                $scope.localChanged = {};
                $scope.localChangedFolder = undefined;
            });
        };

        $scope.revert = function (folder) {
            $http.post(urlbase + "/db/revert?folder=" + encodeURIComponent(folder));
        };

        $scope.canRevert = function (folder) {
            var f = $scope.model[folder];
            if (!f) {
                return false;
            }
            return $scope.model[folder].receiveOnlyTotalItems > 0;
        };

        $scope.advanced = function () {
            $scope.advancedConfig = angular.copy($scope.config);
            $('#advanced').modal('show');
        };

        $scope.showReportPreview = function () {
            $scope.reportPreview = true;
        };

        $scope.refreshReportDataPreview = function (ver, diff) {
            $scope.reportDataPreview = '';
            if (!ver) {
                return;
            }
            var version = parseInt(ver);
            if (diff && version > 2) {
                $q.all([
                    $http.get(urlbase + '/svc/report?version=' + version),
                    $http.get(urlbase + '/svc/report?version=' + (version - 1)),
                ]).then(function (responses) {
                    var newReport = responses[0].data;
                    var oldReport = responses[1].data;
                    angular.forEach(oldReport, function (_, key) {
                        delete newReport[key];
                    });
                    $scope.reportDataPreview = newReport;
                });
            } else {
                $http.get(urlbase + '/svc/report?version=' + version).success(function (data) {
                    $scope.reportDataPreview = data;
                }).error($scope.emitHTTPError);
            }
        };

        $scope.rescanAllFolders = function () {
            $http.post(urlbase + "/db/scan");
        };

        $scope.rescanFolder = function (folder) {
            $http.post(urlbase + "/db/scan?folder=" + encodeURIComponent(folder));
        };

        $scope.setAllFoldersPause = function (pause) {
            var folderListCache = $scope.folderList();

            for (var i = 0; i < folderListCache.length; i++) {
                folderListCache[i].paused = pause;
            }

            $scope.config.folders = folderList(folderListCache);
            $scope.saveConfig();
        };

        $scope.isAtleastOneFolderPausedStateSetTo = function (pause) {
            var folderListCache = $scope.folderList();

            for (var i = 0; i < folderListCache.length; i++) {
                if (folderListCache[i].paused == pause) {
                    return true;
                }
            }

            return false;
        };

        $scope.activateAllFsWatchers = function () {
            var folders = $scope.folderList();

            $.each(folders, function (i) {
                if (folders[i].fsWatcherEnabled) {
                    return;
                }
                folders[i].fsWatcherEnabled = true;
                if (folders[i].rescanIntervalS === 0) {
                    return;
                }
                // Delay full scans, but scan at least once per day
                folders[i].rescanIntervalS *= 60;
                if (folders[i].rescanIntervalS > 86400) {
                    folders[i].rescanIntervalS = 86400;
                }
            });

            $scope.config.folders = folders;
            $scope.saveConfig();
        };

        $scope.bumpFile = function (folder, file) {
            var url = urlbase + "/db/prio?folder=" + encodeURIComponent(folder) + "&file=" + encodeURIComponent(file);
            // In order to get the right view of data in the response.
            url += "&page=" + $scope.needed.page;
            url += "&perpage=" + $scope.needed.perpage;
            $http.post(url).success(function (data) {
                if ($scope.neededFolder === folder) {
                    console.log("bumpFile", folder, data);
                    parseNeeded(data);
                }
            }).error($scope.emitHTTPError);
        };

        $scope.versionString = function () {
            if (!$scope.version.version) {
                return '';
            }

            var os = {
                'darwin': 'macOS',
                'dragonfly': 'DragonFly BSD',
                'freebsd': 'FreeBSD',
                'openbsd': 'OpenBSD',
                'netbsd': 'NetBSD',
                'linux': 'Linux',
                'windows': 'Windows',
                'solaris': 'Solaris'
            }[$scope.version.os] || $scope.version.os;

            var arch = {
                '386': '32 bit',
                'amd64': '64 bit',
                'arm': 'ARM',
                'arm64': 'AArch64',
                'ppc64': 'PowerPC',
                'ppc64le': 'PowerPC (LE)'
            }[$scope.version.arch] || $scope.version.arch;

            return $scope.version.version + ', ' + os + ' (' + arch + ')';
        };

        $scope.inputTypeFor = function (key, value) {
            if (key.substr(0, 1) === '_') {
                return 'skip';
            }
            if (value === null) {
                return 'null';
            }
            if (typeof value === 'number') {
                return 'number';
            }
            if (typeof value === 'boolean') {
                return 'checkbox';
            }
            if (value instanceof Array) {
                return 'list';
            }
            if (typeof value === 'object') {
                return 'skip';
            }
            return 'text';
        };

        $scope.themeName = function (theme) {
            return theme.replace('-', ' ').replace(/(?:^|\s)\S/g, function (a) {
                return a.toUpperCase();
            });
        };

        $scope.modalLoaded = function () {
            // once all modal elements have been processed
            if ($('modal').length === 0) {
                // pseudo main. called on all definitions assigned
                initController();
            }
        };

        $scope.toggleUnits = function () {
            $scope.metricRates = !$scope.metricRates;
            try {
                window.localStorage["metricRates"] = $scope.metricRates;
            } catch (exception) { }
        };

        $scope.sizeOf = function (dict) {
            if (dict === undefined) {
                return 0;
            }
            return Object.keys(dict).length;
        };

        $scope.dismissNotification = function (id) {
            var idx = $scope.config.options.unackedNotificationIDs.indexOf(id);
            if (idx > -1) {
                $scope.config.options.unackedNotificationIDs.splice(idx, 1);
                $scope.saveConfig();
            }
        };

        $scope.abbreviatedError = function (addr) {
            var status = $scope.system.lastDialStatus[addr];
            if (!status || !status.error) {
                return null;
            }
            var time = $filter('date')(status.when, "HH:mm:ss")
            var err = status.error.replace(/.+: /, '');
            return err + " (" + time + ")";
        }

        $scope.setCrashReportingEnabled = function (enabled) {
            $scope.config.options.crashReportingEnabled = enabled;
            $scope.saveConfig();
        };

        $scope.isUnixAddress = function (address) {
            return address != null &&
                (address.indexOf('/') == 0 ||
                    address.indexOf('unix://') == 0 ||
                    address.indexOf('unixs://') == 0);
        }
    });<|MERGE_RESOLUTION|>--- conflicted
+++ resolved
@@ -62,7 +62,6 @@
 
         try {
             $scope.metricRates = (window.localStorage["metricRates"] == "true");
-            $scope.showRemoteGUI = (window.localStorage["showRemoteGUI"] == "true");
         } catch (exception) { }
 
         try {
@@ -568,56 +567,26 @@
                 $scope.connectionsTotal = data.total;
 
                 data = data.connections;
-<<<<<<< HEAD
-                var oldCache = $scope.remoteGUICache;
-                var newCache = {};
-=======
                 var currentAddresses = [];
->>>>>>> 24dee36a
                 for (id in data) {
                     if (!data.hasOwnProperty(id)) {
                         continue;
                     }
-<<<<<<< HEAD
                     if (!(id in $scope.devices)) {
-=======
-                    if (Object.keys(data).length != $scope.devices.length) {
->>>>>>> 24dee36a
                         // Avoid errors when called before first updateLocalConfig()
                         continue;
                     }
                     if (!(id in $scope.idToRemoteGUI)) {
                         $scope.idToRemoteGUI[id] = "";
                     }
-<<<<<<< HEAD
                     var port = $scope.devices[id].remoteGUIPort;
-                    var isNotRelayConnection = !data[id].type.includes("relay");
-                    if ($scope.showRemoteGUI && isNotRelayConnection && port > 0) {
-                        var newAddress = "http://" + replaceAddressPort(data[id].address, port);
-                        if (newAddress in oldCache) {
-                            newCache[newAddress] = oldCache[newAddress];
-                        } else {
-                            newCache[newAddress] = $scope.probeRemoteGUIAddress(id, newAddress);
-                        }
-                        if (newCache[newAddress] === true) {
-                            $scope.idToRemoteGUI[id] = newAddress;
-                        } else {
-                            $scope.idToRemoteGUI[id] = ""
-                        }
-                    }
-                    $scope.remoteGUICache = newCache;
-=======
-                    var port = $scope.findDevice(id).remoteGUIPort;
                     var isNotRelayConnection = !data[id].type.includes("relay");
                     if ($scope.showRemoteGUI && data[id].address != "" && isNotRelayConnection && port > 0) {
                         var newAddress = "http://" + replaceAddressPort(data[id].address, port);
-                        currentAddresses.push(newAddress);
                         if (!(newAddress in $scope.remoteGUICache)) {
-                            // No cached result, trigger a new port probing asynchronously
                             $scope.probeRemoteGUIAddress(id, newAddress);
                         }
                     }
->>>>>>> 24dee36a
                     try {
                         data[id].inbps = Math.max(0, (data[id].inBytesTotal - $scope.connections[id].inBytesTotal) / td);
                         data[id].outbps = Math.max(0, (data[id].outBytesTotal - $scope.connections[id].outBytesTotal) / td);
@@ -663,25 +632,9 @@
             }).success(function (data) {
                 $scope.remoteGUICache[address] = true;
                 $scope.idToRemoteGUI[deviceId] = address;
-<<<<<<< HEAD
-            }).error(function (err) {
                 $scope.remoteGUICache[address] = false;
                 $scope.idToRemoteGUI[deviceId] = "";
-=======
-                console.log("probeRemoteGUIAddress", data);
-            }).error(function (err) {
-                $scope.remoteGUICache[address] = false;
-                $scope.idToRemoteGUI[deviceId] = "";
-                console.log("probeRemoteGUIAddress failed");
->>>>>>> 24dee36a
-            });
-        }
-
-        $scope.refreshNeed = function (page, perpage) {
-            if (!$scope.neededFolder) {
-                return;
-            }
-            var url = urlbase + "/db/need?folder=" + encodeURIComponent($scope.neededFolder);
+            });
             url += "&page=" + page;
             url += "&perpage=" + perpage;
             $http.get(url).success(function (data) {
