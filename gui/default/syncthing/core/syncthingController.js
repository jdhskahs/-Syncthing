--- conflicted
+++ resolved
@@ -1967,15 +1967,10 @@
 		time: (new Date()).toISOString()
 	    }
 
-<<<<<<< HEAD
-            $scope.devices[id].ignoredFolders.push(ignoredFolder);
-            $scope.saveConfig();
-=======
             if (id in $scope.devices) {
-                $scope.devices[id].ignoredFolders.push(pendingFolder);
+                $scope.devices[id].ignoredFolders.push(ignoredFolder);
                 $scope.saveConfig();
             }
->>>>>>> 4a616f3c
         };
 
         $scope.sharesFolder = function (folderCfg) {
