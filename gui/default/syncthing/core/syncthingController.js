--- conflicted
+++ resolved
@@ -2,7 +2,7 @@
     .config(function ($locationProvider) {
         $locationProvider.html5Mode({ enabled: true, requireBase: false }).hashPrefix('!');
     })
-    .controller('SyncthingController', function ($scope, $http, $location, Ignores, IgnoreTree, LocaleService, Events, $filter, $q, $compile, $timeout, $rootScope) {
+    .controller('SyncthingController', function ($scope, $http, $location, Ignores, IgnoreTree, LocaleService, Events, $filter, $q, $compile, $timeout, $rootScope, $translate) {
         'use strict';
 
         // private/helper definitions
@@ -52,16 +52,8 @@
         $scope.metricRates = false;
         $scope.folderPathErrors = {};
         $scope.currentFolder = {};
-<<<<<<< HEAD
+        $scope.currentDevice = {};
         $scope.ignores = Ignores.tempFolder();
-=======
-        $scope.currentDevice = {};
-        $scope.ignores = {
-            text: '',
-            error: null,
-            disabled: false,
-        };
->>>>>>> 6db8dc33
         resetRemoteNeed();
 
         try {
@@ -1829,7 +1821,7 @@
             $('#globalChanges').modal();
         };
 
-        function editFolderModal() {
+        $scope.editFolderModal = function () {
             initVersioningEditing();
             $scope.folderPathErrors = {};
             $scope.folderEditor.$setPristine();
@@ -1874,7 +1866,7 @@
                 $scope.currentFolder.path = '';
             }
             initShareEditing('folder');
-            editFolderModal();
+            $scope.editFolderModal();
         }
 
         function initVersioningEditing() {
@@ -1963,23 +1955,12 @@
 
         $scope.addFolder = function () {
             $http.get(urlbase + '/svc/random/string?length=10').success(function (data) {
-<<<<<<< HEAD
-                $scope.editingExisting = false;
-                $scope.currentFolder = angular.copy($scope.folderDefaults);
-                initShareEditing('folder');
-                $scope.currentFolder.id = (data.random.substr(0, 5) + '-' + data.random.substr(5, 5)).toLowerCase();
-                $scope.currentSharing.unrelated = $scope.otherDevices();
-                $scope.ignores = Ignores.tempFolder();
-                $scope.currentFolder._ignoreIsEditingAdvanced = true;
-                $scope.editFolderModal();
-=======
                 var folderID = (data.random.substr(0, 5) + '-' + data.random.substr(5, 5)).toLowerCase();
                 addFolderInit(folderID).then(function() {
                     // Triggers the watch that sets the path
                     $scope.currentFolder.label = $scope.currentFolder.label;
-                    editFolderModal();
+                    $scope.editFolderModal();
                 });
->>>>>>> 6db8dc33
             });
         };
 
@@ -1990,14 +1971,8 @@
                 };
                 $scope.currentSharing.selected[device] = true;
                 $scope.currentFolder.label = folderLabel;
-                editFolderModal();
-            });
-<<<<<<< HEAD
-            $scope.ignores = Ignores.tempFolder();
-            $scope.currentFolder._ignoreIsEditingAdvanced = true;
-            $scope.editFolderModal();
-=======
->>>>>>> 6db8dc33
+                $scope.editFolderModal();
+            });
         };
 
         function addFolderInit(folderID) {
@@ -2011,9 +1986,8 @@
                 $scope.currentSharing.unrelated = $scope.currentSharing.unrelated.concat($scope.currentSharing.shared);
                 $scope.currentSharing.shared = [];
 
-                $scope.ignores.text = '';
-                $scope.ignores.error = null;
-                $scope.ignores.disabled = false;
+                $scope.ignores = Ignores.tempFolder();
+                $scope.currentFolder._ignoreIsEditingAdvanced = true;
             }, $scope.emitHTTPError);
         }
 
@@ -2113,17 +2087,12 @@
             $scope.folders[folderCfg.id] = folderCfg;
             $scope.config.folders = folderList($scope.folders);
 
-<<<<<<< HEAD
-            if (ignoresLoaded && $scope.editingExisting && ignores !== folderCfg.ignores) {
-                Ignores.save(folderCfg.id, ignores);
-=======
             function arrayEquals(a, b) {
               return a.length === b.length && a.every(function(v, i) { return v === b[i] });
             }
 
             if (ignoresLoaded && $scope.editingExisting && !arrayEquals(ignores, folderCfg.ignores)) {
-                saveIgnores(ignores);
->>>>>>> 6db8dc33
+                Ignores.save(folderCfg.id, ignores);
             };
 
             $scope.saveConfig(function () {
