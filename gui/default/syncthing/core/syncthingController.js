angular.module('syncthing.core')
    .config(function ($locationProvider) {
        $locationProvider.html5Mode({ enabled: true, requireBase: false }).hashPrefix('!');
    })
    .controller('SyncthingController', function ($scope, $http, $location, LocaleService, Events, $filter, $q, $compile, $timeout, $rootScope, $translate) {
        'use strict';

        // private/helper definitions

        var prevDate = 0;
        var navigatingAway = false;
        var online = false;
        var restarting = false;

        function initController() {
            LocaleService.autoConfigLocale();
            setInterval($scope.refresh, 10000);
            Events.start();
        }

        // public/scope definitions

        $scope.completion = {};
        $scope.config = {};
        $scope.configInSync = true;
        $scope.connections = {};
        $scope.errors = [];
        $scope.model = {};
        $scope.myID = '';
        $scope.devices = {};
        $scope.discoveryCache = {};
        $scope.protocolChanged = false;
        $scope.reportData = {};
        $scope.reportDataPreview = '';
        $scope.reportPreview = false;
        $scope.folders = {};
        $scope.seenError = '';
        $scope.upgradeInfo = null;
        $scope.deviceStats = {};
        $scope.folderStats = {};
        $scope.pendingDevices = {};
        $scope.pendingFolders = {};
        $scope.progress = {};
        $scope.version = {};
        $scope.needed = {}
        $scope.neededFolder = '';
        $scope.failed = {};
        $scope.localChanged = {};
        $scope.scanProgress = {};
        $scope.themes = [];
        $scope.globalChangeEvents = {};
        $scope.metricRates = false;
        $scope.folderPathErrors = {};
        $scope.currentFolder = {};
        $scope.currentDevice = {};
        $scope.ignores = {
            text: '',
            error: null,
            disabled: false,
        };
        resetRemoteNeed();

        try {
            $scope.metricRates = (window.localStorage["metricRates"] == "true");
        } catch (exception) { }

        $scope.versioningDefaults = {
            selector: "none",
            trashcanClean: 0,
            versioningCleanupIntervalS: 3600,
            simpleKeep: 5,
            staggeredMaxAge: 365,
            staggeredCleanInterval: 3600,
            staggeredVersionsPath: "",
            externalCommand: "",
        };

        $scope.localStateTotal = {
            bytes: 0,
            directories: 0,
            files: 0
        };

        $(window).bind('beforeunload', function () {
            navigatingAway = true;
        });

        $scope.$on("$locationChangeSuccess", function () {
            LocaleService.useLocale($location.search().lang);
        });

        $scope.needActions = {
            'rm': 'Del',
            'rmdir': 'Del (dir)',
            'sync': 'Sync',
            'touch': 'Update'
        };
        $scope.needIcons = {
            'rm': 'far fa-fw fa-trash-alt',
            'rmdir': 'far fa-fw fa-trash-alt',
            'sync': 'far fa-fw fa-arrow-alt-circle-down',
            'touch': 'fas fa-fw fa-asterisk'
        };

        $scope.$on(Events.ONLINE, function () {
            if (online && !restarting) {
                return;
            }

            console.log('UIOnline');

            refreshSystem();
            refreshDiscoveryCache();
            refreshConfig();
            refreshCluster();
            refreshConnectionStats();
            refreshDeviceStats();
            refreshFolderStats();
            refreshGlobalChanges();
            refreshThemes();

            $http.get(urlbase + '/system/version').success(function (data) {
                console.log("version", data);
                if ($scope.version.version && $scope.version.version !== data.version) {
                    // We already have a version response, but it differs from
                    // the new one. Reload the full GUI in case it's changed.
                    document.location.reload(true);
                }

                $scope.version = data;
            }).error($scope.emitHTTPError);

            $http.get(urlbase + '/svc/report').success(function (data) {
                $scope.reportData = data;
                if ($scope.system && $scope.config.options.urAccepted > -1 && $scope.config.options.urSeen < $scope.system.urVersionMax && $scope.config.options.urAccepted < $scope.system.urVersionMax) {
                    // Usage reporting format has changed, prompt the user to re-accept.
                    $('#ur').modal();
                }
            }).error($scope.emitHTTPError);

            $http.get(urlbase + '/system/upgrade').success(function (data) {
                $scope.upgradeInfo = data;
            }).error(function () {
                $scope.upgradeInfo = null;
            });

            online = true;
            restarting = false;
            $('#networkError').modal('hide');
            $('#restarting').modal('hide');
            $('#shutdown').modal('hide');
        });

        $scope.$on(Events.OFFLINE, function () {
            if (navigatingAway || !online) {
                return;
            }

            console.log('UIOffline');
            online = false;
            if (!restarting) {
                $('#networkError').modal();
            }
        });

        $scope.$on('HTTPError', function (event, arg) {
            // Emitted when a HTTP call fails. We use the status code to try
            // to figure out what's wrong.

            if (navigatingAway || !online) {
                return;
            }

            console.log('HTTPError', arg);
            online = false;
            if (!restarting) {
                if (arg.status === 0) {
                    // A network error, not an HTTP error
                    $scope.$emit(Events.OFFLINE);
                } else if (arg.status >= 400 && arg.status <= 599) {
                    // A genuine HTTP error
                    $('#networkError').modal('hide');
                    $('#restarting').modal('hide');
                    $('#shutdown').modal('hide');
                    $('#httpError').modal();
                }
            }
        });

        $scope.$on(Events.STATE_CHANGED, function (event, arg) {
            var data = arg.data;
            if ($scope.model[data.folder]) {
                $scope.model[data.folder].state = data.to;
                $scope.model[data.folder].error = data.error;

                // If a folder has started scanning, then any scan progress is
                // also obsolete.
                if (data.to === 'scanning') {
                    delete $scope.scanProgress[data.folder];
                }

                // If a folder finished scanning, then refresh folder stats
                // to update last scan time.
                if (data.from === 'scanning' && data.to === 'idle') {
                    refreshFolderStats();
                }
            }
        });

        $scope.$on(Events.LOCAL_INDEX_UPDATED, function (event, arg) {
            refreshFolderStats();
            refreshGlobalChanges();
        });

        $scope.$on(Events.DEVICE_DISCONNECTED, function (event, arg) {
            $scope.connections[arg.data.id].connected = false;
            refreshDeviceStats();
        });

        $scope.$on(Events.DEVICE_CONNECTED, function (event, arg) {
            if (!$scope.connections[arg.data.id]) {
                $scope.connections[arg.data.id] = {
                    inbps: 0,
                    outbps: 0,
                    inBytesTotal: 0,
                    outBytesTotal: 0,
                    type: arg.data.type,
                    address: arg.data.addr
                };
                $scope.completion[arg.data.id] = {
                    _total: 100,
                    _needBytes: 0,
                    _needItems: 0
                };
            }
        });

        $scope.$on(Events.PENDING_DEVICES_CHANGED, function (event, arg) {
            if (!(arg.data.added || arg.data.removed)) {
                // Not enough information to update in place, just refresh it completely
                refreshCluster();
                return;
            }

            if (arg.data.added) {
                arg.data.added.forEach(function (rejected) {
                    var pendingDevice = {
                        time: arg.time,
                        name: rejected.name,
                        address: rejected.address
                    };
                    console.log("rejected device:", rejected.deviceID, pendingDevice);
                    $scope.pendingDevices[rejected.deviceID] = pendingDevice;
                });
            }

            if (arg.data.removed) {
                arg.data.removed.forEach(function (dev) {
                    console.log("no longer pending device:", dev.deviceID);
                    delete $scope.pendingDevices[dev.deviceID];
                });
            }
        });

        $scope.$on(Events.PENDING_FOLDERS_CHANGED, function (event, arg) {
            if (!(arg.data.added || arg.data.removed)) {
                // Not enough information to update in place, just refresh it completely
                refreshCluster();
                return;
            }

            if (arg.data.added) {
                arg.data.added.forEach(function (rejected) {
                    var offeringDevice = {
                        time: arg.time,
                        label: rejected.folderLabel
                    };
                    console.log("rejected folder", rejected.folderID, "from device:", rejected.deviceID, offeringDevice);

                    var pendingFolder = $scope.pendingFolders[rejected.folderID];
                    if (pendingFolder === undefined) {
                        pendingFolder = {
                            offeredBy: {}
                        };
                    }
                    pendingFolder.offeredBy[rejected.deviceID] = offeringDevice;
                    $scope.pendingFolders[rejected.folderID] = pendingFolder;
                });
            }

            if (arg.data.removed) {
                arg.data.removed.forEach(function (folderDev) {
                    console.log("no longer pending folder", folderDev.folderID, "from device:", folderDev.deviceID);
                    if (folderDev.deviceID === undefined) {
                        delete $scope.pendingFolders[folderDev.folderID];
                    } else if ($scope.pendingFolders[folderDev.folderID]) {
                        delete $scope.pendingFolders[folderDev.folderID].offeredBy[folderDev.deviceID];
                    }
                });
            }
        });

        $scope.$on('ConfigLoaded', function () {
            if ($scope.config.options.urAccepted === 0) {
                // If usage reporting has been neither accepted nor declined,
                // we want to ask the user to make a choice. But we don't want
                // to bug them during initial setup, so we set a cookie with
                // the time of the first visit. When that cookie is present
                // and the time is more than four hours ago, we ask the
                // question.

                var firstVisit = document.cookie.replace(/(?:(?:^|.*;\s*)firstVisit\s*\=\s*([^;]*).*$)|^.*$/, "$1");
                if (!firstVisit) {
                    document.cookie = "firstVisit=" + Date.now() + ";max-age=" + 30 * 24 * 3600;
                } else {
                    if (+firstVisit < Date.now() - 4 * 3600 * 1000) {
                        $('#ur').modal();
                    }
                }
            }
        });

        $scope.$on(Events.CONFIG_SAVED, function (event, arg) {
            updateLocalConfig(arg.data);

            $http.get(urlbase + '/config/insync').success(function (data) {
                $scope.configInSync = data.configInSync;
            }).error($scope.emitHTTPError);
        });

        $scope.$on(Events.DOWNLOAD_PROGRESS, function (event, arg) {
            var stats = arg.data;
            var progress = {};
            for (var folder in stats) {
                progress[folder] = {};
                for (var file in stats[folder]) {
                    var s = stats[folder][file];
                    var reused = 100 * s.reused / s.total;
                    var copiedFromOrigin = 100 * s.copiedFromOrigin / s.total;
                    var copiedFromElsewhere = 100 * s.copiedFromElsewhere / s.total;
                    var pulled = 100 * s.pulled / s.total;
                    var pulling = 100 * s.pulling / s.total;
                    // We try to round up pulling to at least a percent so that it would be at least a bit visible.
                    if (pulling < 1 && pulled + copiedFromElsewhere + copiedFromOrigin + reused <= 99) {
                        pulling = 1;
                    }
                    progress[folder][file] = {
                        reused: reused,
                        copiedFromOrigin: copiedFromOrigin,
                        copiedFromElsewhere: copiedFromElsewhere,
                        pulled: pulled,
                        pulling: pulling,
                        bytesTotal: s.bytesTotal,
                        bytesDone: s.bytesDone,
                    };
                }
            }
            for (var folder in $scope.progress) {
                if (!(folder in progress)) {
                    if ($scope.neededFolder === folder) {
                        $scope.refreshNeed($scope.needed.page, $scope.needed.perpage);
                    }
                } else if ($scope.neededFolder === folder) {
                    for (file in $scope.progress[folder]) {
                        if (!(file in progress[folder])) {
                            $scope.refreshNeed($scope.needed.page, $scope.needed.perpage);
                            break;
                        }
                    }
                }
            }
            $scope.progress = progress;
            console.log("DownloadProgress", $scope.progress);
        });

        $scope.$on(Events.FOLDER_SUMMARY, function (event, arg) {
            var data = arg.data;
            $scope.model[data.folder] = data.summary;
            recalcLocalStateTotal();
        });

        $scope.$on(Events.FOLDER_COMPLETION, function (event, arg) {
            var data = arg.data;
            if (!$scope.completion[data.device]) {
                $scope.completion[data.device] = {};
            }
            $scope.completion[data.device][data.folder] = data;
            recalcCompletion(data.device);
        });

        $scope.$on(Events.FOLDER_ERRORS, function (event, arg) {
            $scope.model[arg.data.folder].errors = arg.data.errors.length;
        });

        $scope.$on(Events.FOLDER_SCAN_PROGRESS, function (event, arg) {
            var data = arg.data;
            $scope.scanProgress[data.folder] = {
                current: data.current,
                total: data.total,
                rate: data.rate
            };
            console.log("FolderScanProgress", data);
        });

        $scope.emitHTTPError = function (data, status, headers, config) {
            $scope.$emit('HTTPError', { data: data, status: status, headers: headers, config: config });
        };

        var debouncedFuncs = {};

        function refreshFolder(folder) {
            if ($scope.folders[folder].paused) {
                return;
            }
            var key = "refreshFolder" + folder;
            if (!debouncedFuncs[key]) {
                debouncedFuncs[key] = debounce(function () {
                    $http.get(urlbase + '/db/status?folder=' + encodeURIComponent(folder)).success(function (data) {
                        $scope.model[folder] = data;
                        recalcLocalStateTotal();
                        console.log("refreshFolder", folder, data);
                    }).error($scope.emitHTTPError);
                }, 1000);
            }
            debouncedFuncs[key]();
        }

        function updateLocalConfig(config) {
            var hasConfig = !isEmptyObject($scope.config);

            $scope.config = config;
            $scope.config.options._listenAddressesStr = $scope.config.options.listenAddresses.join(', ');
            $scope.config.options._globalAnnounceServersStr = $scope.config.options.globalAnnounceServers.join(', ');
            $scope.config.options._urAcceptedStr = "" + $scope.config.options.urAccepted;

            $scope.devices = deviceMap($scope.config.devices);
            for (var id in $scope.devices) {
                $scope.completion[id] = {
                    _total: 100,
                    _needBytes: 0,
                    _needItems: 0
                };
            };
            $scope.folders = folderMap($scope.config.folders);
            Object.keys($scope.folders).forEach(function (folder) {
                refreshFolder(folder);
                $scope.folders[folder].devices.forEach(function (deviceCfg) {
                    refreshCompletion(deviceCfg.deviceID, folder);
                });
            });

            refreshNoAuthWarning();
            setDefaultTheme();

            if (!hasConfig) {
                $scope.$emit('ConfigLoaded');
            }
        }

        function refreshSystem() {
            $http.get(urlbase + '/system/status').success(function (data) {
                $scope.myID = data.myID;
                $scope.system = data;

                if ($scope.reportDataPreviewVersion === '') {
                    $scope.reportDataPreviewVersion = $scope.system.urVersionMax;
                }

                var listenersFailed = [];
                for (var address in data.connectionServiceStatus) {
                    if (data.connectionServiceStatus[address].error) {
                        listenersFailed.push(address + ": " + data.connectionServiceStatus[address].error);
                    }
                }
                $scope.listenersFailed = listenersFailed;
                $scope.listenersTotal = $scope.sizeOf(data.connectionServiceStatus);

                $scope.discoveryTotal = data.discoveryMethods;
                var discoveryFailed = [];
                for (var disco in data.discoveryErrors) {
                    if (data.discoveryErrors[disco]) {
                        discoveryFailed.push(disco + ": " + data.discoveryErrors[disco]);
                    }
                }
                $scope.discoveryFailed = discoveryFailed;

                refreshNoAuthWarning();

                console.log("refreshSystem", data);
            }).error($scope.emitHTTPError);
        }

        function refreshNoAuthWarning() {
            if (!$scope.system || !$scope.config || !$scope.config.gui) {
                // We need all to be able to determine the state.
                return
            }

            // If we're not listening on localhost, and there is no
            // authentication configured, and the magic setting to silence the
            // warning isn't set, then yell at the user.
            var addr = $scope.system.guiAddressUsed;
            var guiCfg = $scope.config.gui;
            $scope.openNoAuth = addr.substr(0, 4) !== "127."
                && addr.substr(0, 6) !== "[::1]:"
                && addr.substr(0, 1) !== "/"
                && (!guiCfg.user || !guiCfg.password)
                && guiCfg.authMode !== 'ldap'
                && !guiCfg.insecureAdminAccess;

            if (guiCfg.user && guiCfg.password) {
                $scope.dismissNotification('authenticationUserAndPassword');
            }
        }

        function refreshCluster() {
            $http.get(urlbase + '/cluster/pending/devices').success(function (data) {
                $scope.pendingDevices = data;
                console.log("refreshCluster devices", data);
            }).error($scope.emitHTTPError);
            $http.get(urlbase + '/cluster/pending/folders').success(function (data) {
                $scope.pendingFolders = data;
                console.log("refreshCluster folders", data);
            }).error($scope.emitHTTPError);
        }

        function refreshDiscoveryCache() {
            $http.get(urlbase + '/system/discovery').success(function (data) {
                for (var device in data) {
                    for (var i = 0; i < data[device].addresses.length; i++) {
                        // Relay addresses are URLs with
                        // .../?foo=barlongstuff that we strip away here. We
                        // remove the final slash as well for symmetry with
                        // tcp://192.0.2.42:1234 type addresses.
                        data[device].addresses[i] = data[device].addresses[i].replace(/\/\?.*/, '');
                    }
                }
                $scope.discoveryCache = data;
                console.log("refreshDiscoveryCache", data);
            }).error($scope.emitHTTPError);
        }

        function recalcLocalStateTotal() {
            $scope.localStateTotal = {
                bytes: 0,
                directories: 0,
                files: 0
            };

            for (var f in $scope.model) {
                $scope.localStateTotal.bytes += $scope.model[f].localBytes;
                $scope.localStateTotal.files += $scope.model[f].localFiles;
                $scope.localStateTotal.directories += $scope.model[f].localDirectories;
            }
        }

        function recalcCompletion(device) {
            var total = 0, needed = 0, deletes = 0, items = 0;
            for (var folder in $scope.completion[device]) {
                if (folder === "_total" || folder === '_needBytes' || folder === '_needItems') {
                    continue;
                }
                total += $scope.completion[device][folder].globalBytes;
                needed += $scope.completion[device][folder].needBytes;
                items += $scope.completion[device][folder].needItems;
                deletes += $scope.completion[device][folder].needDeletes;
            }
            if (total == 0) {
                $scope.completion[device]._total = 100;
                $scope.completion[device]._needBytes = 0;
                $scope.completion[device]._needItems = 0;
            } else {
                $scope.completion[device]._total = Math.floor(100 * (1 - needed / total));
                $scope.completion[device]._needBytes = needed;
                $scope.completion[device]._needItems = items + deletes;
            }

            if (needed == 0 && deletes > 0) {
                // We don't need any data, but we have deletes that we need
                // to do. Drop down the completion percentage to indicate
                // that we have stuff to do.
                $scope.completion[device]._total = 95;
            }

            console.log("recalcCompletion", device, $scope.completion[device]);
        }

        function refreshCompletion(device, folder) {
            if (device === $scope.myID) {
                return;
            }

            $http.get(urlbase + '/db/completion?device=' + device + '&folder=' + encodeURIComponent(folder)).success(function (data) {
                if (!$scope.completion[device]) {
                    $scope.completion[device] = {};
                }
                $scope.completion[device][folder] = data;
                recalcCompletion(device);
            }).error($scope.emitHTTPError);
        }

        function refreshConnectionStats() {
            $http.get(urlbase + '/system/connections').success(function (data) {
                var now = Date.now(),
                    td = (now - prevDate) / 1000,
                    id;

                prevDate = now;

                try {
                    data.total.inbps = Math.max(0, (data.total.inBytesTotal - $scope.connectionsTotal.inBytesTotal) / td);
                    data.total.outbps = Math.max(0, (data.total.outBytesTotal - $scope.connectionsTotal.outBytesTotal) / td);
                } catch (e) {
                    data.total.inbps = 0;
                    data.total.outbps = 0;
                }
                $scope.connectionsTotal = data.total;

                data = data.connections;
                for (id in data) {
                    if (!data.hasOwnProperty(id)) {
                        continue;
                    }
                    try {
                        data[id].inbps = Math.max(0, (data[id].inBytesTotal - $scope.connections[id].inBytesTotal) / td);
                        data[id].outbps = Math.max(0, (data[id].outBytesTotal - $scope.connections[id].outBytesTotal) / td);
                    } catch (e) {
                        data[id].inbps = 0;
                        data[id].outbps = 0;
                    }
                }
                $scope.connections = data;
                console.log("refreshConnections", data);
            }).error($scope.emitHTTPError);
        }

        function refreshErrors() {
            $http.get(urlbase + '/system/error').success(function (data) {
                $scope.errors = data.errors;
                console.log("refreshErrors", data);
            }).error($scope.emitHTTPError);
        }

        function refreshConfig() {
            $http.get(urlbase + '/config').success(function (data) {
                updateLocalConfig(data);
                console.log("refreshConfig", data);
            }).error($scope.emitHTTPError);

            $http.get(urlbase + '/config/insync').success(function (data) {
                $scope.configInSync = data.configInSync;
            }).error($scope.emitHTTPError);
        }

        $scope.refreshNeed = function (page, perpage) {
            if (!$scope.neededFolder) {
                return;
            }
            var url = urlbase + "/db/need?folder=" + encodeURIComponent($scope.neededFolder);
            url += "&page=" + page;
            url += "&perpage=" + perpage;
            $http.get(url).success(function (data) {
                console.log("refreshNeed", $scope.neededFolder, data);
                parseNeeded(data);
            }).error($scope.emitHTTPError);
        }

        function needAction(file) {
            var fDelete = 4096;
            var fDirectory = 16384;

            if ((file.flags & (fDelete + fDirectory)) === fDelete + fDirectory) {
                return 'rmdir';
            } else if ((file.flags & fDelete) === fDelete) {
                return 'rm';
            } else if ((file.flags & fDirectory) === fDirectory) {
                return 'touch';
            } else {
                return 'sync';
            }
        }

        function parseNeeded(data) {
            $scope.needed = data;
            var merged = [];
            data.progress.forEach(function (item) {
                item.type = "progress";
                item.action = needAction(item);
                merged.push(item);
            });
            data.queued.forEach(function (item) {
                item.type = "queued";
                item.action = needAction(item);
                merged.push(item);
            });
            data.rest.forEach(function (item) {
                item.type = "rest";
                item.action = needAction(item);
                merged.push(item);
            });
            $scope.needed.items = merged;
        }

        function pathJoin(base, name) {
            base = expandTilde(base);
            if (base[base.length - 1] !== $scope.system.pathSeparator) {
                return base + $scope.system.pathSeparator + name;
            }
            return base + name;
        }

        function expandTilde(path) {
            if (path && path.trim().charAt(0) === '~') {
                return $scope.system.tilde + path.trim().substring(1);
            }
            return path;
        }

        function shouldSetDefaultFolderPath() {
            return $scope.config.defaults.folder.path && !$scope.editingExisting && $scope.folderEditor.folderPath.$pristine && !$scope.editingDefaults;
        }

        function resetRemoteNeed() {
            $scope.remoteNeed = {};
            $scope.remoteNeedFolders = [];
            $scope.remoteNeedDevice = undefined;
        }


        function setDefaultTheme() {
            if (!document.getElementById("fallback-theme-css")) {

                // check if no support for prefers-color-scheme
                var colorSchemeNotSupported = typeof window.matchMedia === "undefined" || window.matchMedia('(prefers-color-scheme: dark)').media === 'not all';

                if ($scope.config.gui.theme === "default" && colorSchemeNotSupported) {
                    document.documentElement.style.display = 'none';
                    document.head.insertAdjacentHTML(
                        'beforeend',
                        '<link id="fallback-theme-css" rel="stylesheet" href="theme-assets/light/assets/css/theme.css" onload="document.documentElement.style.display = \'\'">'
                    );
                }
            }
        }

        function saveIgnores(ignores, cb) {
            $http.post(urlbase + '/db/ignores?folder=' + encodeURIComponent($scope.currentFolder.id), {
                ignore: ignores
            }).success(function () {
                if (cb) {
                    cb();
                }
            });
        };

        function initShareEditing(editing) {
            $scope.currentSharing = {};
            $scope.currentSharing.editing = editing;
            $scope.currentSharing.shared = [];
            $scope.currentSharing.suggested = [];
            $scope.currentSharing.suggestedUnknownDevices = [];
            $scope.currentSharing.unrelated = [];
            $scope.currentSharing.selected = {};
            if (editing === 'folder') {
                initShareEditingFolder();
            }
        };

        function initShareEditingFolder() {
            $scope.currentFolder.devices.forEach(function (n) {
                if (n.deviceID !== $scope.myID) {
                    $scope.currentSharing.shared.push($scope.devices[n.deviceID]);
                }
                $scope.currentSharing.selected[n.deviceID] = true;
            });
            $scope.currentSharing.unrelated = $scope.deviceList().filter(function (n) {
                return n.deviceID !== $scope.myID && !$scope.currentSharing.selected[n.deviceID];
            });
        }

        $scope.refreshFailed = function (page, perpage) {
            if (!$scope.failed || !$scope.failed.folder) {
                return;
            }
            var url = urlbase + '/folder/errors?folder=' + encodeURIComponent($scope.failed.folder);
            url += "&page=" + page + "&perpage=" + perpage;
            $http.get(url).success(function (data) {
                $scope.failed = data;
            }).error($scope.emitHTTPError);
        };

        $scope.refreshRemoteNeed = function (folder, page, perpage) {
            if (!$scope.remoteNeedDevice) {
                return;
            }
            var url = urlbase + '/db/remoteneed?device=' + $scope.remoteNeedDevice.deviceID;
            url += '&folder=' + encodeURIComponent(folder);
            url += "&page=" + page + "&perpage=" + perpage;
            $http.get(url).success(function (data) {
                $scope.remoteNeed[folder] = data;
            }).error(function (err) {
                $scope.remoteNeed[folder] = undefined;
                $scope.emitHTTPError(err);
            });
        };

        $scope.refreshLocalChanged = function (page, perpage) {
            if (!$scope.localChangedFolder) {
                return;
            }
            var url = urlbase + '/db/localchanged?folder=';
            url += encodeURIComponent($scope.localChangedFolder);
            url += "&page=" + page + "&perpage=" + perpage;
            $http.get(url).success(function (data) {
                $scope.localChanged = data;
            }).error($scope.emitHTTPError);
        };

        var refreshDeviceStats = debounce(function () {
            $http.get(urlbase + "/stats/device").success(function (data) {
                $scope.deviceStats = data;
                for (var device in $scope.deviceStats) {
                    $scope.deviceStats[device].lastSeen = new Date($scope.deviceStats[device].lastSeen);
                    $scope.deviceStats[device].lastSeenDays = (new Date() - $scope.deviceStats[device].lastSeen) / 1000 / 86400;
                }
                console.log("refreshDeviceStats", data);
            }).error($scope.emitHTTPError);
        }, 2500);

        var refreshFolderStats = debounce(function () {
            $http.get(urlbase + "/stats/folder").success(function (data) {
                $scope.folderStats = data;
                for (var folder in $scope.folderStats) {
                    if ($scope.folderStats[folder].lastFile) {
                        $scope.folderStats[folder].lastFile.at = new Date($scope.folderStats[folder].lastFile.at);
                    }

                    $scope.folderStats[folder].lastScan = new Date($scope.folderStats[folder].lastScan);
                    $scope.folderStats[folder].lastScanDays = (new Date() - $scope.folderStats[folder].lastScan) / 1000 / 86400;
                }
                console.log("refreshfolderStats", data);
            }).error($scope.emitHTTPError);
        }, 2500);

        var refreshThemes = debounce(function () {
            $http.get("themes.json").success(function (data) { // no urlbase here as this is served by the asset handler
                $scope.themes = data.themes;
            }).error($scope.emitHTTPError);
        }, 2500);

        var refreshGlobalChanges = debounce(function () {
            $http.get(urlbase + "/events/disk?limit=25").success(function (data) {
                if (!data) {
                    // For reasons unknown this is called with data being the empty
                    // string on shutdown, causing an error on .reverse().
                    return;
                }
                data = data.reverse();
                $scope.globalChangeEvents = data;
                console.log("refreshGlobalChanges", data);
            }).error($scope.emitHTTPError);
        }, 2500);

        $scope.refresh = function () {
            refreshSystem();
            refreshDiscoveryCache();
            refreshConnectionStats();
            refreshErrors();
        };

        $scope.folderStatus = function (folderCfg) {
            if (folderCfg.paused) {
                return 'paused';
            }

            var folderInfo = $scope.model[folderCfg.id];

            // after restart syncthing process state may be empty
            if (typeof folderInfo === 'undefined' || !folderInfo.state) {
                return 'unknown';
            }

            var state = '' + folderInfo.state;
            if (state === 'error') {
                return 'stopped'; // legacy, the state is called "stopped" in the GUI
            }

            if (state !== 'idle') {
                return state;
            }

            if (folderInfo.needTotalItems > 0) {
                return 'outofsync';
            }
            if ($scope.hasFailedFiles(folderCfg.id)) {
                return 'faileditems';
            }
            if (folderInfo.receiveOnlyTotalItems) {
                return 'localadditions';
            }
            if (folderCfg.devices.length <= 1) {
                return 'unshared';
            }

            return state;
        };

        $scope.folderClass = function (folderCfg) {
            var status = $scope.folderStatus(folderCfg);

            if (status === 'idle' || status === 'localadditions') {
                return 'success';
            }
            if (status == 'paused') {
                return 'default';
            }
            if (status === 'syncing' || status === 'sync-preparing' || status === 'scanning' || status === 'cleaning') {
                return 'primary';
            }
            if (status === 'unknown') {
                return 'info';
            }
            if (status === 'stopped' || status === 'outofsync' || status === 'error' || status === 'faileditems') {
                return 'danger';
            }
            if (status === 'unshared' || status === 'scan-waiting' || status === 'sync-waiting' || status === 'clean-waiting') {
                return 'warning';
            }

            return 'info';
        };

        $scope.syncPercentage = function (folder) {
            if (typeof $scope.model[folder] === 'undefined') {
                return 100;
            }
            if ($scope.model[folder].needTotalItems === 0) {
                return 100;
            }
            if (($scope.model[folder].needBytes == 0 && $scope.model[folder].needDeletes > 0) || $scope.model[folder].globalBytes == 0) {
                // We don't need any data, but we have deletes that we need
                // to do. Drop down the completion percentage to indicate
                // that we have stuff to do.
                // Do the same thing in case we only have zero byte files to sync.
                return 95;
            }
            var pct = 100 * $scope.model[folder].inSyncBytes / $scope.model[folder].globalBytes;
            return Math.floor(pct);
        };

        $scope.scanPercentage = function (folder) {
            if (!$scope.scanProgress[folder]) {
                return undefined;
            }
            var pct = 100 * $scope.scanProgress[folder].current / $scope.scanProgress[folder].total;
            return Math.floor(pct);
        };

        $scope.scanRate = function (folder) {
            if (!$scope.scanProgress[folder]) {
                return 0;
            }
            return $scope.scanProgress[folder].rate;
        };

        $scope.scanRemaining = function (folder) {
            // Formats the remaining scan time as a string. Includes days and
            // hours only when relevant, resulting in time stamps like:
            // 00m 40s
            // 32m 40s
            // 2h 32m
            // 4d 2h
            // In case remaining scan time appears to be >31d, omit the
            // details, i.e.:
            // > 1 month

            if (!$scope.scanProgress[folder]) {
                return "";
            }
            // Calculate remaining bytes and seconds based on our current
            // rate.

            var remainingBytes = $scope.scanProgress[folder].total - $scope.scanProgress[folder].current;
            var seconds = remainingBytes / $scope.scanProgress[folder].rate;
            // Round up to closest ten seconds to avoid flapping too much to
            // and fro.

            seconds = Math.ceil(seconds / 10) * 10;

            // Separate out the number of days.
            var days = 0;
            var res = [];
            if (seconds >= 86400) {
                days = Math.floor(seconds / 86400);
                if (days > 31) {
                    return '> 1 month';
                }
                res.push('' + days + 'd')
                seconds = seconds % 86400;
            }

            // Separate out the number of hours.
            var hours = 0;
            if (seconds > 3600) {
                hours = Math.floor(seconds / 3600);
                res.push('' + hours + 'h')
                seconds = seconds % 3600;
            }

            var d = new Date(1970, 0, 1).setSeconds(seconds);

            if (days === 0) {
                // Format minutes only if we're within a day of completion.
                var f = $filter('date')(d, "m'm'");
                res.push(f);
            }

            if (days === 0 && hours === 0) {
                // Format seconds only when we're within an hour of completion.
                var f = $filter('date')(d, "ss's'");
                res.push(f);
            }

            return res.join(' ');
        };

        $scope.deviceStatus = function (deviceCfg) {
            var status = '';

            if ($scope.deviceFolders(deviceCfg).length === 0) {
                status = 'unused-';
            }

            if (typeof $scope.connections[deviceCfg.deviceID] === 'undefined') {
                return 'unknown';
            }

            if (deviceCfg.paused) {
                return status + 'paused';
            }

            if ($scope.connections[deviceCfg.deviceID].connected) {
                if ($scope.completion[deviceCfg.deviceID] && $scope.completion[deviceCfg.deviceID]._total === 100) {
                    return status + 'insync';
                } else {
                    return 'syncing';
                }
            }

            // Disconnected
            return status + 'disconnected';
        };

        $scope.deviceClass = function (deviceCfg) {
            if (typeof $scope.connections[deviceCfg.deviceID] === 'undefined') {
                return 'info';
            }

            if (deviceCfg.paused) {
                return 'default';
            }

            if ($scope.connections[deviceCfg.deviceID].connected) {
                if ($scope.completion[deviceCfg.deviceID] && $scope.completion[deviceCfg.deviceID]._total === 100) {
                    return 'success';
                } else {
                    return 'primary';
                }
            }

            // Disconnected
            return 'info';
        };

        $scope.syncthingStatus = function () {
            var syncCount = 0;
            var notifyCount = 0;
            var pauseCount = 0;

            // loop through all folders
            var folderListCache = $scope.folderList();
            for (var i = 0; i < folderListCache.length; i++) {
                var status = $scope.folderStatus(folderListCache[i]);
                switch (status) {
                    case 'sync-preparing':
                    case 'syncing':
                        syncCount++;
                        break;
                    case 'stopped':
                    case 'unknown':
                    case 'outofsync':
                    case 'error':
                        notifyCount++;
                        break;
                }
            }

            // loop through all devices
            var deviceCount = 0;
            for (var id in $scope.devices) {
                var status = $scope.deviceStatus({
                    deviceID: id
                });
                switch (status) {
                    case 'unknown':
                        notifyCount++;
                        break;
                    case 'paused':
                        pauseCount++;
                        break;
                    case 'unused':
                        deviceCount--;
                        break;
                }
                deviceCount++;
            }

            // enumerate notifications
            if ($scope.openNoAuth || !$scope.configInSync || $scope.errorList().length > 0 || !online || Object.keys($scope.pendingDevices).length > 0 || Object.keys($scope.pendingFolders).length > 0) {
                notifyCount++;
            }

            // at least one folder is syncing
            if (syncCount > 0) {
                return 'sync';
            }

            // a device is unknown or a folder is stopped/unknown/outofsync/error or some other notification is open or gui offline
            if (notifyCount > 0) {
                return 'notify';
            }

            // all used devices are paused except (this) one
            if (pauseCount === deviceCount - 1) {
                return 'pause';
            }

            return 'default';
        };

        $scope.deviceAddr = function (deviceCfg) {
            var conn = $scope.connections[deviceCfg.deviceID];
            if (conn && conn.connected) {
                return conn.address;
            }
            return '?';
        };

        $scope.hasRemoteGUIAddress = function (deviceCfg) {
            if (!deviceCfg.remoteGUIPort)
                return false;
            var conn = $scope.connections[deviceCfg.deviceID];
            return conn && conn.connected && conn.address && conn.type.indexOf('Relay') == -1;
        };

        $scope.remoteGUIAddress = function (deviceCfg) {
            // Assume hasRemoteGUIAddress is true or we would not be here
            var conn = $scope.connections[deviceCfg.deviceID];
            return 'http://' + replaceAddressPort(conn.address, deviceCfg.remoteGUIPort);
        };

        function replaceAddressPort(address, newPort) {
            for (var index = address.length - 1; index >= 0; index--) {
                if (address[index] === ":") {
                    return address.substr(0, index) + ":" + newPort.toString();
                }
            }
            return address;
        }

        $scope.friendlyNameFromShort = function (shortID) {
            var matches = Object.keys($scope.devices).filter(function (id) {
                return id.substr(0, 7) === shortID;
            });
            if (matches.length !== 1) {
                return shortID;
            }
            return $scope.friendlyNameFromID(matches[0]);
        };

        $scope.friendlyNameFromID = function (deviceID) {
            var match = $scope.devices[deviceID];
            if (match) {
                return $scope.deviceName(match);
            }
            return deviceID.substr(0, 6);
        };

        $scope.deviceName = function (deviceCfg) {
            if (typeof deviceCfg === 'undefined' || typeof deviceCfg.deviceID === 'undefined') {
                return "";
            }
            if (deviceCfg.name) {
                return deviceCfg.name;
            }
            return deviceCfg.deviceID.substr(0, 6);
        };

        $scope.thisDeviceName = function () {
            var device = $scope.thisDevice();
            if (typeof device === 'undefined') {
                return "(unknown device)";
            }
            if (device.name) {
                return device.name;
            }
            return device.deviceID.substr(0, 6);
        };

        $scope.setDevicePause = function (device, pause) {
            $scope.devices[device].paused = pause;
            $scope.config.devices = $scope.deviceList();
            $scope.saveConfig();
        };

        $scope.setFolderPause = function (folder, pause) {
            var cfg = $scope.folders[folder];
            if (cfg) {
                cfg.paused = pause;
                $scope.config.folders = folderList($scope.folders);
                $scope.saveConfig();
            }
        };

        $scope.showDiscoveryFailures = function () {
            $('#discovery-failures').modal();
        };

        $scope.logging = {
            facilities: {},
            refreshFacilities: function () {
                $http.get(urlbase + '/system/debug').success(function (data) {
                    var facilities = {};
                    data.enabled = data.enabled || [];
                    $.each(data.facilities, function (key, value) {
                        facilities[key] = {
                            description: value,
                            enabled: data.enabled.indexOf(key) > -1
                        }
                    })
                    $scope.logging.facilities = facilities;
                }).error($scope.emitHTTPError);
            },
            show: function () {
                $scope.logging.paused = false;
                $scope.logging.refreshFacilities();
                $scope.logging.timer = $timeout($scope.logging.fetch);
                var textArea = $('#logViewerText');
                textArea.on("scroll", $scope.logging.onScroll);
                $('#logViewer').modal().one('shown.bs.modal', function () {
                    // Scroll to bottom.
                    textArea.scrollTop(textArea[0].scrollHeight);
                }).one('hidden.bs.modal', function () {
                    $timeout.cancel($scope.logging.timer);
                    textArea.off("scroll", $scope.logging.onScroll);
                    $scope.logging.timer = null;
                    $scope.logging.entries = [];
                });
            },
            onFacilityChange: function (facility) {
                var enabled = $scope.logging.facilities[facility].enabled;
                // Disable checkboxes while we're in flight.
                $.each($scope.logging.facilities, function (key) {
                    $scope.logging.facilities[key].enabled = null;
                })
                $http.post(urlbase + '/system/debug?' + (enabled ? 'enable=' : 'disable=') + facility)
                    .success($scope.logging.refreshFacilities)
                    .error($scope.emitHTTPError);
            },
            onScroll: function () {
                var textArea = $('#logViewerText');
                var scrollTop = textArea.prop('scrollTop');
                var scrollHeight = textArea.prop('scrollHeight');
                $scope.logging.paused = scrollHeight > (scrollTop + textArea.outerHeight());
                // Browser events do not cause redraw, trigger manually.
                $scope.$apply();
            },
            timer: null,
            entries: [],
            paused: false,
            content: function () {
                var content = "";
                $.each($scope.logging.entries, function (idx, entry) {
                    content += entry.when.split('.')[0].replace('T', ' ') + ' ' + entry.message + "\n";
                });
                return content;
            },
            fetch: function () {
                var textArea = $('#logViewerText');
                if ($scope.logging.paused) {
                    if (!$scope.logging.timer) return;
                    $scope.logging.timer = $timeout($scope.logging.fetch, 500);
                    return;
                }

                var last = null;
                if ($scope.logging.entries.length > 0) {
                    last = $scope.logging.entries[$scope.logging.entries.length - 1].when;
                }

                $http.get(urlbase + '/system/log' + (last ? '?since=' + encodeURIComponent(last) : '')).success(function (data) {
                    if (!$scope.logging.timer) return;
                    $scope.logging.timer = $timeout($scope.logging.fetch, 2000);
                    if (!$scope.logging.paused) {
                        if (data.messages) {
                            $scope.logging.entries.push.apply($scope.logging.entries, data.messages);
                            // Wait for the text area to be redrawn, adding new lines, and then scroll to bottom.
                            $timeout(function () {
                                textArea.scrollTop(textArea[0].scrollHeight);
                            });
                        }
                    }
                });
            }
        };

        $scope.discardChangedSettings = function () {
            $("#discard-changes-confirmation").modal("hide");
            $("#settings").off("hide.bs.modal").modal("hide");
        };

        $scope.showSettings = function () {
            // Make a working copy
            $scope.tmpOptions = angular.copy($scope.config.options);
            $scope.tmpOptions.deviceName = $scope.thisDevice().name;
            $scope.tmpOptions.upgrades = "none";
            if ($scope.tmpOptions.autoUpgradeIntervalH > 0) {
                $scope.tmpOptions.upgrades = "stable";
            }
            if ($scope.tmpOptions.upgradeToPreReleases) {
                $scope.tmpOptions.upgrades = "candidate";
            }
            $scope.tmpGUI = angular.copy($scope.config.gui);
            $scope.tmpRemoteIgnoredDevices = angular.copy($scope.config.remoteIgnoredDevices);
            $scope.tmpDevices = angular.copy($scope.config.devices);
            $('#settings').modal("show");
            $("#settings a[href='#settings-general']").tab("show");
            $("#settings").on('hide.bs.modal', function (event) {
                if ($scope.settingsModified()) {
                    event.preventDefault();
                    $("#discard-changes-confirmation").modal("show");
                } else {
                    $("#settings").off("hide.bs.modal");
                }
            });
        };

        $scope.saveConfig = function (callback) {
            var cfg = JSON.stringify($scope.config);
            var opts = {
                headers: {
                    'Content-Type': 'application/json'
                }
            };
            $http.put(urlbase + '/config', cfg, opts).success(function () {
                refreshConfig();

                if (callback) {
                    callback();
                }
            }).error(function (data, status, headers, config) {
                refreshConfig();
                $scope.emitHTTPError(data, status, headers, config);
            });
        };

        $scope.urVersions = function () {
            var result = [];
            if ($scope.system) {
                for (var i = $scope.system.urVersionMax; i >= 2; i--) {
                    result.push("" + i);
                }
            }
            return result;
        };

        $scope.settingsModified = function () {
            // Options has artificial properties injected into the temp config.
            // Need to recompute them before we can check equality
            var options = angular.copy($scope.config.options);
            options.deviceName = $scope.thisDevice().name;
            options.upgrades = "none";
            if (options.autoUpgradeIntervalH > 0) {
                options.upgrades = "stable";
            }
            if (options.upgradeToPreReleases) {
                options.upgrades = "candidate";
            }
            var optionsEqual = angular.equals(options, $scope.tmpOptions);
            var guiEquals = angular.equals($scope.config.gui, $scope.tmpGUI);
            var ignoredDevicesEquals = angular.equals($scope.config.remoteIgnoredDevices, $scope.tmpRemoteIgnoredDevices);
            var ignoredFoldersEquals = angular.equals($scope.config.devices, $scope.tmpDevices);
            console.log("settings equals - options: " + optionsEqual + " gui: " + guiEquals + " ignDev: " + ignoredDevicesEquals + " ignFol: " + ignoredFoldersEquals);
            return !optionsEqual || !guiEquals || !ignoredDevicesEquals || !ignoredFoldersEquals;
        };

        $scope.saveSettings = function () {
            // Make sure something changed
            if ($scope.settingsModified()) {
                var themeChanged = $scope.config.gui.theme !== $scope.tmpGUI.theme;
                // Angular has issues with selects with numeric values, so we handle strings here.
                $scope.tmpOptions.urAccepted = parseInt($scope.tmpOptions._urAcceptedStr);
                // Check if auto-upgrade has been enabled or disabled. This
                // also has an effect on usage reporting, so do the check
                // for that later.
                if ($scope.tmpOptions.upgrades == "candidate") {
                    $scope.tmpOptions.autoUpgradeIntervalH = $scope.tmpOptions.autoUpgradeIntervalH || 12;
                    $scope.tmpOptions.upgradeToPreReleases = true;
                    $scope.tmpOptions.urAccepted = $scope.system.urVersionMax;
                    $scope.tmpOptions.urSeen = $scope.system.urVersionMax;
                } else if ($scope.tmpOptions.upgrades == "stable") {
                    $scope.tmpOptions.autoUpgradeIntervalH = $scope.tmpOptions.autoUpgradeIntervalH || 12;
                    $scope.tmpOptions.upgradeToPreReleases = false;
                } else {
                    $scope.tmpOptions.autoUpgradeIntervalH = 0;
                    $scope.tmpOptions.upgradeToPreReleases = false;
                }

                // Check if protocol will need to be changed on restart
                if ($scope.config.gui.useTLS !== $scope.tmpGUI.useTLS) {
                    $scope.protocolChanged = true;
                }

                // Parse strings to arrays before copying over
                ['listenAddresses', 'globalAnnounceServers'].forEach(function (key) {
                    $scope.tmpOptions[key] = $scope.tmpOptions["_" + key + "Str"].split(/[ ,]+/).map(function (x) {
                        return x.trim();
                    });
                });

                // Apply new settings locally
                $scope.thisDeviceIn($scope.tmpDevices).name = $scope.tmpOptions.deviceName;
                $scope.config.options = angular.copy($scope.tmpOptions);
                $scope.config.gui = angular.copy($scope.tmpGUI);
                $scope.config.remoteIgnoredDevices = angular.copy($scope.tmpRemoteIgnoredDevices);
                $scope.config.devices = angular.copy($scope.tmpDevices);
                // $scope.devices is updated by updateLocalConfig based on
                // the config changed event, but settingsModified will look
                // at it before that and conclude that the settings are
                // modified (even though we just saved) unless we update
                // here as well...
                $scope.devices = deviceMap($scope.config.devices);

                $scope.saveConfig(function () {
                    if (themeChanged) {
                        document.location.reload(true);
                    }
                });
            }

            $("#settings").off("hide.bs.modal").modal("hide");
        };

        $scope.saveAdvanced = function () {
            $scope.config = $scope.advancedConfig;
            $scope.saveConfig();
            $('#advanced').modal("hide");
        };

        $scope.restart = function () {
            restarting = true;
            $('#restarting').modal();
            $http.post(urlbase + '/system/restart');
            $scope.configInSync = true;

            // Switch webpage protocol if needed
            if ($scope.protocolChanged) {
                var protocol = 'http';

                if ($scope.config.gui.useTLS) {
                    protocol = 'https';
                }

                setTimeout(function () {
                    window.location.protocol = protocol;
                }, 2500);

                $scope.protocolChanged = false;
            }
        };

        $scope.upgrade = function () {
            restarting = true;
            $('#upgrade').modal('hide');
            $('#majorUpgrade').modal('hide');
            $('#upgrading').modal();
            $http.post(urlbase + '/system/upgrade').success(function () {
                $('#restarting').modal();
                $('#upgrading').modal('hide');
            }).error(function () {
                $('#upgrading').modal('hide');
            });
        };

        $scope.shutdown = function () {
            restarting = true;
            $http.post(urlbase + '/system/shutdown').success(function () {
                $('#shutdown').modal();
            }).error($scope.emitHTTPError);
            $scope.configInSync = true;
        };

        function editDeviceModal() {
            $scope.currentDevice._addressesStr = $scope.currentDevice.addresses.join(', ');
            $scope.deviceEditor.$setPristine();
            $('#editDevice').modal();
        }

        $scope.editDeviceModalTitle = function() {
            if ($scope.editingDefaults) {
                return $translate.instant("Edit Device Defaults");
            }
            var title = '';
            if ($scope.editingExisting) {
                title += $translate.instant("Edit Device");
            } else {
                title += $translate.instant("Add Device");
            }
            var name = $scope.deviceName($scope.currentDevice);
            if (name !== '') {
                title += ' (' + name + ')';
            }
            return title;
        };

        $scope.editDeviceModalIcon = function() {
            if ($scope.editingDefaults || $scope.editingExisting) {
                return 'fas fa-pencil-alt';
            }
            return 'fas fa-desktop';
        };

        $scope.editDeviceExisting = function (deviceCfg) {
            $scope.currentDevice = $.extend({}, deviceCfg);
            $scope.editingExisting = true;
            $scope.editingDefaults = false;
            $scope.willBeReintroducedBy = undefined;
            if (deviceCfg.introducedBy) {
                var introducerDevice = $scope.devices[deviceCfg.introducedBy];
                if (introducerDevice && introducerDevice.introducer) {
                    $scope.willBeReintroducedBy = $scope.deviceName(introducerDevice);
                }
            }
            initShareEditing('device');
            $scope.deviceFolders($scope.currentDevice).forEach(function (folderID) {
                $scope.currentSharing.shared.push($scope.folders[folderID]);
                $scope.currentSharing.selected[folderID] = true;
            });
<<<<<<< HEAD
            $http.get(urlbase + '/cluster/candidate/folders?device=' + encodeURIComponent(deviceCfg.deviceID))
                .success(function (candidates) {
                    for (var folderID in candidates) {
                        var candidate = $scope.folders[folderID];
                        candidate.introducedBy = candidates[folderID][deviceCfg.deviceID];
                        $scope.currentSharing.suggested.push(candidate);
                    }
                })
                .then(function (response) {
                    var candidates = response.data;
                    $scope.currentSharing.unrelated = $scope.folderList().filter(function (n) {
                        return !$scope.currentSharing.selected[n.id]
                            && !candidates.hasOwnProperty(n.id);
                    });
                });
            $scope.deviceEditor.$setPristine();
            $('#editDevice').modal();
=======
            $scope.currentSharing.unrelated = $scope.folderList().filter(function (n) {
                return !$scope.currentSharing.selected[n.id];
            });
            editDeviceModal();
        };

        $scope.editDeviceDefaults = function () {
            $http.get(urlbase + '/config/defaults/device').then(function (p) {
                $scope.currentDevice = p.data;
                $scope.editingDefaults = true;
                editDeviceModal();
            }, $scope.emitHTTPError);
>>>>>>> 50a621bc
        };

        $scope.selectAllSharedFolders = function (state) {
            var folders = $scope.currentSharing.shared;
            for (var i = 0; i < folders.length; i++) {
                $scope.currentSharing.selected[folders[i].id] = !!state;
            }
        };

        $scope.selectAllSuggestedFolders = function (state) {
            var folders = $scope.currentSharing.suggested;
            for (var i = 0; i < folders.length; i++) {
                $scope.currentSharing.selected[folders[i].id] = !!state;
            }
        };

        $scope.selectAllUnrelatedFolders = function (state) {
            var folders = $scope.currentSharing.unrelated;
            for (var i = 0; i < folders.length; i++) {
                $scope.currentSharing.selected[folders[i].id] = !!state;
            }
        };

        $scope.addDevice = function (deviceID, name) {
            return $http.get(urlbase + '/system/discovery')
                .success(function (registry) {
                    $scope.discovery = [];
                    for (var id in registry) {
                        if ($scope.discovery.length === 5) {
                            break;
                        }
                        if (id in $scope.devices) {
                            continue
                        }
                        $scope.discovery.push(id);
                    }
                })
                .then(function () {
                    $http.get(urlbase + '/config/defaults/device').then(function (p) {
                        $scope.currentDevice = p.data;
                        $scope.currentDevice.name = name;
                        $scope.currentDevice.deviceID = deviceID;
                        $scope.editingExisting = false;
                        $scope.editingDefaults = false;
                        initShareEditing('device');
                        $scope.currentSharing.unrelated = $scope.folderList();
                        editDeviceModal();
                    }, $scope.emitHTTPError);
                });
        };

        $scope.addDeviceAndShare = function (deviceCfg, deviceName, folderID) {
            $('#editFolder').modal('hide');
            $scope.currentDevice = {
                name: deviceName,
                deviceID: deviceCfg.deviceID,
                _addressesStr: deviceCfg.addresses.join(','),
                compression: 'metadata',
                introducer: false,
                ignoredFolders: []
            };
            $scope.editingExisting = false;
            initShareEditing('device');
            $scope.currentSharing.selected[folderID] = true;
            $scope.deviceEditor.$setPristine();
            $('#editDevice').modal();
        };

        $scope.deleteDevice = function () {
            $('#editDevice').modal('hide');
            if (!$scope.editingExisting) {
                return;
            }

            var id = $scope.currentDevice.deviceID
            delete $scope.devices[id];
            $scope.config.devices = $scope.deviceList();

            for (var id in $scope.folders) {
                $scope.folders[id].devices = $scope.folders[id].devices.filter(function (n) {
                    return n.deviceID !== $scope.currentDevice.deviceID;
                });
            }

            $scope.saveConfig();
        };

        $scope.saveDevice = function () {
            $('#editDevice').modal('hide');
            $scope.currentDevice.addresses = $scope.currentDevice._addressesStr.split(',').map(function (x) {
                return x.trim();
            });
            delete $scope.currentDevice._addressesStr;
            if ($scope.editingDefaults) {
                $scope.config.defaults.device = $scope.currentDevice;
            } else {
                setDeviceConfig();
            }
            delete $scope.currentSharing;
            delete $scope.currentDevice;
            $scope.saveConfig();
        };

        function setDeviceConfig() {
            var currentID = $scope.currentDevice.deviceID;
            $scope.devices[currentID] = $scope.currentDevice;
            $scope.config.devices = deviceList($scope.devices);

            for (var id in $scope.currentSharing.selected) {
                if ($scope.currentSharing.selected[id]) {
                    var found = false;
                    for (i = 0; i < $scope.folders[id].devices.length; i++) {
                        if ($scope.folders[id].devices[i].deviceID === currentID) {
                            found = true;
                            break;
                        }
                    }

                    if (!found) {
                        // Add device to folder
                        $scope.folders[id].devices.push({
                            deviceID: currentID,
                        });
                    }
                } else {
                    // Remove device from folder
                    $scope.folders[id].devices = $scope.folders[id].devices.filter(function (n) {
                        return n.deviceID !== currentID;
                    });
                }
            }

            $scope.config.folders = folderList($scope.folders);
        };

        $scope.ignoreDevice = function (deviceID, pendingDevice) {
            var ignoredDevice = angular.copy(pendingDevice);
            ignoredDevice.deviceID = deviceID;
            // Bump time
            ignoredDevice.time = (new Date()).toISOString();
            $scope.config.remoteIgnoredDevices.push(ignoredDevice);
            $scope.saveConfig();
        };

        $scope.unignoreDeviceFromTemporaryConfig = function (ignoredDevice) {
            $scope.tmpRemoteIgnoredDevices = $scope.tmpRemoteIgnoredDevices.filter(function (existingIgnoredDevice) {
                return ignoredDevice.deviceID !== existingIgnoredDevice.deviceID;
            });
        };

        $scope.ignoredFoldersCountTmpConfig = function () {
            var count = 0;
            ($scope.tmpDevices || []).forEach(function (deviceCfg) {
                count += deviceCfg.ignoredFolders.length;
            });
            return count;
        };

        $scope.unignoreFolderFromTemporaryConfig = function (device, ignoredFolderID) {
            for (var i = 0; i < $scope.tmpDevices.length; i++) {
                if ($scope.tmpDevices[i].deviceID == device) {
                    $scope.tmpDevices[i].ignoredFolders = $scope.tmpDevices[i].ignoredFolders.filter(function (existingIgnoredFolder) {
                        return existingIgnoredFolder.id !== ignoredFolderID;
                    });
                    return;
                }
            }
        };

        $scope.otherDevices = function () {
            return $scope.deviceList().filter(function (n) {
                return n.deviceID !== $scope.myID;
            });
        };

        $scope.thisDevice = function () {
            return $scope.devices[$scope.myID];
        };

        $scope.thisDeviceIn = function (l) {
            for (var i = 0; i < l.length; i++) {
                var n = l[i];
                if (n.deviceID === $scope.myID) {
                    return n;
                }
            }
        };

        $scope.allDevices = function () {
            var devices = $scope.otherDevices();
            devices.push($scope.thisDevice());
            return devices;
        };

        $scope.setAllDevicesPause = function (pause) {
            for (var id in $scope.devices) {
                $scope.devices[id].paused = pause;
            };
            $scope.config.devices = deviceList($scope.devices);
            $scope.saveConfig();
        }

        $scope.isAtleastOneDevicePausedStateSetTo = function (pause) {
            for (var id in $scope.devices) {
                if ($scope.devices[id].paused == pause) {
                    return true;
                }
            }

            return false
        }

        $scope.errorList = function () {
            if (!$scope.errors) {
                return [];
            }
            return $scope.errors.filter(function (e) {
                return e.when > $scope.seenError;
            });
        };

        $scope.clearErrors = function () {
            $scope.seenError = $scope.errors[$scope.errors.length - 1].when;
            $http.post(urlbase + '/system/error/clear');
        };

        $scope.fsWatcherErrorMap = function () {
            var errs = {}
            $.each($scope.folders, function (id, cfg) {
                if (cfg.fsWatcherEnabled && $scope.model[cfg.id] && $scope.model[id].watchError && !cfg.paused && $scope.folderStatus(cfg) !== 'stopped') {
                    errs[id] = $scope.model[id].watchError;
                }
            });
            return errs;
        };

        $scope.friendlyDevices = function (str) {
            for (var id in $scope.devices) {
                str = str.replace(id, $scope.deviceName($scope.devices[id]));
            }
            return str;
        };

        $scope.folderList = function () {
            return folderList($scope.folders);
        };

        $scope.deviceList = function () {
            return deviceList($scope.devices);
        };

        $scope.directoryList = [];

        $scope.$watch('currentFolder.path', function (newvalue) {
            if (!newvalue) {
                return;
            }
            $scope.currentFolder.path = expandTilde(newvalue);
            $http.get(urlbase + '/system/browse', {
                params: { current: newvalue }
            }).success(function (data) {
                $scope.directoryList = data;
            }).error($scope.emitHTTPError);
        });

        $scope.$watch('currentFolder.label', function (newvalue) {
            if (!newvalue || !shouldSetDefaultFolderPath()) {
                return;
            }
            $scope.currentFolder.path = pathJoin($scope.config.defaults.folder.path, newvalue);
        });

        $scope.$watch('currentFolder.id', function (newvalue) {
            if (!newvalue || !shouldSetDefaultFolderPath() || $scope.currentFolder.label) {
                return;
            }
            $scope.currentFolder.path = pathJoin($scope.config.defaults.folder.path, newvalue);
        });

        $scope.fsWatcherToggled = function () {
            if ($scope.currentFolder.fsWatcherEnabled) {
                $scope.currentFolder.rescanIntervalS = 3600;
            } else {
                $scope.currentFolder.rescanIntervalS = 60;
            }
        };

        $scope.loadFormIntoScope = function (form) {
            console.log('loadFormIntoScope', form.$name);
            switch (form.$name) {
                case 'deviceEditor':
                    $scope.deviceEditor = form;
                    break;
                case 'folderEditor':
                    $scope.folderEditor = form;
                    break;
            }
        };

        $scope.globalChanges = function () {
            $('#globalChanges').modal();
        };

        function editFolderModal() {
            initVersioningEditing();
            $scope.folderPathErrors = {};
            $scope.folderEditor.$setPristine();
            $('#editFolder').modal().one('shown.bs.tab', function (e) {
                if (e.target.attributes.href.value === "#folder-ignores") {
                    $('#folder-ignores textarea').focus();
                }
            }).one('hidden.bs.modal', function () {
                $('.nav-tabs a[href="#folder-general"]').tab('show');
                window.location.hash = "";
            });
        };

        $scope.editFolderModalTitle = function() {
            if ($scope.editingDefaults) {
                return $translate.instant("Edit Folder Defaults");
            }
            var title = '';
            if ($scope.editingExisting) {
                title += $translate.instant("Edit Folder");
            } else {
                title += $translate.instant("Add Folder");
            }
            if ($scope.currentFolder.id !== '') {
                title += ' (' + $scope.folderLabel($scope.currentFolder.id) + ')';
            }
            return title;
        };

        $scope.editFolderModalIcon = function() {
            if ($scope.editingDefaults || $scope.editingExisting) {
                return 'fas fa-pencil-alt';
            }
            return 'fas fa-folder';
        };

        function editFolder() {
            if ($scope.currentFolder.path.length > 1 && $scope.currentFolder.path.slice(-1) === $scope.system.pathSeparator) {
                $scope.currentFolder.path = $scope.currentFolder.path.slice(0, -1);
            } else if (!$scope.currentFolder.path) {
                // undefined path leads to invalid input field
                $scope.currentFolder.path = '';
            }
            initShareEditing('folder');
<<<<<<< HEAD
            $scope.currentFolder.devices.forEach(function (n) {
                if (n.deviceID !== $scope.myID) {
                    $scope.currentSharing.shared.push($scope.devices[n.deviceID]);
                }
                $scope.currentSharing.selected[n.deviceID] = true;
            });
            $http.get(urlbase + '/cluster/candidate/devices?folder=' + encodeURIComponent(folderCfg.id))
                .success(function (candidates) {
                    for (var id in candidates) {
                        if (id in $scope.devices) {
                            var candidate = $scope.devices[id];
                            candidate.introducedBy = candidates[id].introducedBy;
                            $scope.currentSharing.suggested.push(candidate);
                        } else {
                            var alias = '';
                            for (i in candidates[id].introducedBy) {
                                if (alias === '') {
                                    alias = i.suggestedName;
                                } else if (alias !== i.suggestedName) {
                                    alias = undefined;
                                    break;
                                }
                            }
                            var candidate = candidates[id];
                            candidate['deviceID'] = id;
                            candidate['alias'] = alias;
                            $scope.currentSharing.suggestedUnknownDevices.push(candidate);
                        }
                    }
                })
                .then(function (response) {
                    var candidates = response.data;
                    $scope.currentSharing.unrelated = $scope.deviceList().filter(function (n) {
                        return n.deviceID !== $scope.myID
                            && !$scope.currentSharing.selected[n.deviceID]
                            && !candidates.hasOwnProperty(n.deviceID);
                    });
                });
            if ($scope.currentFolder.versioning && $scope.currentFolder.versioning.type === "trashcan") {
                $scope.currentFolder.trashcanFileVersioning = true;
                $scope.currentFolder.fileVersioningSelector = "trashcan";
                $scope.currentFolder.trashcanClean = +$scope.currentFolder.versioning.params.cleanoutDays;
                $scope.currentFolder.versioningCleanupIntervalS = +$scope.currentFolder.versioning.cleanupIntervalS;
            } else if ($scope.currentFolder.versioning && $scope.currentFolder.versioning.type === "simple") {
                $scope.currentFolder.simpleFileVersioning = true;
                $scope.currentFolder.fileVersioningSelector = "simple";
                $scope.currentFolder.simpleKeep = +$scope.currentFolder.versioning.params.keep;
                $scope.currentFolder.versioningCleanupIntervalS = +$scope.currentFolder.versioning.cleanupIntervalS;
                $scope.currentFolder.trashcanClean = +$scope.currentFolder.versioning.params.cleanoutDays;
            } else if ($scope.currentFolder.versioning && $scope.currentFolder.versioning.type === "staggered") {
                $scope.currentFolder.staggeredFileVersioning = true;
                $scope.currentFolder.fileVersioningSelector = "staggered";
                $scope.currentFolder.staggeredMaxAge = Math.floor(+$scope.currentFolder.versioning.params.maxAge / 86400);
                $scope.currentFolder.staggeredCleanInterval = +$scope.currentFolder.versioning.params.cleanInterval;
                $scope.currentFolder.staggeredVersionsPath = $scope.currentFolder.versioning.params.versionsPath;
                $scope.currentFolder.versioningCleanupIntervalS = +$scope.currentFolder.versioning.cleanupIntervalS;
            } else if ($scope.currentFolder.versioning && $scope.currentFolder.versioning.type === "external") {
                $scope.currentFolder.externalFileVersioning = true;
                $scope.currentFolder.fileVersioningSelector = "external";
                $scope.currentFolder.externalCommand = $scope.currentFolder.versioning.params.command;
            } else {
                $scope.currentFolder.fileVersioningSelector = "none";
            }
            $scope.currentFolder.trashcanClean = $scope.currentFolder.trashcanClean || 0; // weeds out nulls and undefineds
            $scope.currentFolder.simpleKeep = $scope.currentFolder.simpleKeep || 5;
            $scope.currentFolder.staggeredCleanInterval = $scope.currentFolder.staggeredCleanInterval || 3600;
            $scope.currentFolder.staggeredVersionsPath = $scope.currentFolder.staggeredVersionsPath || "";
            // Zero is a valid, non-default value (disabled)
            if ($scope.currentFolder.versioningCleanupIntervalS !== 0) {
                $scope.currentFolder.versioningCleanupIntervalS = $scope.currentFolder.versioningCleanupIntervalS || 3600;
=======
            editFolderModal();
        }

        function initVersioningEditing() {
            $scope.currentFolder._guiVersioning = angular.copy($scope.versioningDefaults);

            if (!$scope.currentFolder.versioning) {
                return;
>>>>>>> 50a621bc
            }

            var currentVersioning = $scope.currentFolder.versioning;

            $scope.currentFolder._guiVersioning.cleanupIntervalS = +currentVersioning.cleanupIntervalS;

            // Apply parameters currently in use
            switch (currentVersioning.type) {
            case "trashcan":
                $scope.currentFolder._guiVersioning.selector = "trashcan";
                $scope.currentFolder._guiVersioning.trashcanClean = +currentVersioning.params.cleanoutDays;
                break;
            case "simple":
                $scope.currentFolder._guiVersioning.selector = "simple";
                $scope.currentFolder._guiVersioning.simpleKeep = +currentVersioning.params.keep;
                $scope.currentFolder._guiVersioning.trashcanClean = +currentVersioning.params.cleanoutDays;
                break;
            case "staggered":
                $scope.currentFolder._guiVersioning.selector = "staggered";
                $scope.currentFolder._guiVersioning.staggeredMaxAge = Math.floor(+currentVersioning.params.maxAge / 86400);
                $scope.currentFolder._guiVersioning.staggeredCleanInterval = +currentVersioning.params.cleanInterval;
                $scope.currentFolder._guiVersioning.staggeredVersionsPath = currentVersioning.params.versionsPath;
                break;
            case "external":
                $scope.currentFolder._guiVersioning.selector = "external";
                $scope.currentFolder.externalCommand = currentVersioning.params.command;
                break;
            }
        };

        $scope.editFolderExisting = function(folderCfg) {
            $scope.editingExisting = true;
            $scope.currentFolder = angular.copy(folderCfg);

            $scope.ignores.text = 'Loading...';
            $scope.ignores.error = null;
            $scope.ignores.disabled = true;
            $http.get(urlbase + '/db/ignores?folder=' + encodeURIComponent($scope.currentFolder.id))
                .success(function (data) {
                    $scope.currentFolder.ignores = data.ignore || [];
                    $scope.ignores.text = $scope.currentFolder.ignores.join('\n');
                    $scope.ignores.error = data.error;
                    $scope.ignores.disabled = false;
                })
                .error(function (err) {
                    $scope.ignores.text = $translate.instant("Failed to load ignore patterns.");
                    $scope.emitHTTPError(err);
                });

            editFolder();
        };

        $scope.editFolderDefaults = function() {
            $http.get(urlbase + '/config/defaults/folder')
                 .success(function (data) {
                     $scope.currentFolder = data;
                     $scope.editingExisting = false;
                     $scope.editingDefaults = true;
                     editFolder();
                 })
                 .error($scope.emitHTTPError);
        };

        $scope.selectAllSharedDevices = function (state) {
            var devices = $scope.currentSharing.shared;
            for (var i = 0; i < devices.length; i++) {
                $scope.currentSharing.selected[devices[i].deviceID] = !!state;
            }
        };

        $scope.selectAllSuggestedDevices = function (state) {
            var devices = $scope.currentSharing.suggested;
            for (var i = 0; i < devices.length; i++) {
                $scope.currentSharing.selected[devices[i].deviceID] = !!state;
            }
        };

        $scope.selectAllUnrelatedDevices = function (state) {
            var devices = $scope.currentSharing.unrelated;
            for (var i = 0; i < devices.length; i++) {
                $scope.currentSharing.selected[devices[i].deviceID] = !!state;
            }
        };

        $scope.introducerList = function (introducedBy) {
            var text = '';
            for (var id in introducedBy) {
                if (text !== '') {
                    text += '<br />';
                }
                text += $scope.deviceName($scope.devices[id]);
                text += ' (' + new Date(introducedBy[id].time).toLocaleString() + ')';
            }
            return text.trim();
        };

        $scope.addFolder = function () {
            $http.get(urlbase + '/svc/random/string?length=10').success(function (data) {
                var folderID = (data.random.substr(0, 5) + '-' + data.random.substr(5, 5)).toLowerCase();
                addFolderInit(folderID).then(function() {
                    // Triggers the watch that sets the path
                    $scope.currentFolder.label = $scope.currentFolder.label;
                    editFolderModal();
                });
            });
        };

        $scope.addFolderAndShare = function (folderID, folderLabel, device) {
            addFolderInit(folderID).then(function() {
                $scope.currentFolder.viewFlags = {
                    importFromOtherDevice: true
                };
                $scope.currentSharing.selected[device] = true;
                $scope.currentFolder.label = folderLabel;
                editFolderModal();
            });
        };

        function addFolderInit(folderID) {
            $scope.editingExisting = false;
            $scope.editingDefaults = false;
            return $http.get(urlbase + '/config/defaults/folder').then(function(p) {
                $scope.currentFolder = p.data;
                $scope.currentFolder.id = folderID;

                initShareEditing('folder');
                $scope.currentSharing.unrelated = $scope.currentSharing.unrelated.concat($scope.currentSharing.shared);
                $scope.currentSharing.shared = [];

                $scope.ignores.text = '';
                $scope.ignores.error = null;
                $scope.ignores.disabled = false;
            }, $scope.emitHTTPError);
        }

        $scope.shareFolderWithDevice = function (folder, device) {
            $scope.folders[folder].devices.push({
                deviceID: device
            });
            $scope.config.folders = folderList($scope.folders);
            $scope.saveConfig();
        };

        $scope.saveFolder = function () {
            $('#editFolder').modal('hide');
            var folderCfg = angular.copy($scope.currentFolder);
            $scope.currentSharing.selected[$scope.myID] = true;
            var newDevices = [];
            folderCfg.devices.forEach(function (dev) {
                if ($scope.currentSharing.selected[dev.deviceID] === true) {
                    newDevices.push(dev);
                    delete $scope.currentSharing.selected[dev.deviceID];
                };
            });
            for (var deviceID in $scope.currentSharing.selected) {
                if ($scope.currentSharing.selected[deviceID] === true) {
                    newDevices.push({
                        deviceID: deviceID
                    });
                }
            }
            folderCfg.devices = newDevices;
            delete $scope.currentSharing;

            switch (folderCfg._guiVersioning.selector) {
            case "trashcan":
                folderCfg.versioning = {
                    'type': 'trashcan',
                    'params': {
                        'cleanoutDays': '' + folderCfg._guiVersioning.trashcanClean
                    },
                    'cleanupIntervalS': folderCfg._guiVersioning.cleanupIntervalS
                };
                break;
            case "simple":
                folderCfg.versioning = {
                    'type': 'simple',
                    'params': {
                        'keep': '' + folderCfg._guiVersioning.simpleKeep,
                        'cleanoutDays': '' + folderCfg._guiVersioning.trashcanClean
                    },
                    'cleanupIntervalS': folderCfg._guiVersioning.cleanupIntervalS
                };
                break;
            case "staggered":
                folderCfg.versioning = {
                    'type': 'staggered',
                    'params': {
                        'maxAge': '' + (folderCfg._guiVersioning.staggeredMaxAge * 86400),
                        'cleanInterval': '' + folderCfg._guiVersioning.staggeredCleanInterval,
                        'versionsPath': '' + folderCfg._guiVersioning.staggeredVersionsPath
                    },
                    'cleanupIntervalS': folderCfg._guiVersioning.cleanupIntervalS
                };
                break;
            case "external":
                folderCfg.versioning = {
                    'type': 'external',
                    'params': {
                        'command': '' + folderCfg._guiVersioning.externalCommand
                    },
                    'cleanupIntervalS': folderCfg._guiVersioning.cleanupIntervalS
                };
                break;
            default:
                delete folderCfg.versioning;
            }
            delete folderCfg._guiVersioning;

            if ($scope.editingDefaults) {
                $scope.config.defaults.folder = folderCfg;
                $scope.saveConfig();
            } else {
                saveFolderExisting(folderCfg);
            }
        };

        function saveFolderExisting(folderCfg) {
            var ignoresLoaded = !$scope.ignores.disabled;
            var ignores = $scope.ignores.text.split('\n');
            // Split always returns a minimum 1-length array even for no patterns
            if (ignores.length === 1 && ignores[0] === "") {
                ignores = [];
            }
            if (!$scope.editingExisting && ignores.length) {
                folderCfg.paused = true;
            };

            $scope.folders[folderCfg.id] = folderCfg;
            $scope.config.folders = folderList($scope.folders);

            function arrayEquals(a, b) {
              return a.length === b.length && a.every(function(v, i) { return v === b[i] });
            }

            if (ignoresLoaded && $scope.editingExisting && !arrayEquals(ignores, folderCfg.ignores)) {
                saveIgnores(ignores);
            };

            $scope.saveConfig(function () {
                if (!$scope.editingExisting && ignores.length) {
                    saveIgnores(ignores, function () {
                        $scope.setFolderPause(folderCfg.id, false);
                    });
                }
            });
        };

        $scope.ignoreFolder = function (device, folderID, offeringDevice) {
            var ignoredFolder = {
                id: folderID,
                label: offeringDevice.label,
                // Bump time
                time: (new Date()).toISOString()
            }

            if (device in $scope.devices) {
                $scope.devices[device].ignoredFolders.push(ignoredFolder);
                $scope.saveConfig();
            }
        };

        $scope.sharesFolder = function (folderCfg) {
            var names = [];
            folderCfg.devices.forEach(function (device) {
                if (device.deviceID !== $scope.myID) {
                    names.push($scope.deviceName($scope.devices[device.deviceID]));
                }
            });
            names.sort();
            return names.join(", ");
        };

        $scope.deviceFolders = function (deviceCfg) {
            var folders = [];
            $scope.folderList().forEach(function (folder) {
                for (var i = 0; i < folder.devices.length; i++) {
                    if (folder.devices[i].deviceID === deviceCfg.deviceID) {
                        folders.push(folder.id);
                        break;
                    }
                }
            });
            return folders;
        };

        $scope.folderLabel = function (folderID) {
            if (!$scope.folders[folderID]) {
                return folderID;
            }
            var label = $scope.folders[folderID].label;
            return label && label.length > 0 ? label : folderID;
        };

        $scope.deleteFolder = function (id) {
            $('#editFolder').modal('hide');
            if (!$scope.editingExisting) {
                return;
            }

            delete $scope.folders[id];
            delete $scope.model[id];
            $scope.config.folders = folderList($scope.folders);
            recalcLocalStateTotal();

            $scope.saveConfig();
        };

        function resetRestoreVersions() {
            $scope.restoreVersions = {
                folder: null,
                selections: {},
                versions: null,
                tree: null,
                errors: null,
                filters: {},
                massAction: function (name, action) {
                    $.each($scope.restoreVersions.versions, function (key) {
                        if (key.indexOf(name + '/') == 0 && (!$scope.restoreVersions.filters.text || key.indexOf($scope.restoreVersions.filters.text) > -1)) {
                            if (action == 'unset') {
                                delete $scope.restoreVersions.selections[key];
                                return;
                            }

                            var availableVersions = [];
                            $.each($scope.restoreVersions.filterVersions($scope.restoreVersions.versions[key]), function (idx, version) {
                                availableVersions.push(version.versionTime);
                            })

                            if (availableVersions.length) {
                                availableVersions.sort(function (a, b) { return a - b; });
                                if (action == 'latest') {
                                    $scope.restoreVersions.selections[key] = availableVersions.pop();
                                } else if (action == 'oldest') {
                                    $scope.restoreVersions.selections[key] = availableVersions.shift();
                                }
                            }
                        }
                    });
                },
                filterVersions: function (versions) {
                    var filteredVersions = [];
                    $.each(versions, function (idx, version) {
                        if (moment(version.versionTime).isBetween($scope.restoreVersions.filters['start'], $scope.restoreVersions.filters['end'], null, '[]')) {
                            filteredVersions.push(version);
                        }
                    });
                    return filteredVersions;
                },
                selectionCount: function () {
                    var count = 0;
                    $.each($scope.restoreVersions.selections, function (key, value) {
                        if (value) {
                            count++;
                        }
                    });
                    return count;
                },

                restore: function () {
                    $scope.restoreVersions.tree.clear();
                    $scope.restoreVersions.tree = null;
                    $scope.restoreVersions.versions = null;
                    var selections = {};
                    $.each($scope.restoreVersions.selections, function (key, value) {
                        if (value) {
                            selections[key] = value;
                        }
                    });
                    $scope.restoreVersions.selections = {};

                    $http.post(urlbase + '/folder/versions?folder=' + encodeURIComponent($scope.restoreVersions.folder), selections).success(function (data) {
                        if (Object.keys(data).length == 0) {
                            $('#restoreVersions').modal('hide');
                        } else {
                            $scope.restoreVersions.errors = data;
                        }
                    });
                },
                show: function (folder) {
                    $scope.restoreVersions.folder = folder;

                    var closed = false;
                    var modalShown = $q.defer();
                    $('#restoreVersions').modal().one('hidden.bs.modal', function () {
                        closed = true;
                        resetRestoreVersions();
                    }).one('shown.bs.modal', function () {
                        modalShown.resolve();
                    });

                    var dataReceived = $http.get(urlbase + '/folder/versions?folder=' + encodeURIComponent($scope.restoreVersions.folder))
                        .success(function (data) {
                            $.each(data, function (key, values) {
                                $.each(values, function (idx, value) {
                                    value.modTime = new Date(value.modTime);
                                    value.versionTime = new Date(value.versionTime);
                                });
                                values.sort(function (a, b) {
                                    return b.versionTime - a.versionTime;
                                });
                            });
                            if (closed) return;
                            $scope.restoreVersions.versions = data;
                        });

                    $q.all([dataReceived, modalShown.promise]).then(function () {
                        $timeout(function () {
                            if (closed) {
                                resetRestoreVersions();
                                return;
                            }

                            $scope.restoreVersions.tree = $("#restoreTree").fancytree({
                                extensions: ["table", "filter"],
                                quicksearch: true,
                                filter: {
                                    autoApply: true,
                                    counter: true,
                                    hideExpandedCounter: true,
                                    hideExpanders: true,
                                    highlight: true,
                                    leavesOnly: false,
                                    nodata: true,
                                    mode: "hide"
                                },
                                table: {
                                    indentation: 20,
                                    nodeColumnIdx: 0,
                                },
                                debugLevel: 2,
                                source: buildTree($scope.restoreVersions.versions),
                                renderColumns: function (event, data) {
                                    var node = data.node,
                                        $tdList = $(node.tr).find(">td"),
                                        template;
                                    if (node.folder) {
                                        template = '<div ng-include="\'syncthing/folder/restoreVersionsMassActions.html\'" class="pull-right"/>';
                                    } else {
                                        template = '<div ng-include="\'syncthing/folder/restoreVersionsVersionSelector.html\'" class="pull-right"/>';
                                    }

                                    var scope = $rootScope.$new(true);
                                    scope.key = node.key;
                                    scope.restoreVersions = $scope.restoreVersions;

                                    $tdList.eq(1).html(
                                        $compile(template)(scope)
                                    );

                                    // Force angular to redraw.
                                    $timeout(function () {
                                        $scope.$apply();
                                    });
                                }
                            }).fancytree("getTree");

                            var minDate = moment(),
                                maxDate = moment(0, 'X'),
                                date;

                            // Find version window.
                            $.each($scope.restoreVersions.versions, function (key) {
                                $.each($scope.restoreVersions.versions[key], function (idx, version) {
                                    date = moment(version.versionTime);
                                    if (date.isBefore(minDate)) {
                                        minDate = date;
                                    }
                                    if (date.isAfter(maxDate)) {
                                        maxDate = date;
                                    }
                                });
                            });

                            $scope.restoreVersions.filters['start'] = minDate;
                            $scope.restoreVersions.filters['end'] = maxDate;

                            var ranges = {
                                'All time': [minDate, maxDate],
                                'Today': [moment(), moment()],
                                'Yesterday': [moment().subtract(1, 'days'), moment().subtract(1, 'days')],
                                'Last 7 Days': [moment().subtract(6, 'days'), moment()],
                                'Last 30 Days': [moment().subtract(29, 'days'), moment()],
                                'This Month': [moment().startOf('month'), moment().endOf('month')],
                                'Last Month': [moment().subtract(1, 'month').startOf('month'), moment().subtract(1, 'month').endOf('month')]
                            };

                            // Filter out invalid ranges.
                            $.each(ranges, function (key, range) {
                                if (!range[0].isBetween(minDate, maxDate, null, '[]') && !range[1].isBetween(minDate, maxDate, null, '[]')) {
                                    delete ranges[key];
                                }
                            });

                            $("#restoreVersionDateRange").daterangepicker({
                                timePicker: true,
                                timePicker24Hour: true,
                                timePickerSeconds: true,
                                autoUpdateInput: true,
                                opens: "left",
                                drops: "up",
                                startDate: minDate,
                                endDate: maxDate,
                                minDate: minDate,
                                maxDate: maxDate,
                                ranges: ranges,
                                locale: {
                                    format: 'YYYY/MM/DD HH:mm:ss',
                                }
                            }).on('apply.daterangepicker', function (ev, picker) {
                                $scope.restoreVersions.filters['start'] = picker.startDate;
                                $scope.restoreVersions.filters['end'] = picker.endDate;
                                // Events for this UI element are not managed by angular.
                                // Force angular to wake up.
                                $timeout(function () {
                                    $scope.$apply();
                                });
                            });
                        });
                    });
                }
            };
        }
        resetRestoreVersions();

        $scope.$watchCollection('restoreVersions.filters', function () {
            if (!$scope.restoreVersions.tree) return;

            $scope.restoreVersions.tree.filterNodes(function (node) {
                if (node.folder) return false;
                if ($scope.restoreVersions.filters.text && node.key.indexOf($scope.restoreVersions.filters.text) < 0) {
                    return false;
                }
                if ($scope.restoreVersions.filterVersions(node.data.versions).length == 0) {
                    return false;
                }
                return true;
            });
        });

        $scope.setAPIKey = function (cfg) {
            $http.get(urlbase + '/svc/random/string?length=32').success(function (data) {
                cfg.apiKey = data.random;
            });
        };

        $scope.acceptUR = function () {
            $scope.config.options.urAccepted = $scope.system.urVersionMax;
            $scope.config.options.urSeen = $scope.system.urVersionMax;
            $scope.saveConfig();
            $('#ur').modal('hide');
        };

        $scope.declineUR = function () {
            if ($scope.config.options.urAccepted === 0) {
                $scope.config.options.urAccepted = -1;
            }
            $scope.config.options.urSeen = $scope.system.urVersionMax;
            $scope.saveConfig();
            $('#ur').modal('hide');
        };

        $scope.showNeed = function (folder) {
            $scope.neededFolder = folder;
            $scope.refreshNeed(1, 10);
            $('#needed').modal().one('hidden.bs.modal', function () {
                $scope.needed = undefined;
                $scope.neededFolder = '';
            });
        };

        $scope.showRemoteNeed = function (device) {
            resetRemoteNeed();
            $scope.remoteNeedDevice = device;
            $scope.deviceFolders(device).forEach(function (folder) {
                var comp = $scope.completion[device.deviceID][folder];
                if (comp !== undefined && comp.needItems + comp.needDeletes === 0) {
                    return;
                }
                $scope.remoteNeedFolders.push(folder);
                $scope.refreshRemoteNeed(folder, 1, 10);
            });
            $('#remoteNeed').modal().one('hidden.bs.modal', function () {
                resetRemoteNeed();
            });
        };

        $scope.showFailed = function (folder) {
            $scope.failed.folder = folder;
            $scope.failed = $scope.refreshFailed(1, 10);
            $('#failed').modal().one('hidden.bs.modal', function () {
                $scope.failed = {};
            });
        };

        $scope.hasFailedFiles = function (folder) {
            if (!$scope.model[folder]) {
                return false;
            }
            return $scope.model[folder].errors !== 0;
        };

        $scope.override = function (folder) {
            $http.post(urlbase + "/db/override?folder=" + encodeURIComponent(folder));
        };

        $scope.showLocalChanged = function (folder) {
            $scope.localChangedFolder = folder;
            $scope.localChanged = $scope.refreshLocalChanged(1, 10);
            $('#localChanged').modal().one('hidden.bs.modal', function () {
                $scope.localChanged = {};
                $scope.localChangedFolder = undefined;
            });
        };

        $scope.revert = function (folder) {
            $http.post(urlbase + "/db/revert?folder=" + encodeURIComponent(folder));
        };

        $scope.canRevert = function (folder) {
            var f = $scope.model[folder];
            if (!f) {
                return false;
            }
            return $scope.model[folder].receiveOnlyTotalItems > 0;
        };

        $scope.advanced = function () {
            $scope.advancedConfig = angular.copy($scope.config);
            $scope.advancedConfig.devices.sort(deviceCompare);
            $scope.advancedConfig.folders.sort(folderCompare);
            $('#advanced').modal('show');
        };

        $scope.showReportPreview = function () {
            $scope.reportPreview = true;
        };

        $scope.refreshReportDataPreview = function (ver, diff) {
            $scope.reportDataPreview = '';
            if (!ver) {
                return;
            }
            var version = parseInt(ver);
            if (diff && version > 2) {
                $q.all([
                    $http.get(urlbase + '/svc/report?version=' + version),
                    $http.get(urlbase + '/svc/report?version=' + (version - 1)),
                ]).then(function (responses) {
                    var newReport = responses[0].data;
                    var oldReport = responses[1].data;
                    angular.forEach(oldReport, function (_, key) {
                        delete newReport[key];
                    });
                    $scope.reportDataPreview = newReport;
                });
            } else {
                $http.get(urlbase + '/svc/report?version=' + version).success(function (data) {
                    $scope.reportDataPreview = data;
                }).error($scope.emitHTTPError);
            }
        };

        $scope.rescanAllFolders = function () {
            $http.post(urlbase + "/db/scan");
        };

        $scope.rescanFolder = function (folder) {
            $http.post(urlbase + "/db/scan?folder=" + encodeURIComponent(folder));
        };

        $scope.setAllFoldersPause = function (pause) {
            var folderListCache = $scope.folderList();

            for (var i = 0; i < folderListCache.length; i++) {
                folderListCache[i].paused = pause;
            }

            $scope.config.folders = folderList(folderListCache);
            $scope.saveConfig();
        };

        $scope.isAtleastOneFolderPausedStateSetTo = function (pause) {
            var folderListCache = $scope.folderList();

            for (var i = 0; i < folderListCache.length; i++) {
                if (folderListCache[i].paused == pause) {
                    return true;
                }
            }

            return false;
        };

        $scope.activateAllFsWatchers = function () {
            var folders = $scope.folderList();

            $.each(folders, function (i) {
                if (folders[i].fsWatcherEnabled) {
                    return;
                }
                folders[i].fsWatcherEnabled = true;
                if (folders[i].rescanIntervalS === 0) {
                    return;
                }
                // Delay full scans, but scan at least once per day
                folders[i].rescanIntervalS *= 60;
                if (folders[i].rescanIntervalS > 86400) {
                    folders[i].rescanIntervalS = 86400;
                }
            });

            $scope.config.folders = folders;
            $scope.saveConfig();
        };

        $scope.bumpFile = function (folder, file) {
            var url = urlbase + "/db/prio?folder=" + encodeURIComponent(folder) + "&file=" + encodeURIComponent(file);
            // In order to get the right view of data in the response.
            url += "&page=" + $scope.needed.page;
            url += "&perpage=" + $scope.needed.perpage;
            $http.post(url).success(function (data) {
                if ($scope.neededFolder === folder) {
                    console.log("bumpFile", folder, data);
                    parseNeeded(data);
                }
            }).error($scope.emitHTTPError);
        };

        $scope.versionString = function () {
            if (!$scope.version.version) {
                return '';
            }

            var os = {
                'darwin': 'macOS',
                'dragonfly': 'DragonFly BSD',
                'freebsd': 'FreeBSD',
                'openbsd': 'OpenBSD',
                'netbsd': 'NetBSD',
                'linux': 'Linux',
                'windows': 'Windows',
                'solaris': 'Solaris'
            }[$scope.version.os] || $scope.version.os;

            var arch = {
                '386': '32-bit Intel/AMD',
                'amd64': '64-bit Intel/AMD',
                'arm': '32-bit ARM',
                'arm64': '64-bit ARM',
                'ppc64': '64-bit PowerPC',
                'ppc64le': '64-bit PowerPC (LE)',
                'mips': '32-bit MIPS',
                'mipsle': '32-bit MIPS (LE)',
                'mips64': '64-bit MIPS',
                'mips64le': '64-bit MIPS (LE)',
                'riscv64': '64-bit RISC-V',
                's390x': '64-bit z/Architecture',
            }[$scope.version.arch] || $scope.version.arch;

            return $scope.version.version + ', ' + os + ' (' + arch + ')';
        };

        $scope.inputTypeFor = function (key, value) {
            if (key.substr(0, 1) === '_') {
                return 'skip';
            }
            if (value === null) {
                return 'null';
            }
            if (typeof value === 'number') {
                return 'number';
            }
            if (typeof value === 'boolean') {
                return 'checkbox';
            }
            if (value instanceof Array) {
                return 'list';
            }
            if (typeof value === 'object') {
                return 'skip';
            }
            return 'text';
        };

        $scope.themeName = function (theme) {
            return theme.replace('-', ' ').replace(/(?:^|\s)\S/g, function (a) {
                return a.toUpperCase();
            });
        };

        $scope.modalLoaded = function () {
            // once all modal elements have been processed
            if ($('modal').length === 0) {
                // pseudo main. called on all definitions assigned
                initController();
            }
        };

        $scope.toggleUnits = function () {
            $scope.metricRates = !$scope.metricRates;
            try {
                window.localStorage["metricRates"] = $scope.metricRates;
            } catch (exception) { }
        };

        $scope.sizeOf = function (dict) {
            if (dict === undefined) {
                return 0;
            }
            return Object.keys(dict).length;
        };

        $scope.dismissNotification = function (id) {
            var idx = $scope.config.options.unackedNotificationIDs.indexOf(id);
            if (idx > -1) {
                $scope.config.options.unackedNotificationIDs.splice(idx, 1);
                $scope.saveConfig();
            }
        };

        $scope.abbreviatedError = function (addr) {
            var status = $scope.system.lastDialStatus[addr];
            if (!status || !status.error) {
                return null;
            }
            var time = $filter('date')(status.when, "HH:mm:ss")
            var err = status.error.replace(/.+: /, '');
            return err + " (" + time + ")";
        }

        $scope.setCrashReportingEnabled = function (enabled) {
            $scope.config.options.crashReportingEnabled = enabled;
            $scope.saveConfig();
        };

        $scope.isUnixAddress = function (address) {
            return address != null &&
                (address.indexOf('/') == 0 ||
                    address.indexOf('unix://') == 0 ||
                    address.indexOf('unixs://') == 0);
        }
    });<|MERGE_RESOLUTION|>--- conflicted
+++ resolved
@@ -1546,7 +1546,6 @@
                 $scope.currentSharing.shared.push($scope.folders[folderID]);
                 $scope.currentSharing.selected[folderID] = true;
             });
-<<<<<<< HEAD
             $http.get(urlbase + '/cluster/candidate/folders?device=' + encodeURIComponent(deviceCfg.deviceID))
                 .success(function (candidates) {
                     for (var folderID in candidates) {
@@ -1563,11 +1562,6 @@
                     });
                 });
             $scope.deviceEditor.$setPristine();
-            $('#editDevice').modal();
-=======
-            $scope.currentSharing.unrelated = $scope.folderList().filter(function (n) {
-                return !$scope.currentSharing.selected[n.id];
-            });
             editDeviceModal();
         };
 
@@ -1577,7 +1571,6 @@
                 $scope.editingDefaults = true;
                 editDeviceModal();
             }, $scope.emitHTTPError);
->>>>>>> 50a621bc
         };
 
         $scope.selectAllSharedFolders = function (state) {
@@ -1926,7 +1919,6 @@
                 $scope.currentFolder.path = '';
             }
             initShareEditing('folder');
-<<<<<<< HEAD
             $scope.currentFolder.devices.forEach(function (n) {
                 if (n.deviceID !== $scope.myID) {
                     $scope.currentSharing.shared.push($scope.devices[n.deviceID]);
@@ -1965,39 +1957,6 @@
                             && !candidates.hasOwnProperty(n.deviceID);
                     });
                 });
-            if ($scope.currentFolder.versioning && $scope.currentFolder.versioning.type === "trashcan") {
-                $scope.currentFolder.trashcanFileVersioning = true;
-                $scope.currentFolder.fileVersioningSelector = "trashcan";
-                $scope.currentFolder.trashcanClean = +$scope.currentFolder.versioning.params.cleanoutDays;
-                $scope.currentFolder.versioningCleanupIntervalS = +$scope.currentFolder.versioning.cleanupIntervalS;
-            } else if ($scope.currentFolder.versioning && $scope.currentFolder.versioning.type === "simple") {
-                $scope.currentFolder.simpleFileVersioning = true;
-                $scope.currentFolder.fileVersioningSelector = "simple";
-                $scope.currentFolder.simpleKeep = +$scope.currentFolder.versioning.params.keep;
-                $scope.currentFolder.versioningCleanupIntervalS = +$scope.currentFolder.versioning.cleanupIntervalS;
-                $scope.currentFolder.trashcanClean = +$scope.currentFolder.versioning.params.cleanoutDays;
-            } else if ($scope.currentFolder.versioning && $scope.currentFolder.versioning.type === "staggered") {
-                $scope.currentFolder.staggeredFileVersioning = true;
-                $scope.currentFolder.fileVersioningSelector = "staggered";
-                $scope.currentFolder.staggeredMaxAge = Math.floor(+$scope.currentFolder.versioning.params.maxAge / 86400);
-                $scope.currentFolder.staggeredCleanInterval = +$scope.currentFolder.versioning.params.cleanInterval;
-                $scope.currentFolder.staggeredVersionsPath = $scope.currentFolder.versioning.params.versionsPath;
-                $scope.currentFolder.versioningCleanupIntervalS = +$scope.currentFolder.versioning.cleanupIntervalS;
-            } else if ($scope.currentFolder.versioning && $scope.currentFolder.versioning.type === "external") {
-                $scope.currentFolder.externalFileVersioning = true;
-                $scope.currentFolder.fileVersioningSelector = "external";
-                $scope.currentFolder.externalCommand = $scope.currentFolder.versioning.params.command;
-            } else {
-                $scope.currentFolder.fileVersioningSelector = "none";
-            }
-            $scope.currentFolder.trashcanClean = $scope.currentFolder.trashcanClean || 0; // weeds out nulls and undefineds
-            $scope.currentFolder.simpleKeep = $scope.currentFolder.simpleKeep || 5;
-            $scope.currentFolder.staggeredCleanInterval = $scope.currentFolder.staggeredCleanInterval || 3600;
-            $scope.currentFolder.staggeredVersionsPath = $scope.currentFolder.staggeredVersionsPath || "";
-            // Zero is a valid, non-default value (disabled)
-            if ($scope.currentFolder.versioningCleanupIntervalS !== 0) {
-                $scope.currentFolder.versioningCleanupIntervalS = $scope.currentFolder.versioningCleanupIntervalS || 3600;
-=======
             editFolderModal();
         }
 
@@ -2006,7 +1965,6 @@
 
             if (!$scope.currentFolder.versioning) {
                 return;
->>>>>>> 50a621bc
             }
 
             var currentVersioning = $scope.currentFolder.versioning;
