--- conflicted
+++ resolved
@@ -199,7 +199,6 @@
             </div>
           </div>
 
-<<<<<<< HEAD
           <div class="row">
             <div class="col-md-6 form-group">
               <label translate>Folder Type</label>
@@ -214,7 +213,7 @@
             </div>
             <div class="col-md-6 form-group">
               <label translate>File Pull Order</label>
-              <select class="form-control" ng-model="currentFolder.order">
+              <select class="form-control" ng-model="currentFolder.order" ng-if="currentFolder.type != 'sendonly'">
                 <option value="random" translate>Random</option>
                 <option value="alphabetic" translate>Alphabetic</option>
                 <option value="smallestFirst" translate>Smallest First</option>
@@ -222,37 +221,11 @@
                 <option value="oldestFirst" translate>Oldest First</option>
                 <option value="newestFirst" translate>Newest First</option>
               </select>
-            </div>
-          </div>
-=======
-              <div class="row">
-                <div class="col-md-6 form-group">
-                  <label translate>Folder Type</label>
-                  &nbsp;<a href="https://docs.syncthing.net/users/foldertypes.html" target="_blank"><span class="fas fa-question-circle"></span>&nbsp;<span translate>Help</span></a>
-                  <select class="form-control" ng-model="currentFolder.type">
-                    <option value="sendreceive" translate>Send &amp; Receive</option>
-                    <option value="sendonly" translate>Send Only</option>
-                    <option value="receiveonly" translate>Receive Only</option>
-                  </select>
-                  <p ng-if="currentFolder.type == 'sendonly'" translate class="help-block">Files are protected from changes made on other devices, but changes made on this device will be sent to the rest of the cluster.</p>
-                  <p ng-if="currentFolder.type == 'receiveonly'" translate class="help-block">Files are synchronized from the cluster, but any changes made locally will not be sent to other devices.</p>
-                </div>
-                <div class="col-md-6 form-group">
-                  <label translate>File Pull Order</label>
-                  <select class="form-control" ng-model="currentFolder.order" ng-if="currentFolder.type != 'sendonly'">
-                    <option value="random" translate>Random</option>
-                    <option value="alphabetic" translate>Alphabetic</option>
-                    <option value="smallestFirst" translate>Smallest First</option>
-                    <option value="largestFirst" translate>Largest First</option>
-                    <option value="oldestFirst" translate>Oldest First</option>
-                    <option value="newestFirst" translate>Newest First</option>
-                  </select>
-                  <select class="form-control" ng-if="currentFolder.type == 'sendonly'" disabled>
-                    <option value="disabled" translate>Disabled</option>
-                  </select>
-                </div>
-              </div>
->>>>>>> 8cbdf1e1
+              <select class="form-control" ng-if="currentFolder.type == 'sendonly'" disabled>
+                <option value="disabled" translate>Disabled</option>
+              </select>
+            </div>
+          </div>
 
           <div class="row">
             <div class="col-md-6 form-group" ng-class="{'has-error': folderEditor.minDiskFree.$invalid && folderEditor.minDiskFree.$dirty}">
