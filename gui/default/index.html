<!DOCTYPE html>
<!--
// Copyright (C) 2014 The Syncthing Authors.
//
// This Source Code Form is subject to the terms of the Mozilla Public
// License, v. 2.0. If a copy of the MPL was not distributed with this file,
// You can obtain one at https://mozilla.org/MPL/2.0/.

-->
<html lang="en" ng-app="syncthing" ng-controller="SyncthingController" class="ng-cloak">
<head>
  <meta charset="utf-8"/>
  <meta http-equiv="X-UA-Compatible" content="IE=edge"/>
  <meta name="viewport" content="width=device-width, initial-scale=1.0"/>
  <meta name="description" content=""/>
  <meta name="author" content=""/>
  <link rel="shortcut icon" href="assets/img/favicon-{{syncthingStatus()}}.png"/>
  <link rel="mask-icon" href="assets/img/safari-pinned-tab.svg" color="#0882c8"/>

  <title ng-bind="thisDeviceName() + ' | Syncthing'"></title>
  <link href="vendor/bootstrap/css/bootstrap.css" rel="stylesheet"/>
  <link href="vendor/daterangepicker/daterangepicker.css" rel="stylesheet"/>
  <link href="assets/font/raleway.css" rel="stylesheet"/>
  <link href="vendor/fork-awesome/css/fork-awesome.css" rel="stylesheet"/>
  <link href="vendor/fork-awesome/css/v5-compat.css" rel="stylesheet"/>
  <link href="assets/css/overrides.css" rel="stylesheet"/>
  <link href="assets/css/theme.css" rel="stylesheet"/>
  <link href="vendor/fancytree/css/ui.fancytree.css" rel="stylesheet"/>
</head>

<body>
  <script type="text/javascript" src="syncthing/development/logbar.js"></script>
  <div ng-if="version.isBeta" ng-include="'syncthing/development/logbar.html'"></div>
  <!-- Top bar -->

  <nav class="navbar navbar-top navbar-default" role="navigation">
    <div class="container">
      <span class="navbar-brand" aria-hidden="true">
        <img class="logo hidden-xs" src="assets/img/logo-horizontal.svg" height="32" width="117" alt=""/>
        <img class="logo hidden visible-xs" src="assets/img/favicon-default.png" height="32" alt=""/>
      </span>
      <p class="navbar-text hidden-xs" ng-class="{'hidden-sm':upgradeInfo && upgradeInfo.newer}">{{thisDeviceName()}}</p>
      <ul class="nav navbar-nav navbar-right">
        <li ng-if="upgradeInfo && upgradeInfo.newer" class="upgrade-newer">
          <button type="button" class="btn navbar-btn btn-primary btn-sm" data-toggle="modal" data-target="#upgrade">
            <span class="fas fa-arrow-circle-up"></span>
            <span class="hidden-xs" translate translate-value-version="{{upgradeInfo.latest}}">Upgrade To {%version%}</span>
          </button>
        </li>
        <li ng-if="upgradeInfo && upgradeInfo.majorNewer" class="upgrade-newer-major">
          <button type="button" class="btn navbar-btn btn-danger btn-sm" data-toggle="modal" data-target="#majorUpgrade">
            <span class="fas fa-arrow-circle-up"></span>
            <span class="hidden-xs" translate translate-value-version="{{upgradeInfo.latest}}">Upgrade To {%version%}</span>
          </button>
        </li>
        <li class="dropdown" language-select></li>
        <li>
          <a class="navbar-link" href="https://docs.syncthing.net/intro/gui.html" target="_blank">
            <span class="fas fa-question-circle"></span>
            <span class="hidden-xs" translate>Help</span>
          </a>
        </li>
        <li class="dropdown action-menu">
          <a href="#" class="dropdown-toggle" data-toggle="dropdown" aria-expanded="false">
            <span class="fas fa-cog"></span>
            <span class="hidden-xs" translate>Actions</span>
            <span class="caret"></span>
          </a>
          <ul class="dropdown-menu">
            <li><a href="" ng-click="showSettings()"><span class="fas fa-fw fa-cog"></span>&nbsp;<span translate>Settings</span></a></li>
            <li><a href="" data-toggle="modal" data-target="#idqr" ng-click="currentDevice=thisDevice()"><span class="fas fa-fw fa-qrcode"></span>&nbsp;<span translate>Show ID</span></a></li>
            <li class="divider" aria-hidden="true"></li>
            <li><a href="" ng-click="shutdown()"><span class="fas fa-fw fa-power-off"></span>&nbsp;<span translate>Shutdown</span></a></li>
            <li><a href="" ng-click="restart()"><span class="fas fa-fw fa-refresh"></span>&nbsp;<span translate>Restart</span></a></li>
            <li class="divider" aria-hidden="true"></li>
            <li class="visible-xs">
              <a href="https://docs.syncthing.net/intro/gui.html" target="_blank">
                <span class="fas fa-fw fa-question-circle"></span>&nbsp;<span translate>Help</span>
              </a>
            </li>
            <li><a href="" data-toggle="modal" data-target="#about"><span class="far fa-fw fa-heart"></span>&nbsp;<span translate>About</span></a></li>
            <li class="divider" aria-hidden="true"></li>
            <li><a href="" ng-click="advanced()"><span class="fas fa-fw fa-cogs"></span>&nbsp;<span translate>Advanced</span></a></li>
            <li><a href="" ng-click="logging.show()"><span class="far fa-fw fa-file-alt"></span>&nbsp;<span translate>Logs</span></a></li>
            <li class="divider" aria-hidden="true" ng-if="config.gui.debugging"></li>
            <li><a href="/rest/debug/support" target="_blank" ng-if="config.gui.debugging"><span class="fa fa-user-md"></span>&nbsp;<span translate>Support Bundle</span></a></li>
          </ul>
        </li>
      </ul>
    </div>
  </nav>

  <div class="container" id="content">

    <!-- Panel: Open, no auth -->

    <div ng-if="openNoAuth" class="row">
      <div class="col-md-12">
        <div class="panel panel-danger">
          <div class="panel-heading">
            <h3 class="panel-title">
              <div class="panel-icon">
                <span class="fas fa-exclamation-circle"></span>
              </div>
              <span translate>Danger!</span>
            </h3>
          </div>
          <div class="panel-body">
            <p>
            <span translate>The Syncthing admin interface is configured to allow remote access without a password.</span>
            <b><span translate>This can easily give hackers access to read and change any files on your computer.</span></b>
            <span translate>Please set a GUI Authentication User and Password in the Settings dialog.</span>
            </p>
          </div>
          <div class="panel-footer">
            <button type="button" class="btn btn-sm btn-default pull-right" ng-click="showSettings()">
              <span class="fas fa-cog"></span>&nbsp;<span translate>Settings</span>
            </button>
            <div class="clearfix"></div>
          </div>
        </div>
      </div>
    </div>

    <!-- Panel: Restart Needed -->

    <div ng-if="!configInSync" class="row">
      <div class="col-md-12">
        <div class="panel panel-warning">
          <div class="panel-heading">
            <h3 class="panel-title">
              <div class="panel-icon">
                <span class="fas fa-exclamation-circle"></span>
              </div>
              <span translate>Restart Needed</span>
            </h3>
          </div>
          <div class="panel-body">
            <p translate>The configuration has been saved but not activated. Syncthing must restart to activate the new configuration.</p>
          </div>
          <div class="panel-footer">
            <button type="button" class="btn btn-sm btn-default pull-right" ng-click="restart()">
              <span class="fas fa-refresh"></span>&nbsp;<span translate>Restart</span>
            </button>
            <div class="clearfix"></div>
          </div>
        </div>
      </div>
    </div>

    <div ng-if="config">

      <!-- Panel: Notifications -->

      <div ng-if="config.options && config.options.unackedNotificationIDs" ng-include="'syncthing/core/notifications.html'"></div>

      <!-- Panel: New Device -->

      <div ng-repeat="(deviceID, pendingDevice) in pendingDevices" class="row">
        <div class="col-md-12">
          <div class="panel panel-warning">
            <div class="panel-heading">
              <h3 class="panel-title">
                <identicon class="panel-icon" data-value="device"></identicon>
                <span translate>New Device</span>
                <span class="pull-right">{{ pendingDevice.time | date:"yyyy-MM-dd HH:mm:ss" }}</span>
              </h3>
            </div>
            <div class="panel-body">
              <p>
                <span translate translate-value-device="{{ deviceID }}" translate-value-address="{{ pendingDevice.address }}" translate-value-name="{{ pendingDevice.name }}">
                  Device "{%name%}" ({%device%} at {%address%}) wants to connect. Add new device?
                </span>
              </p>
            </div>
            <div class="panel-footer clearfix">
              <div class="pull-right">
                <button type="button" class="btn btn-sm btn-success" ng-click="addDevice(deviceID, pendingDevice.name)">
                  <span class="fas fa-plus"></span>&nbsp;<span translate>Add Device</span>
                </button>
                <button type="button" class="btn btn-sm btn-danger" ng-click="ignoreDevice(deviceID, pendingDevice)">
                  <span class="fas fa-times"></span>&nbsp;<span translate>Ignore</span>
                </button>
              </div>
            </div>
          </div>
        </div>
      </div>

      <!-- Panel: New Folder -->
      <div ng-repeat="(folderID, pendingFolder) in pendingFolders">
        <div ng-repeat="(deviceID, offeringDevice) in pendingFolder.offeredBy" class="row reject">
          <div class="col-md-12">
            <div class="panel panel-warning">
              <div class="panel-heading">
                <h3 class="panel-title">
                  <div class="panel-icon">
                    <span class="fas fa-folder"></span>
                  </div>
                  <span translate ng-if="!folders[folderID]">New Folder</span>
                  <span translate ng-if="folders[folderID]">Share Folder</span>
                  <span class="pull-right">{{ offeringDevice.time | date:"yyyy-MM-dd HH:mm:ss" }}</span>
                </h3>
              </div>
              <div class="panel-body">
                <p>
<<<<<<< HEAD
                  <span ng-if="offeringDevice.label.length == 0" translate translate-value-device="{{ deviceName(findDevice(deviceID)) }}" translate-value-folder="{{ folderID }}">
                    {%device%} wants to share folder "{%folder%}".
                  </span>
                  <span ng-if="offeringDevice.label.length != 0" translate translate-value-device="{{ deviceName(findDevice(deviceID)) }}" translate-value-folder="{{ folderID }}" translate-value-folderlabel="{{ offeringDevice.label }}">
=======
                  <span ng-if="pendingFolder.label.length == 0" translate translate-value-device="{{ deviceName(devices[device.deviceID]) }}" translate-value-folder="{{ pendingFolder.id }}">
                    {%device%} wants to share folder "{%folder%}".
                  </span>
                  <span ng-if="pendingFolder.label.length != 0" translate translate-value-device="{{ deviceName(devices[device.deviceID]) }}" translate-value-folder="{{ pendingFolder.id }}" translate-value-folderlabel="{{ pendingFolder.label }}">
>>>>>>> 0d90ae26
                    {%device%} wants to share folder "{%folderlabel%}" ({%folder%}).
                  </span>
                  <span translate ng-if="folders[folderID]">Share this folder?</span>
                  <span translate ng-if="!folders[folderID]">Add new folder?</span>
                </p>
              </div>
              <div class="panel-footer clearfix">
                <div class="pull-right">
                  <button type="button" class="btn btn-sm btn-success" ng-click="addFolderAndShare(folderID, offeringDevice.label, deviceID)" ng-if="!folders[folderID]">
                    <span class="fas fa-check"></span>&nbsp;<span translate>Add</span>
                  </button>
                  <button type="button" class="btn btn-sm btn-success" ng-click="shareFolderWithDevice(folderID, deviceID)" ng-if="folders[folderID]">
                    <span class="fas fa-check"></span>&nbsp;<span translate>Share</span>
                  </button>
                  <button type="button" class="btn btn-sm btn-danger" ng-click="ignoreFolder(deviceID, folderID, offeringDevice)">
                    <span class="fas fa-times"></span>&nbsp;<span translate>Ignore</span>
                  </button>
                </div>
              </div>
            </div>
          </div>
        </div>
      </div>

    </div>

    <!-- Panel: Notice -->

    <div ng-if="errorList().length > 0" class="row">
      <div class="col-md-12">
        <div class="panel panel-warning">
          <div class="panel-heading">
            <h3 class="panel-title">
              <div class="panel-icon">
                <span class="fas fa-exclamation-circle"></span>
              </div>
              <span translate>Notice</span>
            </h3>
          </div>
          <div class="panel-body">
            <p ng-repeat="err in errorList()">
              <small>{{err.when | date:"yyyy-MM-dd HH:mm:ss"}}:</small>
              <span ng-bind-html="friendlyDevices(err.message) | linky: '_blank'"></span>
            </p>
          </div>
          <div class="panel-footer">
            <button type="button" class="btn btn-sm btn-default pull-right" ng-click="clearErrors()">
              <span class="fas fa-check"></span>&nbsp;<span translate>OK</span>
            </button>
            <div class="clearfix"></div>
          </div>
        </div>
      </div>
    </div>

    <!-- Panel: FS watcher errors -->

    <div ng-if="sizeOf(fsWatcherErrorMap()) > 0" class="row">
      <div class="col-md-12">
        <div class="panel panel-warning">
          <div class="panel-heading">
            <h3 class="panel-title">
              <div class="panel-icon">
                <span class="fas fa-exclamation-circle"></span>
              </div>
              <span translate>Filesystem Watcher Errors</span>
            </h3>
          </div>
          <div class="panel-body">
            <p>
              <span translate>For the following folders an error occurred while starting to watch for changes. It will be retried every minute, so the errors might go away soon. If they persist, try to fix the underlying issue and ask for help if you can't.</span>&emsp;<a href="https://forum.syncthing.net" target="_blank"><span class="fas fa-question-circle"></span>&nbsp;<span translate>Support</span></a>
            </p>
            <table>
              <tr ng-repeat="(id, err) in fsWatcherErrorMap()">
                <td>{{folderLabel(id)}}</td><td>{{err}}</td>
              </tr>
            </table>
          </div>
        </div>
      </div>
    </div>

    <!-- First regular row -->

    <div class="row">

      <!-- Folder list (top left) -->

      <div class="col-md-6" aria-labelledby="folder_list" role="region" >
        <h3 id="folder_list" translate>Folders</h3>
        <div class="panel-group" id="folders">
          <div class="panel panel-default" ng-repeat="folder in folderList()">
            <button class="btn panel-heading" data-toggle="collapse" data-parent="#folders" data-target="#folder-{{$index}}" aria-expanded="false">
              <div class="panel-progress" ng-show="folderStatus(folder) == 'syncing'" ng-attr-style="width: {{syncPercentage(folder.id) | percent}}"></div>
              <div class="panel-progress" ng-show="folderStatus(folder) == 'scanning' && scanProgress[folder.id] != undefined" ng-attr-style="width: {{scanPercentage(folder.id) | percent}}"></div>
              <h4 class="panel-title">
                <div class="panel-icon hidden-xs">
                  <span ng-if="folder.type == 'sendreceive'" class="fas fa-fw fa-folder"></span>
                  <span ng-if="folder.type == 'sendonly'" class="fas fa-fw fa-upload"></span>
                  <span ng-if="folder.type == 'receiveonly'" class="fas fa-fw fa-download"></span>
                </div>
                <div class="panel-status pull-right text-{{folderClass(folder)}}" ng-switch="folderStatus(folder)">
                  <span ng-switch-when="paused"><span class="hidden-xs" translate>Paused</span><span class="visible-xs" aria-label="{{'Paused' | translate}}"><i class="fas fa-fw fa-pause"></i></span></span>
                  <span ng-switch-when="unknown"><span class="hidden-xs" translate>Unknown</span><span class="visible-xs" aria-label="{{'Unknown' | translate}}"><i class="fas fa-fw fa-question-circle"></i></span></span>
                  <span ng-switch-when="unshared"><span class="hidden-xs" translate>Unshared</span><span class="visible-xs" aria-label="{{'Unshared' | translate}}"><i class="fas fa-fw fa-unlink"></i></span></span>
                  <span ng-switch-when="scan-waiting"><span class="hidden-xs" translate>Waiting to Scan</span><span class="visible-xs" aria-label="{{'Waiting to Scan' | translate}}"><i class="fas fa-fw fa-hourglass-half"></i></span></span>
                  <span ng-switch-when="cleaning"><span class="hidden-xs" translate>Cleaning Versions</span><span class="visible-xs" aria-label="{{'Cleaning Versions' | translate}}"><i class="fas fa-fw fa-recycle"></i></span></span>
                  <span ng-switch-when="clean-waiting"><span class="hidden-xs" translate>Waiting to Clean</span><span class="visible-xs" aria-label="{{'Waiting to Clean' | translate}}"><i class="fas fa-fw fa-hourglass-half"></i></span></span>
                  <span ng-switch-when="stopped"><span class="hidden-xs" translate>Stopped</span><span class="visible-xs" aria-label="{{'Stopped' | translate}}"><i class="fas fa-fw fa-stop"></i></span></span>
                  <span ng-switch-when="scanning">
                    <span class="hidden-xs" translate>Scanning</span>
                    <span class="hidden-xs" ng-if="scanPercentage(folder.id) != undefined">
                      ({{scanPercentage(folder.id) | percent}})
                    </span>
                    <span class="visible-xs" aria-label="{{'Scanning' | translate}}"><i class="fas fa-fw fa-search"></i></span>
                  </span>
                  <span ng-switch-when="idle"><span class="hidden-xs" translate>Up to Date</span><span class="visible-xs" aria-label="{{'Up to Date' | translate}}"><i class="fas fa-fw fa-check"></i></span></span>
                  <span ng-switch-when="localadditions"><span class="hidden-xs" translate>Local Additions</span><span class="visible-xs" aria-label="{{'Local Additions' | translate}}"><i class="fas fa-fw fa-check"></i></span></span>
                  <span ng-switch-when="sync-waiting">
                    <span class="hidden-xs" translate>Waiting to Sync</span>
                    <span class="visible-xs" aria-label="{{'Waiting to Sync' | translate}}"><i class="fas fa-fw fa-hourglass-half"></i></span>
                  </span>
                  <span ng-switch-when="sync-preparing">
                    <span class="hidden-xs" translate>Preparing to Sync</span>
                    <span class="visible-xs" aria-label="{{'Preparing to Sync' | translate}}"><i class="fas fa-fw fa-hourglass-half"></i></span>
                  </span>
                  <span ng-switch-when="syncing">
                    <span class="hidden-xs" translate>Syncing</span>
                    <span>({{syncPercentage(folder.id) | percent}}, {{model[folder.id].needBytes | binary}}B)</span>
                  </span>
                  <span ng-switch-when="outofsync"><span class="hidden-xs" translate>Out of Sync</span><span class="visible-xs" aria-label="{{'Out of Sync' | translate}}"><i class="fas fa-fw fa-exclamation-circle"></i></span></span>
                  <span ng-switch-when="faileditems"><span class="hidden-xs" translate>Failed Items</span><span class="visible-xs" aria-label="{{'Failed Items' | translate}}"><i class="fas fa-fw fa-exclamation-circle"></i></span></span>
                </div>
                <div class="panel-title-text">
                  <span tooltip data-original-title="{{folder.label.length != 0 ? folder.id : ''}}">{{folder.label.length != 0 ? folder.label : folder.id}}</span>
                </div>
              </h4>
            </button>
            <div id="folder-{{$index}}" class="panel-collapse collapse">
              <div class="panel-body">
                <table class="table table-condensed table-striped table-auto">
                  <tbody>
                    <tr ng-show="folder.label != undefined && folder.label.length > 0">
                      <th><span class="fas fa-fw fa-info-circle"></span>&nbsp;<span translate>Folder ID</span></th>
                      <td class="text-right no-overflow-ellipse">{{folder.id}}</td>
                    </tr>
                    <tr>
                      <th><span class="fas fa-fw fa-folder-open"></span>&nbsp;<span translate>Folder Path</span></th>
                      <td class="text-right">
                        <span tooltip data-original-title="{{folder.path}}">{{folder.path}}</span>
                      </td>
                    </tr>
                    <tr ng-if="!folder.paused && (model[folder.id].invalid || model[folder.id].error)">
                      <th><span class="fas fa-fw fa-exclamation-triangle"></span>&nbsp;<span translate>Error</span></th>
                      <td class="text-right">{{model[folder.id].invalid || model[folder.id].error}}</td>
                    </tr>
                    <tr ng-if="!folder.paused">
                      <th><span class="fas fa-fw fa-globe"></span>&nbsp;<span translate>Global State</span></th>
                      <td class="text-right">
                        <span tooltip data-original-title="{{model[folder.id].globalFiles | alwaysNumber | localeNumber}} {{'files' | translate}}, {{model[folder.id].globalDirectories | alwaysNumber | localeNumber}} {{'directories' | translate}}, ~{{model[folder.id].globalBytes | binary}}B">
                          <span class="far fa-copy"></span>&nbsp;{{model[folder.id].globalFiles | alwaysNumber | localeNumber}}&ensp;
                          <span class="far fa-folder"></span>&nbsp;{{model[folder.id].globalDirectories | alwaysNumber | localeNumber}}&ensp;
                          <span class="far fa-hdd"></span>&nbsp;~{{model[folder.id].globalBytes | binary}}B
                        </span>
                      </td>
                    </tr>
                    <tr ng-if="!folder.paused">
                      <th><span class="fas fa-fw fa-home"></span>&nbsp;<span translate>Local State</span></th>
                      <td class="text-right">
                        <span tooltip data-original-title="{{model[folder.id].localFiles | alwaysNumber | localeNumber}} {{'files' | translate}}, {{model[folder.id].localDirectories | alwaysNumber | localeNumber}} {{'directories' | translate}}, ~{{model[folder.id].localBytes | binary}}B">
                          <span class="far fa-copy"></span>&nbsp;{{model[folder.id].localFiles | alwaysNumber | localeNumber}}&ensp;
                          <span class="far fa-folder"></span>&nbsp;{{model[folder.id].localDirectories | alwaysNumber | localeNumber}}&ensp;
                          <span class="far fa-hdd"></span>&nbsp;~{{model[folder.id].localBytes | binary}}B<!-- get rid of the annoying trailing whitespace
                          --><span ng-if="model[folder.id].ignorePatterns"><br/><i><small translate class="text-muted">Reduced by ignore patterns</small></i></span>
                        </span>
                      </td>
                    </tr>
                    <tr ng-if="model[folder.id].needTotalItems > 0">
                      <th><span class="fas fa-fw fa-cloud-download-alt"></span>&nbsp;<span translate>Out of Sync Items</span></th>
                      <td class="text-right">
                        <a href="" ng-click="showNeed(folder.id)">{{model[folder.id].needTotalItems | alwaysNumber | localeNumber}} <span translate>items</span>, ~{{model[folder.id].needBytes | binary}}B</a>
                      </td>
                    </tr>
                    <tr ng-if="folderStatus(folder) === 'scanning' && scanRate(folder.id) > 0">
                      <th><span class="fas fa-fw fa-hourglass-half"></span>&nbsp;<span translate>Scan Time Remaining</span></th>
                      <td class="text-right">
                        <span tooltip data-original-title="{{scanRate(folder.id) | binary}}B/s">~ {{scanRemaining(folder.id)}}</span>
                      </td>
                    </tr>
                    <tr ng-if="hasFailedFiles(folder.id)">
                      <th><span class="fas fa-fw fa-exclamation-circle"></span>&nbsp;<span translate>Failed Items</span></th>
                      <!-- Show the number of failed items as a link to bring up the list. -->
                      <td class="text-right">
                        <a href="" ng-click="showFailed(folder.id)">{{model[folder.id].pullErrors | alwaysNumber | localeNumber}}&nbsp;<span translate>items</span></a>
                      </td>
                    </tr>
                    <tr ng-if="folder.type == 'receiveonly' && canRevert(folder.id)">
                      <th><span class="fas fa-fw fa-exclamation-circle"></span>&nbsp;<span translate>Locally Changed Items</span></th>
                      <td class="text-right">
                        <a href="" ng-click="showLocalChanged(folder.id)">{{model[folder.id].receiveOnlyTotalItems | alwaysNumber | localeNumber}} <span translate>items</span>, ~{{model[folder.id].receiveOnlyChangedBytes | binary}}B</a>
                      </td>
                    </tr>
                    <tr ng-if="folder.type != 'sendreceive'">
                      <th><span class="fas fa-fw fa-folder"></span>&nbsp;<span translate>Folder Type</span></th>
                      <td class="text-right">
                        <span ng-if="folder.type == 'sendonly'" translate>Send Only</span>
                        <span ng-if="folder.type == 'receiveonly'" translate>Receive Only</span>
                      </td>
                    </tr>
                    <tr ng-if="folder.ignorePerms">
                      <th><span class="far fa-fw fa-minus-square"></span>&nbsp;<span translate>Ignore Permissions</span></th>
                      <td class="text-right">
                        <span translate>Yes</span>
                      </td>
                    </tr>
                    <tr>
                      <th><span class="fas fa-fw fa-refresh"></span>&nbsp;<span translate>Rescans</span></th>
                      <td class="text-right">
                        <div ng-if="folder.rescanIntervalS > 0">
                          <span ng-if="!folder.fsWatcherEnabled" tooltip data-original-title="{{'Periodic scanning at given interval and disabled watching for changes' | translate}}">
                            <span class="far fa-clock"></span>&nbsp;{{folder.rescanIntervalS | duration}}&ensp;
                            <span class="fas fa-eye-slash"></span>&nbsp;<span translate>Disabled</span>
                          </span>
                          <span ng-if="folder.fsWatcherEnabled && (!model[folder.id].watchError || folder.paused || folderStatus(folder) === 'stopped')" tooltip data-original-title="{{'Periodic scanning at given interval and enabled watching for changes' | translate}}">
                            <span class="far fa-clock"></span>&nbsp;{{folder.rescanIntervalS | duration}}&ensp;
                            <span class="fas fa-eye"></span>&nbsp;<span translate>Enabled</span>
                          </span>
                          <span ng-if="folder.fsWatcherEnabled && !folder.paused && folderStatus(folder) !== 'stopped' && model[folder.id].watchError" tooltip data-original-title="{{'Periodic scanning at given interval and failed setting up watching for changes, retrying every 1m:' | translate}}<br/>{{model[folder.id].watchError}}">
                            <span class="far fa-clock"></span>&nbsp;{{folder.rescanIntervalS | duration}}&ensp;
                            <span class="fas fa-eye-slash"></span>&nbsp;<span translate>Failed to setup, retrying</span>
                          </span>
                        </div>
                        <div ng-if="folder.rescanIntervalS <= 0">
                          <span ng-if="!folder.fsWatcherEnabled" tooltip data-original-title="{{'Disabled periodic scanning and disabled watching for changes' | translate}}">
                            <span class="far fa-clock"></span>&nbsp;<span translate>Disabled</span>&ensp;
                            <span class="fas fa-eye-slash"></span>&nbsp;<span translate>Disabled</span>
                          </span>
                          <span ng-if="folder.fsWatcherEnabled && (!model[folder.id].watchError || folder.paused || folderStatus(folder) === 'stopped')" tooltip data-original-title="{{'Disabled periodic scanning and enabled watching for changes' | translate}}">
                            <span class="far fa-clock"></span>&nbsp;<span translate>Disabled</span>&ensp;
                            <span class="fas fa-eye"></span>&nbsp;<span translate>Enabled</span>
                          </span>
                          <span ng-if="folder.fsWatcherEnabled && !folder.paused && folderStatus(folder) !== 'stopped' && model[folder.id].watchError" tooltip data-original-title="{{'Disabled periodic scanning and failed setting up watching for changes, retrying every 1m:' | translate}}<br/>{{model[folder.id].watchError}}">
                            <span class="far fa-clock"></span>&nbsp;<span translate>Disabled</span>&ensp;
                            <span class="fas fa-eye-slash"></span>&nbsp;<span translate>Failed to setup, retrying</span>
                          </span>
                        </div>
                      </td>
                    </tr>
                    <tr ng-if="folder.order != 'random' && folder.type != 'sendonly'">
                      <th><span class="fas fa-fw fa-sort"></span>&nbsp;<span translate>File Pull Order</span></th>
                      <td class="text-right" ng-switch="folder.order">
                        <span ng-switch-when="random" translate>Random</span>
                        <span ng-switch-when="alphabetic" translate>Alphabetic</span>
                        <span ng-switch-when="smallestFirst" translate>Smallest First</span>
                        <span ng-switch-when="largestFirst" translate>Largest First</span>
                        <span ng-switch-when="oldestFirst" translate>Oldest First</span>
                        <span ng-switch-when="newestFirst" translate>Newest First</span>
                      </td>
                    </tr>
                    <tr ng-if="folder.versioning.type">
                      <th><span class="far fa-fw fa-copy"></span>&nbsp;<span translate>File Versioning</span></th>
                      <td class="text-right" ng-switch="folder.versioning.type">
                        <span ng-switch-when="trashcan" translate>Trash Can File Versioning</span>
                        <span ng-switch-when="staggered" translate>Staggered File Versioning</span>
                        <span ng-switch-when="simple" translate>Simple File Versioning</span>
                        <span ng-switch-when="external" translate>External File Versioning</span>
                      </td>
                    </tr>
                    <tr>
                      <th><span class="fas fa-fw fa-share-alt"></span>&nbsp;<span translate>Shared With</span></th>
                      <td class="text-right" ng-attr-title="{{sharesFolder(folder)}}">{{sharesFolder(folder)}}</td>
                    </tr>
                    <tr ng-if="folderStats[folder.id].lastScan">
                      <th><span class="far fa-fw fa-clock"></span>&nbsp;<span translate>Last Scan</span></th>
                      <td translate ng-if="folderStats[folder.id].lastScanDays >= 365" class="text-right">Never</td>
                      <td ng-if="folderStats[folder.id].lastScanDays < 365" class="text-right">
                        <span>{{folderStats[folder.id].lastScan | date:'yyyy-MM-dd HH:mm:ss'}}</span>
                      </td>
                    </tr>
                    <tr ng-if="folder.type != 'sendonly' && folderStats[folder.id].lastFile && folderStats[folder.id].lastFile.filename">
                      <th><span class="fas fa-fw fa-exchange-alt"></span>&nbsp;<span translate>Latest Change</span></th>
                      <td class="text-right">
                        <span tooltip data-original-title="{{folderStats[folder.id].lastFile.filename}} @ {{folderStats[folder.id].lastFile.at | date:'yyyy-MM-dd HH:mm:ss'}}">
                          <span translate ng-if="!folderStats[folder.id].lastFile.deleted">Updated</span>
                          <span translate ng-if="folderStats[folder.id].lastFile.deleted">Deleted</span>
                          {{folderStats[folder.id].lastFile.filename | basename}}
                        </span>
                      </td>
                    </tr>
                  </tbody>
                </table>
              </div>
              <div class="panel-footer">
                <button type="button" class="btn btn-sm btn-danger pull-left" ng-click="override(folder.id)" ng-if="folderStatus(folder) == 'outofsync' && folder.type == 'sendonly'">
                  <span class="fas fa-arrow-circle-up"></span>&nbsp;<span translate>Override Changes</span>
                </button>
                <button type="button" class="btn btn-sm btn-danger pull-left" ng-click="revert(folder.id)" ng-if="canRevert(folder.id)">
                  <span class="fa fa-arrow-circle-down"></span>&nbsp;<span translate>Revert Local Changes</span>
                </button>
                <span class="pull-right">
                  <button ng-if="!folder.paused" type="button" class="btn btn-sm btn-default" ng-click="setFolderPause(folder.id, true)">
                    <span class="fas fa-pause"></span>&nbsp;<span translate>Pause</span>
                  </button>
                  <button ng-if="folder.paused" type="button" class="btn btn-sm btn-default" ng-click="setFolderPause(folder.id, false)">
                    <span class="fas fa-play"></span>&nbsp;<span translate>Resume</span>
                  </button>
                  <button type="button" class="btn btn-default btn-sm" ng-click="restoreVersions.show(folder.id)" ng-if="folder.versioning.type">
                    <span class="fas fa-undo"></span>&nbsp;<span translate>Versions</span>
                  </button>
                  <button type="button" class="btn btn-sm btn-default" ng-click="rescanFolder(folder.id)" ng-disabled="['idle', 'stopped', 'unshared', 'outofsync', 'faileditems', 'localadditions'].indexOf(folderStatus(folder)) < 0">
                    <span class="fas fa-refresh"></span>&nbsp;<span translate>Rescan</span>
                  </button>
                  <button type="button" class="btn btn-sm btn-default" ng-click="editFolder(folder)">
                    <span class="fas fa-pencil-alt"></span>&nbsp;<span translate>Edit</span>
                  </button>
                </span>
                <div class="clearfix"></div>
              </div>
            </div>
          </div>
        </div>
        <span class="pull-right">
          <button type="button" class="btn btn-sm btn-default" ng-click="setAllFoldersPause(true)" ng-if="isAtleastOneFolderPausedStateSetTo(false)">
            <span class="fas fa-pause"></span>&nbsp;<span translate>Pause All</span>
          </button>
          <button type="button" class="btn btn-sm btn-default" ng-click="setAllFoldersPause(false)" ng-if="isAtleastOneFolderPausedStateSetTo(true)">
            <span class="fas fa-play"></span>&nbsp;<span translate>Resume All</span>
          </button>
          <button type="button" class="btn btn-sm btn-default" ng-click="rescanAllFolders()">
            <span class="fas fa-refresh"></span>&nbsp;<span translate>Rescan All</span>
          </button>
          <button type="button" class="btn btn-sm btn-default" ng-click="addFolder()">
            <span class="fas fa-plus"></span>&nbsp;<span translate>Add Folder</span>
          </button>
        </span>
        <div class="clearfix"></div>
        <hr class="visible-sm"/>
      </div>

      <!-- Device list (top right) -->

      <!-- This device -->

      <div class="col-md-6" aria-label="{{'Devices' | translate}}" role="region">
        <h3 translate>This Device</h3>
        <div class="panel panel-default" ng-repeat="deviceCfg in [thisDevice()]">
          <button class="btn panel-heading" data-toggle="collapse" data-target="#device-this" aria-expanded="true">
            <h4 class="panel-title">
              <identicon class="panel-icon" data-value="deviceCfg.deviceID"></identicon>
              <div class="panel-title-text">{{deviceName(deviceCfg)}}</div>
            </h4>
          </button>
          <div id="device-this" class="panel-collapse collapse in">
            <div class="panel-body">
              <table class="table table-condensed table-striped table-auto">
                <tbody>
                  <tr>
                    <th><span class="fas fa-fw fa-cloud-download-alt"></span>&nbsp;<span translate>Download Rate</span></th>
                    <td class="text-right">
                      <a href="#" class="toggler" ng-click="toggleUnits()">
                        <span ng-if="!metricRates">{{connectionsTotal.inbps | binary}}B/s</span>
                        <span ng-if="metricRates">{{connectionsTotal.inbps*8 | metric}}bps</span>
                        ({{connectionsTotal.inBytesTotal | binary}}B)
                        <small ng-if="config.options.maxRecvKbps > 0"><br/>
                          <i class="text-muted"><span translate>Limit</span>:
                            <span ng-if="!metricRates">{{config.options.maxRecvKbps*1024 | binary}}B/s</span>
                            <span ng-if="metricRates">{{config.options.maxRecvKbps*1024*8 | metric}}bps</span>
                          </i>
                        </small>
                      </a>
                    </td>
                  </tr>
                  <tr>
                    <th><span class="fas fa-fw fa-cloud-upload-alt"></span>&nbsp;<span translate>Upload Rate</span></th>
                    <td class="text-right">
                      <a href="#" class="toggler" ng-click="toggleUnits()">
                        <span ng-if="!metricRates">{{connectionsTotal.outbps | binary}}B/s</span>
                        <span ng-if="metricRates">{{connectionsTotal.outbps*8 | metric}}bps</span>
                        ({{connectionsTotal.outBytesTotal | binary}}B)
                        <small ng-if="config.options.maxSendKbps > 0"><br/>
                          <i class="text-muted"><span translate>Limit</span>:
                            <span ng-if="!metricRates">{{config.options.maxSendKbps*1024 | binary}}B/s</span>
                            <span ng-if="metricRates">{{config.options.maxSendKbps*1024*8 | metric}}bps</span>
                          </i>
                        </small>
                      </a>
                    </td>
                  </tr>
                  <tr>
                    <th><span class="fas fa-fw fa-home"></span>&nbsp;<span translate>Local State (Total)</span></th>
                    <td class="text-right">
                        <span tooltip data-original-title="{{localStateTotal.files | alwaysNumber | localeNumber}} {{'files' | translate}}, {{ localStateTotal.directories | alwaysNumber | localeNumber}} {{'directories' | translate}}, ~{{ localStateTotal.bytes | binary}}B">
                          <span class="far fa-copy"></span>&nbsp;{{localStateTotal.files | alwaysNumber | localeNumber}}&ensp;
                          <span class="far fa-folder"></span>&nbsp;{{localStateTotal.directories| alwaysNumber | localeNumber}}&ensp;
                          <span class="far fa-hdd"></span>&nbsp;~{{localStateTotal.bytes | binary}}B
                        </span>
                    </td>
                  </tr>
                  <tr>
                    <th><span class="fas fa-fw fa-sitemap"></span>&nbsp;<span translate>Listeners</span></th>
                    <td class="text-right">
                      <span ng-if="listenersFailed.length == 0" class="data text-success">
                        <span>{{listenersTotal}}/{{listenersTotal}}</span>
                      </span>
                      <span ng-if="listenersFailed.length != 0" class="data" ng-class="{'text-danger': listenersFailed.length == listenersTotal}">
                        <span popover data-trigger="hover" data-placement="bottom" data-html="true" data-content="{{listenersFailed.join('<br>\n')}}">
                          {{listenersTotal-listenersFailed.length}}/{{listenersTotal}}
                        </span>
                      </span>
                    </td>
                  </tr>
                  <tr ng-if="system.discoveryEnabled">
                    <th><span class="fas fa-fw fa-map-signs"></span>&nbsp;<span translate>Discovery</span></th>
                    <td class="text-right">
                      <span ng-if="discoveryFailed.length == 0" class="data text-success">
                        <span>{{discoveryTotal}}/{{discoveryTotal}}</span>
                      </span>
                      <span ng-if="discoveryFailed.length != 0" class="data" ng-class="{'text-danger': discoveryFailed.length == discoveryTotal}">
                        <span popover data-trigger="hover" data-placement="bottom" data-content="{{'Click to see discovery failures' | translate}}.">
                          <a href="" style="color:inherit" ng-click="showDiscoveryFailures()">{{discoveryTotal-discoveryFailed.length}}/{{discoveryTotal}}</a>
                        </span>
                      </span>
                    </td>
                  </tr>
                  <tr>
                    <th><span class="far fa-fw fa-clock"></span>&nbsp;<span translate>Uptime</span></th>
                    <td class="text-right">{{system.uptime | duration:"m"}}</td>
                  </tr>
                  <tr>
                    <th><span class="fas fa-fw fa-tag"></span>&nbsp;<span translate>Version</span></th>
                    <td class="text-right">
                      <span tooltip data-original-title="{{versionString()}}">{{versionString()}}</span>
                    </td>
                  </tr>
                </tbody>
              </table>
            </div>
          </div>
        </div>

        <!-- Remote devices -->
        <h3 translate>Remote Devices</h3>
        <div class="panel-group" id="devices">
          <div class="panel panel-default" ng-repeat="deviceCfg in otherDevices()">
            <button class="btn panel-heading" data-toggle="collapse" data-parent="#devices" data-target="#device-{{$index}}" aria-expanded="false">
              <div class="panel-progress" ng-show="deviceStatus(deviceCfg) == 'syncing'" ng-attr-style="width: {{completion[deviceCfg.deviceID]._total | percent}}"></div>
              <h4 class="panel-title">
                <identicon class="panel-icon" data-value="deviceCfg.deviceID"></identicon>
                <span ng-switch="deviceStatus(deviceCfg)" class="pull-right text-{{deviceClass(deviceCfg)}}">
                  <span ng-switch-when="insync"><span class="hidden-xs" translate>Up to Date</span><span class="visible-xs" aria-label="{{'Up to Date' | translate}}"><i class="fas fa-fw fa-check"></i></span></span>
                  <span ng-switch-when="unused-insync"><span class="hidden-xs" translate>Connected (Unused)</span><span class="visible-xs" aria-label="{{'Connected (Unused)' | translate}}"><i class="fas fa-fw fa-unlink"></i></span></span>
                  <span ng-switch-when="syncing">
                    <span class="hidden-xs" translate>Syncing</span> ({{completion[deviceCfg.deviceID]._total | percent}}, {{completion[deviceCfg.deviceID]._needBytes | binary}}B)
                  </span>
                  <span ng-switch-when="paused"><span class="hidden-xs" translate>Paused</span><span class="visible-xs" aria-label="{{'Paused' | translate}}"><i class="fas fa-fw fa-pause"></i></span></span>
                  <span ng-switch-when="unused-paused"><span class="hidden-xs" translate>Paused (Unused)</span><span class="visible-xs" aria-label="{{'Paused (Unused)' | translate}}"><i class="fas fa-fw fa-unlink"></i></span></span>
                  <span ng-switch-when="disconnected"><span class="hidden-xs" translate>Disconnected</span><span class="visible-xs" aria-label="{{'Disconnected' | translate}}"><i class="fas fa-fw fa-power-off"></i></span></span>
                  <span ng-switch-when="unused-disconnected"><span class="hidden-xs" translate>Disconnected (Unused)</span><span class="visible-xs" aria-label="{{'Disconnected (Unused)' | translate}}"><i class="fas fa-fw fa-unlink"></i></span></span>
                </span>
                <span>{{deviceName(deviceCfg)}}</span>
              </h4>
            </button>
            <div id="device-{{$index}}" class="panel-collapse collapse">
              <div class="panel-body">
                <table class="table table-condensed table-striped table-auto">
                  <tbody>
                    <tr ng-if="connections[deviceCfg.deviceID].connected">
                      <th><span class="fas fa-fw fa-cloud-download-alt"></span>&nbsp;<span translate>Download Rate</span></th>
                      <td class="text-right">
                        <a href="#" class="toggler" ng-click="toggleUnits()">
                          <span ng-if="!metricRates">{{connections[deviceCfg.deviceID].inbps | binary}}B/s</span>
                          <span ng-if="metricRates">{{connections[deviceCfg.deviceID].inbps*8 | metric}}bps</span>
                          ({{connections[deviceCfg.deviceID].inBytesTotal | binary}}B)
                          <small ng-if="deviceCfg.maxRecvKbps > 0"><br/>
                            <i class="text-muted"><span translate>Limit</span>:
                              <span ng-if="!metricRates">{{deviceCfg.maxRecvKbps*1024 | binary}}B/s</span>
                              <span ng-if="metricRates">{{deviceCfg.maxRecvKbps*1024*8 | metric}}bps</span>
                            </i>
                          </small>
                        </a>
                      </td>
                    </tr>
                    <tr ng-if="connections[deviceCfg.deviceID].connected">
                      <th><span class="fas fa-fw fa-cloud-upload-alt"></span>&nbsp;<span translate>Upload Rate</span></th>
                      <td class="text-right">
                        <a href="#" class="toggler" ng-click="toggleUnits()">
                          <span ng-if="!metricRates">{{connections[deviceCfg.deviceID].outbps | binary}}B/s</span>
                          <span ng-if="metricRates">{{connections[deviceCfg.deviceID].outbps*8 | metric}}bps</span>
                          ({{connections[deviceCfg.deviceID].outBytesTotal | binary}}B)
                          <small ng-if="deviceCfg.maxSendKbps > 0"><br/>
                            <i class="text-muted"><span translate>Limit</span>:
                              <span ng-if="!metricRates">{{deviceCfg.maxSendKbps*1024 | binary}}B/s</span>
                              <span ng-if="metricRates">{{deviceCfg.maxSendKbps*1024*8 | metric}}bps</span>
                            </i>
                          </small>
                        </a>
                      </td>
                    </tr>
                    <tr ng-if="deviceStatus(deviceCfg) == 'syncing'">
                      <th><span class="fas fa-fw fa-exchange-alt"></span>&nbsp;<span translate>Out of Sync Items</span></th>
                      <td class="text-right">
                        <a href="" ng-click="showRemoteNeed(deviceCfg)">{{completion[deviceCfg.deviceID]._needItems | alwaysNumber | localeNumber}} <span translate>items</span>, ~{{completion[deviceCfg.deviceID]._needBytes | binary}}B</a>
                      </td>
                    </tr>
                    <tr>
                      <th><span class="fas fa-fw fa-link"></span>&nbsp<span translate>Address</span></th>
                      <td ng-if="connections[deviceCfg.deviceID].connected" class="text-right">
                        <span tooltip data-original-title="{{ connections[deviceCfg.deviceID].type.indexOf('Relay') > -1 ? '' : connections[deviceCfg.deviceID].type }} {{ connections[deviceCfg.deviceID].crypto }}">
                          {{deviceAddr(deviceCfg)}}
                        </span>
                      </td>
                      <td ng-if="!connections[deviceCfg.deviceID].connected" class="text-right">
                        <span ng-repeat="addr in deviceCfg.addresses">
                            <span tooltip data-original-title="{{'Configured' | translate}}">{{addr}}</span><br>
                            <small ng-if="system.lastDialStatus[addr].error" tooltip data-original-title="{{system.lastDialStatus[addr].error}}" class="text-danger">{{abbreviatedError(addr)}}<br></small>
                        </span>
                        <span ng-repeat="addr in discoveryCache[deviceCfg.deviceID].addresses">
                          <span tooltip data-original-title="{{'Discovered' | translate}}">{{addr}}</span><br>
                          <small ng-if="system.lastDialStatus[addr].error" tooltip data-original-title="{{system.lastDialStatus[addr].error}}" class="text-danger">{{abbreviatedError(addr)}}<br></small>
                        </span>
                      </td>
                    </tr>
                    <tr ng-if="connections[deviceCfg.deviceID].connected && connections[deviceCfg.deviceID].type.indexOf('Relay') > -1" tooltip data-original-title="Connections via relays might be rate limited by the relay">
                      <th><span class="fas fa-fw fa-exclamation-triangle text-danger"></span>&nbsp;<span translate>Connection Type</span></th>
                      <td class="text-right">{{connections[deviceCfg.deviceID].type}}</td>
                    </tr>
                    <tr ng-if="deviceCfg.allowedNetworks.length > 0">
                      <th><span class="fas fa-fw fa-filter"></span>&nbsp;<span translate>Allowed Networks</span></th>
                      <td class="text-right">
                        <span>{{deviceCfg.allowedNetworks.join(", ")}}</span>
                      </td>
                    </tr>
                    <tr ng-if="deviceCfg.compression != 'metadata'">
                      <th><span class="fas fa-fw fa-compress"></span>&nbsp;<span translate>Compression</span></th>
                      <td class="text-right">
                        <span ng-if="deviceCfg.compression == 'always'" translate>All Data</span>
                        <span ng-if="deviceCfg.compression == 'never'" translate>Off</span>
                      </td>
                    </tr>
                    <tr ng-if="deviceCfg.introducer">
                      <th><span class="far fa-fw fa-thumbs-up"></span>&nbsp;<span translate>Introducer</span></th>
                      <td translate class="text-right">Yes</td>
                    </tr>
                    <tr ng-if="deviceCfg.introducedBy">
                      <th><span class="far fa-fw fa-handshake-o"></span>&nbsp;<span translate>Introduced By</span></th>
                      <td class="text-right">{{ deviceName(devices[deviceCfg.introducedBy]) || deviceCfg.introducedBy.substring(0, 5) }}</td>
                    </tr>
                    <tr ng-if="connections[deviceCfg.deviceID].clientVersion">
                      <th><span class="fas fa-fw fa-tag"></span>&nbsp;<span translate>Version</span></th>
                      <td class="text-right">{{connections[deviceCfg.deviceID].clientVersion}}</td>
                    </tr>
                    <tr ng-if="!connections[deviceCfg.deviceID].connected">
                      <th><span class="fas fa-fw fa-eye"></span>&nbsp;<span translate>Last seen</span></th>
                      <td translate ng-if="!deviceStats[deviceCfg.deviceID].lastSeenDays || deviceStats[deviceCfg.deviceID].lastSeenDays >= 365" class="text-right">Never</td>
                      <td ng-if="deviceStats[deviceCfg.deviceID].lastSeenDays < 365" class="text-right">{{deviceStats[deviceCfg.deviceID].lastSeen | date:"yyyy-MM-dd HH:mm:ss"}}</td>
                    </tr>
                    <tr ng-if="deviceFolders(deviceCfg).length > 0">
                      <th><span class="fas fa-fw fa-folder"></span>&nbsp;<span translate>Folders</span></th>
                      <td class="text-right" ng-attr-title="{{deviceFolders(deviceCfg).map(folderLabel).join(', ')}}">{{deviceFolders(deviceCfg).map(folderLabel).join(", ")}}</td>
                    </tr>
                  </tbody>
                </table>
              </div>
              <div class="panel-footer">
                <span class="pull-right">
                  <button ng-if="!deviceCfg.paused" type="button" class="btn btn-sm btn-default" ng-click="setDevicePause(deviceCfg.deviceID, true)">
                    <span class="fas fa-pause"></span>&nbsp;<span translate>Pause</span>
                  </button>
                  <button ng-if="deviceCfg.paused" type="button" class="btn btn-sm btn-default" ng-click="setDevicePause(deviceCfg.deviceID, false)">
                    <span class="fas fa-play"></span>&nbsp;<span translate>Resume</span>
                  </button>
                  <button type="button" class="btn btn-sm btn-default" ng-click="editDevice(deviceCfg)">
                    <span class="fas fa-pencil-alt"></span>&nbsp;<span translate>Edit</span>
                  </button>
                </span>
                <div class="clearfix"></div>
              </div>
            </div>
          </div>
        </div>
        <div class="form-group">
          <span class="pull-right">
            <button type="button" class="btn btn-sm btn-default" ng-click="setAllDevicesPause(true)" ng-if="isAtleastOneDevicePausedStateSetTo(false)">
              <span class="fas fa-pause"></span>&nbsp;<span translate>Pause All</span>
            </button>
            <button type="button" class="btn btn-sm btn-default" ng-click="setAllDevicesPause(false)" ng-if="isAtleastOneDevicePausedStateSetTo(true)">
              <span class="fas fa-play"></span>&nbsp;<span translate>Resume All</span>
            </button>
            <button type="button" class="btn btn-sm btn-default" ng-click="globalChanges()">
              <span class="fas fa-fw fa-info-circle"></span>&nbsp;<span translate>Recent Changes</span>
            </button>
            <button type="button" class="btn btn-sm btn-default" ng-click="addDevice()">
              <span class="fas fa-plus"></span>&nbsp;<span translate>Add Remote Device</span>
            </button>
          </span>
          <div class="clearfix"></div>
        </div>
      </div>
    </div> <!-- /row -->

  </div> <!-- /container -->

  <!-- Bottom bar -->

  <nav class="navbar navbar-default navbar-fixed-bottom">
    <div class="container">
      <ul class="nav navbar-nav">
        <li><a class="navbar-link" href="https://syncthing.net/" target="_blank"><span class="fas fa-home"></span>&nbsp;<span translate>Home page</span></a></li>
        <li><a class="navbar-link" href="https://docs.syncthing.net/" target="_blank"><span class="fas fa-book"></span>&nbsp;<span translate>Documentation</span></a></li>
        <li><a class="navbar-link" href="https://forum.syncthing.net" target="_blank"><span class="fas fa-question-circle"></span>&nbsp;<span translate>Support</span></a></li>
        <li><a class="navbar-link" href="https://data.syncthing.net/" target="_blank"><span class="fas fa-bar-chart"></span>&nbsp;<span translate>Statistics</span></a></li>
        <li><a class="navbar-link" href="https://github.com/syncthing/syncthing/releases" target="_blank"><span class="far fa-file-alt"></span>&nbsp;<span translate>Changelog</span></a></li>
        <li><a class="navbar-link" href="https://github.com/syncthing/syncthing/issues" target="_blank"><span class="fas fa-bug"></span>&nbsp;<span translate>Bugs</span></a></li>
        <li><a class="navbar-link" href="https://github.com/syncthing/syncthing" target="_blank"><span class="fas fa-wrench"></span>&nbsp;<span translate>Source Code</span></a></li>
        <li><a class="navbar-link" href="https://twitter.com/syncthing" target="_blank"><span class="fab fa-twitter"></span>&nbsp;Twitter</a></li>
      </ul>
    </div>
  </nav>

  <ng-include src="'syncthing/core/networkErrorDialogView.html'"></ng-include>
  <ng-include src="'syncthing/core/httpErrorDialogView.html'"></ng-include>
  <ng-include src="'syncthing/core/restartingDialogView.html'"></ng-include>
  <ng-include src="'syncthing/core/upgradingDialogView.html'"></ng-include>
  <ng-include src="'syncthing/core/shutdownDialogView.html'"></ng-include>
  <ng-include src="'syncthing/device/idqrModalView.html'"></ng-include>
  <ng-include src="'syncthing/device/editDeviceModalView.html'"></ng-include>
  <ng-include src="'syncthing/device/globalChangesModalView.html'"></ng-include>
  <ng-include src="'syncthing/folder/editFolderModalView.html'"></ng-include>
  <ng-include src="'syncthing/folder/restoreVersionsModalView.html'"></ng-include>
  <ng-include src="'syncthing/folder/restoreVersionsConfirmation.html'"></ng-include>
  <ng-include src="'syncthing/settings/settingsModalView.html'"></ng-include>
  <ng-include src="'syncthing/settings/advancedSettingsModalView.html'"></ng-include>
  <ng-include src="'syncthing/settings/discardChangesConfirmation.html'"></ng-include>
  <ng-include src="'syncthing/usagereport/usageReportModalView.html'"></ng-include>
  <ng-include src="'syncthing/usagereport/usageReportPreviewModalView.html'"></ng-include>
  <ng-include src="'syncthing/transfer/neededFilesModalView.html'"></ng-include>
  <ng-include src="'syncthing/transfer/failedFilesModalView.html'"></ng-include>
  <ng-include src="'syncthing/transfer/remoteNeededFilesModalView.html'"></ng-include>
  <ng-include src="'syncthing/transfer/localChangedFilesModalView.html'"></ng-include>
  <ng-include src="'syncthing/core/upgradeModalView.html'"></ng-include>
  <ng-include src="'syncthing/core/majorUpgradeModalView.html'"></ng-include>
  <ng-include src="'syncthing/core/aboutModalView.html'"></ng-include>
  <ng-include src="'syncthing/core/discoveryFailuresModalView.html'"></ng-include>
  <ng-include src="'syncthing/folder/removeFolderDialogView.html'"></ng-include>
  <ng-include src="'syncthing/device/removeDeviceDialogView.html'"></ng-include>
  <ng-include src="'syncthing/core/logViewerModalView.html'"></ng-include>

  <!-- vendor scripts -->
  <script type="text/javascript" src="vendor/jquery/jquery-2.2.2.js"></script>
  <script type="text/javascript" src="vendor/angular/angular.js"></script>
  <script type="text/javascript" src="vendor/angular/angular-sanitize.js"></script>
  <script type="text/javascript" src="vendor/angular/angular-translate.js"></script>
  <script type="text/javascript" src="vendor/angular/angular-translate-loader-static-files.js"></script>
  <script type="text/javascript" src="vendor/angular/angular-dirPagination.js"></script>
  <script type="text/javascript" src="vendor/moment/moment.js"></script>
  <script type="text/javascript" src="vendor/bootstrap/js/bootstrap.js"></script>
  <script type="text/javascript" src="vendor/daterangepicker/daterangepicker.js"></script>
  <script type="text/javascript" src="vendor/fancytree/jquery.fancytree-all-deps.js"></script>
  <!-- / vendor scripts -->

  <!-- gui application code -->
  <script type="text/javascript" src="syncthing/core/module.js"></script>
  <script type="text/javascript" src="syncthing/core/alwaysNumberFilter.js"></script>
  <script type="text/javascript" src="syncthing/core/basenameFilter.js"></script>
  <script type="text/javascript" src="syncthing/core/binaryFilter.js"></script>
  <script type="text/javascript" src="syncthing/core/localeNumberFilter.js"></script>
  <script type="text/javascript" src="syncthing/core/percentFilter.js"></script>
  <script type="text/javascript" src="syncthing/core/durationFilter.js"></script>
  <script type="text/javascript" src="syncthing/core/eventService.js"></script>
  <script type="text/javascript" src="syncthing/core/identiconDirective.js"></script>
  <script type="text/javascript" src="syncthing/core/languageSelectDirective.js"></script>
  <script type="text/javascript" src="syncthing/core/lastErrorComponentFilter.js"></script>
  <script type="text/javascript" src="syncthing/core/localeService.js"></script>
  <script type="text/javascript" src="syncthing/core/modalDirective.js"></script>
  <script type="text/javascript" src="syncthing/core/metricFilter.js"></script>
  <script type="text/javascript" src="syncthing/core/notificationDirective.js"></script>
  <script type="text/javascript" src="syncthing/core/pathIsSubDirDirective.js"></script>
  <script type="text/javascript" src="syncthing/core/popoverDirective.js"></script>
  <script type="text/javascript" src="syncthing/core/selectOnClickDirective.js"></script>
  <script type="text/javascript" src="syncthing/core/syncthingController.js"></script>
  <script type="text/javascript" src="syncthing/core/tooltipDirective.js"></script>
  <script type="text/javascript" src="syncthing/core/uncamelFilter.js"></script>
  <script type="text/javascript" src="syncthing/core/uniqueFolderDirective.js"></script>
  <script type="text/javascript" src="syncthing/core/validDeviceidDirective.js"></script>
  <script type="text/javascript" src="assets/lang/valid-langs.js"></script>
  <script type="text/javascript" src="assets/lang/prettyprint.js"></script>
  <script type="text/javascript" src="meta.js"></script>
  <script type="text/javascript" src="syncthing/app.js"></script>
  <!-- / gui application code -->

</body>
</html><|MERGE_RESOLUTION|>--- conflicted
+++ resolved
@@ -204,17 +204,10 @@
               </div>
               <div class="panel-body">
                 <p>
-<<<<<<< HEAD
-                  <span ng-if="offeringDevice.label.length == 0" translate translate-value-device="{{ deviceName(findDevice(deviceID)) }}" translate-value-folder="{{ folderID }}">
+                  <span ng-if="offeringDevice.label.length == 0" translate translate-value-device="{{ deviceName(devices[deviceID]) }}" translate-value-folder="{{ folderID }}">
                     {%device%} wants to share folder "{%folder%}".
                   </span>
-                  <span ng-if="offeringDevice.label.length != 0" translate translate-value-device="{{ deviceName(findDevice(deviceID)) }}" translate-value-folder="{{ folderID }}" translate-value-folderlabel="{{ offeringDevice.label }}">
-=======
-                  <span ng-if="pendingFolder.label.length == 0" translate translate-value-device="{{ deviceName(devices[device.deviceID]) }}" translate-value-folder="{{ pendingFolder.id }}">
-                    {%device%} wants to share folder "{%folder%}".
-                  </span>
-                  <span ng-if="pendingFolder.label.length != 0" translate translate-value-device="{{ deviceName(devices[device.deviceID]) }}" translate-value-folder="{{ pendingFolder.id }}" translate-value-folderlabel="{{ pendingFolder.label }}">
->>>>>>> 0d90ae26
+                  <span ng-if="offeringDevice.label.length != 0" translate translate-value-device="{{ deviceName(devices[deviceID]) }}" translate-value-folder="{{ folderID }}" translate-value-folderlabel="{{ offeringDevice.label }}">
                     {%device%} wants to share folder "{%folderlabel%}" ({%folder%}).
                   </span>
                   <span translate ng-if="folders[folderID]">Share this folder?</span>
