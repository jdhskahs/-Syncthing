<!DOCTYPE html>
<!--
// Copyright (C) 2014 The Syncthing Authors.
//
// This Source Code Form is subject to the terms of the Mozilla Public
// License, v. 2.0. If a copy of the MPL was not distributed with this file,
// You can obtain one at https://mozilla.org/MPL/2.0/.

-->
<html lang="en" ng-app="syncthing" ng-controller="SyncthingController">
<head>
  <meta charset="utf-8"/>
  <meta http-equiv="X-UA-Compatible" content="IE=edge"/>
  <meta name="viewport" content="width=device-width, initial-scale=1.0"/>
  <link rel="shortcut icon" href="assets/img/favicon-default.png" type="image/x-icon"/>
  <link rel="shortcut icon" href="assets/img/favicon-{{syncthingStatus()}}.png" type="image/x-icon"/>
  <link rel="mask-icon" href="assets/img/safari-pinned-tab.svg" color="#0882c8"/>

  <title ng-bind="thisDeviceName() + ' | Syncthing'"></title>
  <link href="vendor/bootstrap/css/bootstrap.css" rel="stylesheet"/>
  <link href="vendor/daterangepicker/daterangepicker.css" rel="stylesheet"/>
  <link href="assets/font/raleway.css" rel="stylesheet"/>
  <link href="vendor/fork-awesome/css/fork-awesome.css" rel="stylesheet"/>
  <link href="vendor/fork-awesome/css/v5-compat.css" rel="stylesheet"/>
  <link href="assets/css/tree.css" rel="stylesheet"/>
  <link href="assets/css/overrides.css" rel="stylesheet"/>
  <link href="assets/css/theme.css" rel="stylesheet"/>
</head>

<body>
  <noscript>
    <nav class="navbar navbar-top navbar-default" role="navigation">
      <div class="container">
        <span class="navbar-brand" aria-hidden="true">
          <img class="logo hidden-xs" src="assets/img/logo-horizontal.svg" height="32" width="117" alt=""/>
          <img class="logo hidden visible-xs" src="assets/img/favicon-default.png" height="32" alt=""/>
        </span>
      </div>
    </nav>

    <div class="container content">
      <div class="row">
        <div class="col-md-12">
          <div class="panel panel-danger">
            <div class="panel-heading">
              <h3 class="panel-title">
                <div class="panel-icon">
                  <span class="fas fa-exclamation-circle"></span>
                </div>
                Warning!
              </h3>
            </div>
            <div class="panel-body">
              <p>
              The Syncthing admin interface requires JavaScript. Please enable JavaScript in your web browser and try again.
              </p>
            </div>
          </div>
        </div>
      </div>
    </div>
  </noscript>

  <div class="ng-cloak">
    <script type="text/javascript" src="syncthing/development/logbar.js"></script>
    <div ng-if="version.isBeta" ng-include="'syncthing/development/logbar.html'"></div>
    <!-- Top bar -->

    <nav class="navbar navbar-top navbar-default" role="navigation">
      <div class="container">
        <span class="navbar-brand" aria-hidden="true">
          <img class="logo hidden-xs" src="assets/img/logo-horizontal.svg" height="32" width="117" alt=""/>
          <img class="logo hidden visible-xs" src="assets/img/favicon-default.png" height="32" alt=""/>
        </span>
        <p ng-if="authenticated" class="navbar-text hidden-xs" ng-class="{'hidden-sm':upgradeInfo && upgradeInfo.newer}">{{thisDeviceName()}}</p>
        <ul class="nav navbar-nav navbar-right">
          <li ng-if="upgradeInfo && upgradeInfo.newer" class="upgrade-newer">
            <button type="button" class="btn navbar-btn btn-primary btn-sm" data-toggle="modal" data-target="#upgrade">
              <span class="fas fa-arrow-circle-up"></span>
              <span class="hidden-xs" translate translate-value-version="{{upgradeInfo.latest}}">Upgrade To {%version%}</span>
            </button>
          </li>
          <li ng-if="upgradeInfo && upgradeInfo.majorNewer" class="upgrade-newer-major">
            <button type="button" class="btn navbar-btn btn-danger btn-sm" data-toggle="modal" data-target="#majorUpgrade">
              <span class="fas fa-arrow-circle-up"></span>
              <span class="hidden-xs" translate translate-value-version="{{upgradeInfo.latest}}">Upgrade To {%version%}</span>
            </button>
          </li>
          <li class="dropdown" language-select></li>
          <li class="dropdown action-menu">
            <a href="#" class="dropdown-toggle" data-toggle="dropdown" aria-expanded="false">
              <span class="fa fa-question-circle"></span>
              <span class="hidden-xs" translate>Help</span>
              <span class="caret"></span>
            </a>
            <ul class="dropdown-menu">
              <li><a class="navbar-link" href="{{docsURL('intro/gui')}}" target="_blank"><span class="fa fa-fw fa-info-circle"></span>&nbsp;<span translate>Introduction</span></a></li>
              <li class="divider" aria-hidden="true"></li>
              <li><a class="navbar-link" href="https://syncthing.net/" target="_blank"><span class="fa fa-fw fa-home"></span>&nbsp;<span translate>Home page</span></a></li>
              <li><a class="navbar-link" href="{{docsURL()}}" target="_blank"><span class="fa fa-fw fa-book"></span>&nbsp;<span translate>Documentation</span></a></li>
              <li><a class="navbar-link" href="https://forum.syncthing.net" target="_blank"><span class="fa fa-fw fa-users"></span>&nbsp;<span translate>Support</span></a></li>
              <li class="divider" aria-hidden="true"></li>
              <li><a class="navbar-link" href="https://github.com/syncthing/syncthing/releases" target="_blank"><span class="fa fa-fw fa-file-text"></span>&nbsp;<span translate>Changelog</span></a></li>
              <li><a class="navbar-link" href="https://data.syncthing.net/" target="_blank"><span class="fa fa-fw fa-bar-chart"></span>&nbsp;<span translate>Statistics</span></a></li>
              <li class="divider" aria-hidden="true"></li>
              <li><a class="navbar-link" href="https://github.com/syncthing/syncthing/issues" target="_blank"><span class="fa fa-fw fa-bug"></span>&nbsp;<span translate>Bugs</span></a></li>
              <li><a class="navbar-link" href="https://github.com/syncthing/syncthing" target="_blank"><span class="fa fa-fw fa-file-code-o"></span>&nbsp;<span translate>Source Code</span></a></li>
              <li class="divider" aria-hidden="true"></li>
              <li><a href="" ng-click="about.show()"><span class="fa fa-fw fa-heart"></span>&nbsp;<span translate>About</span></a></li>
            </ul>
          </li>
          <li class="dropdown action-menu">
            <a href="#" class="dropdown-toggle" data-toggle="dropdown" aria-expanded="false">
              <span class="fa fa-cog"></span>
              <span class="hidden-xs" translate>Actions</span>
              <span class="caret"></span>
            </a>
            <ul class="dropdown-menu">
<<<<<<< HEAD
              <li ng-if="authenticated"><a href="" ng-click="showSettings()"><span class="fas fa-fw fa-cog"></span>&nbsp;<span translate>Settings</span></a></li>
              <li ng-if="authenticated"><a href="" ng-click="showDeviceIdentification(thisDevice())"><span class="fas fa-fw fa-qrcode"></span>&nbsp;<span translate>Show ID</span></a></li>
              <li ng-if="authenticated" class="divider" aria-hidden="true"></li>
              <li ng-if="authenticated"><a href="" ng-click="shutdown()"><span class="fas fa-fw fa-power-off"></span>&nbsp;<span translate>Shutdown</span></a></li>
              <li ng-if="authenticated"><a href="" ng-click="restart()"><span class="fas fa-fw fa-refresh"></span>&nbsp;<span translate>Restart</span></a></li>
              <li ng-if="authenticated" class="divider" aria-hidden="true"></li>

              <li class="visible-xs">
                <a href="{{docsURL('intro/gui')}}" target="_blank">
                  <span class="fas fa-fw fa-question-circle"></span>&nbsp;<span translate>Help</span>
                </a>
              </li>
              <li><a href="" ng-click="about.show()"><span class="far fa-fw fa-heart"></span>&nbsp;<span translate>About</span></a></li>

              <li ng-if="authenticated" class="divider" aria-hidden="true"></li>
              <li ng-if="authenticated"><a href="" ng-click="advanced()"><span class="fas fa-fw fa-cogs"></span>&nbsp;<span translate>Advanced</span></a></li>
              <li ng-if="authenticated"><a href="" ng-click="logging.show()"><span class="far fa-fw fa-file-alt"></span>&nbsp;<span translate>Logs</span></a></li>
              <li ng-if="authenticated"><a href="" ng-click="logout()"><span class="far fa-fw fa-ban"></span>&nbsp;<span translate>Log Out</span></a></li>

              <li ng-if="config.gui.debugging" class="divider" aria-hidden="true"></li>
              <li ng-if="config.gui.debugging"><a href="/rest/debug/support" target="_blank"><span class="fa fa-user-md"></span>&nbsp;<span translate>Support Bundle</span></a></li>
=======
              <li><a href="" ng-click="showSettings()"><span class="fa fa-fw fa-cog"></span>&nbsp;<span translate>Settings</span></a></li>
              <li><a href="" ng-click="showDeviceIdentification(thisDevice())"><span class="fa fa-fw fa-qrcode"></span>&nbsp;<span translate>Show ID</span></a></li>
              <li class="divider" aria-hidden="true"></li>
              <li><a href="" ng-click="shutdown()"><span class="fa fa-fw fa-power-off"></span>&nbsp;<span translate>Shutdown</span></a></li>
              <li><a href="" ng-click="restart()"><span class="fa fa-fw fa-refresh"></span>&nbsp;<span translate>Restart</span></a></li>
              <li class="divider" aria-hidden="true"></li>
              <li><a href="" ng-click="advanced()"><span class="fa fa-fw fa-cogs"></span>&nbsp;<span translate>Advanced</span></a></li>
              <li><a href="" ng-click="logging.show()"><span class="fa fa-fw fa-wrench"></span>&nbsp;<span translate>Logs</span></a></li>
              <li class="divider" aria-hidden="true" ng-if="config.gui.debugging"></li>
              <li><a href="/rest/debug/support" target="_blank" ng-if="config.gui.debugging"><span class="fa fa-fw fa-user-md"></span>&nbsp;<span translate>Support Bundle</span></a></li>
>>>>>>> 29f100c1
            </ul>
          </li>
        </ul>
      </div>
    </nav>

    <div class="container content">

      <!-- Panel: Open, no auth -->

      <div ng-if="openNoAuth" class="row">
        <div class="col-md-12">
          <div class="panel panel-danger">
            <div class="panel-heading">
              <h3 class="panel-title">
                <div class="panel-icon">
                  <span class="fas fa-exclamation-circle"></span>
                </div>
                <span translate>Danger!</span>
              </h3>
            </div>
            <div class="panel-body">
              <p>
              <span translate>The Syncthing admin interface is configured to allow remote access without a password.</span>
              <b><span translate>This can easily give hackers access to read and change any files on your computer.</span></b>
              <span translate>Please set a GUI Authentication User and Password in the Settings dialog.</span>
              </p>
            </div>
            <div class="panel-footer">
              <button type="button" class="btn btn-sm btn-default pull-right" ng-click="showSettings()">
                <span class="fas fa-cog"></span>&nbsp;<span translate>Settings</span>
              </button>
              <div class="clearfix"></div>
            </div>
          </div>
        </div>
      </div>

      <!-- Panel: Restart Needed -->

      <div ng-if="!configInSync" class="row">
        <div class="col-md-12">
          <div class="panel panel-warning">
            <div class="panel-heading">
              <h3 class="panel-title">
                <div class="panel-icon">
                  <span class="fas fa-exclamation-circle"></span>
                </div>
                <span translate>Restart Needed</span>
              </h3>
            </div>
            <div class="panel-body">
              <p translate>The configuration has been saved but not activated. Syncthing must restart to activate the new configuration.</p>
            </div>
            <div class="panel-footer">
              <button type="button" class="btn btn-sm btn-default pull-right" ng-click="restart()">
                <span class="fas fa-refresh"></span>&nbsp;<span translate>Restart</span>
              </button>
              <div class="clearfix"></div>
            </div>
          </div>
        </div>
      </div>

      <div ng-if="config">

        <!-- Panel: Notifications -->

        <div ng-if="config.options && config.options.unackedNotificationIDs" ng-include="'syncthing/core/notifications.html'"></div>

        <!-- Panel: New Device -->

        <div ng-repeat="(deviceID, pendingDevice) in pendingDevices" class="row">
          <div class="col-md-12">
            <div class="panel panel-warning">
              <div class="panel-heading">
                <h3 class="panel-title">
                  <identicon class="panel-icon" data-value="device"></identicon>
                  <span translate>New Device</span>
                  <span class="pull-right">{{ pendingDevice.time | date:"yyyy-MM-dd HH:mm:ss" }}</span>
                </h3>
              </div>
              <div class="panel-body">
                <p>
                  <span translate translate-value-device="{{ deviceID }}" translate-value-address="{{ pendingDevice.address }}" translate-value-name="{{ pendingDevice.name }}">
                    Device "{%name%}" ({%device%} at {%address%}) wants to connect. Add new device?
                  </span>
                </p>
              </div>
              <div class="panel-footer clearfix">
                <div class="pull-right">
                  <button type="button" class="btn btn-sm btn-success" ng-click="addDevice(deviceID, pendingDevice.name)">
                    <span class="fas fa-plus"></span>&nbsp;<span translate>Add Device</span>
                  </button>
                  <button type="button" class="btn btn-sm btn-danger" ng-click="ignoreDevice(deviceID, pendingDevice)" tooltip data-original-title="{{'Permanently add it to the ignore list, suppressing further notifications.' | translate}}">
                    <span class="fas fa-times"></span>&nbsp;<span translate>Ignore</span>
                  </button>
                  <button type="button" class="btn btn-sm btn-default" ng-click="dismissPendingDevice(deviceID)" tooltip data-original-title="{{'Do not add it to the ignore list, so this notification may recur.' | translate}}">
                    <span class="far fa-clock"></span>&nbsp;<span translate>Dismiss</span>
                  </button>
                </div>
              </div>
            </div>
          </div>
        </div>

        <!-- Panel: New Folder -->
        <div ng-repeat="(folderID, pendingFolder) in pendingFolders">
          <div ng-repeat="(deviceID, offeringDevice) in pendingFolder.offeredBy" class="row reject">
            <div class="col-md-12">
              <div class="panel panel-warning">
                <div class="panel-heading">
                  <h3 class="panel-title">
                    <div class="panel-icon">
                      <span class="fas fa-folder"></span>
                    </div>
                    <span translate ng-if="!folders[folderID]">New Folder</span>
                    <span translate ng-if="folders[folderID]">Share Folder</span>
                    <span class="pull-right">{{ offeringDevice.time | date:"yyyy-MM-dd HH:mm:ss" }}</span>
                  </h3>
                </div>
                <div class="panel-body">
                  <p>
                    <span ng-if="offeringDevice.label.length == 0" translate translate-value-device="{{ deviceName(devices[deviceID]) }}" translate-value-folder="{{ folderID }}">
                      {%device%} wants to share folder "{%folder%}".
                    </span>
                    <span ng-if="offeringDevice.label.length != 0" translate translate-value-device="{{ deviceName(devices[deviceID]) }}" translate-value-folder="{{ folderID }}" translate-value-folderlabel="{{ offeringDevice.label }}">
                      {%device%} wants to share folder "{%folderlabel%}" ({%folder%}).
                    </span>
                    <span translate ng-if="folders[folderID]">Share this folder?</span>
                    <span translate ng-if="!folders[folderID]">Add new folder?</span>
                  </p>
                </div>
                <div class="panel-footer clearfix">
                  <div class="pull-right">
                    <button type="button" class="btn btn-sm btn-success" ng-click="addFolderAndShare(folderID, pendingFolder, deviceID)" ng-if="!folders[folderID]">
                      <span class="fas fa-check"></span>&nbsp;<span translate>Add</span>
                    </button>
                    <button type="button" class="btn btn-sm btn-success" ng-click="shareFolderWithDevice(folderID, deviceID)" ng-if="folders[folderID]">
                      <span class="fas fa-check"></span>&nbsp;<span translate>Share</span>
                    </button>
                    <button type="button" class="btn btn-sm btn-danger" ng-click="ignoreFolder(deviceID, folderID, offeringDevice)" tooltip data-original-title="{{'Permanently add it to the ignore list, suppressing further notifications.' | translate}}">
                      <span class="fas fa-times"></span>&nbsp;<span translate>Ignore</span>
                    </button>
                    <button type="button" class="btn btn-sm btn-default" ng-click="dismissPendingFolder(folderID, deviceID)" tooltip data-original-title="{{'Do not add it to the ignore list, so this notification may recur.' | translate}}">
                      <span class="far fa-clock"></span>&nbsp;<span translate>Dismiss</span>
                    </button>
                  </div>
                </div>
              </div>
            </div>
          </div>
        </div>

      </div>

      <!-- Panel: Notice -->

      <div ng-if="errorList().length > 0" class="row">
        <div class="col-md-12">
          <div class="panel panel-warning">
            <div class="panel-heading">
              <h3 class="panel-title">
                <div class="panel-icon">
                  <span class="fas fa-exclamation-circle"></span>
                </div>
                <span translate>Notice</span>
              </h3>
            </div>
            <div class="panel-body">
              <p ng-repeat="err in errorList()">
                <small>{{err.when | date:"yyyy-MM-dd HH:mm:ss"}}:</small>
                <span ng-bind="friendlyDevices(err.message)"></span>
              </p>
            </div>
            <div class="panel-footer">
              <button type="button" class="btn btn-sm btn-default pull-right" ng-click="clearErrors()">
                <span class="fas fa-check"></span>&nbsp;<span translate>OK</span>
              </button>
              <div class="clearfix"></div>
            </div>
          </div>
        </div>
      </div>

      <!-- Panel: FS watcher errors -->

      <div ng-if="sizeOf(fsWatcherErrorMap()) > 0" class="row">
        <div class="col-md-12">
          <div class="panel panel-warning">
            <div class="panel-heading">
              <h3 class="panel-title">
                <div class="panel-icon">
                  <span class="fas fa-exclamation-circle"></span>
                </div>
                <span translate>Filesystem Watcher Errors</span>
              </h3>
            </div>
            <div class="panel-body">
              <p>
                <span translate>For the following folders an error occurred while starting to watch for changes. It will be retried every minute, so the errors might go away soon. If they persist, try to fix the underlying issue and ask for help if you can't.</span>&emsp;<a href="https://forum.syncthing.net" target="_blank"><span class="fas fa-question-circle"></span>&nbsp;<span translate>Support</span></a>
              </p>
              <table>
                <tr ng-repeat="(id, err) in fsWatcherErrorMap()">
                  <td>{{folderLabel(id)}}</td><td>{{err}}</td>
                </tr>
              </table>
            </div>
          </div>
        </div>
      </div>

      <!-- Login form -->
      <div ng-if="!authenticated" class="center-block">
        <h3 translate>Authentication Required</h3>

        <form ng-submit="authenticatePassword()">
          <div class="form-group">
            <label for="user" translate>User</label>
            <input id="user" class="form-control" type="text" name="user" ng-model="login.username" autofocus required autocomplete="username" />
          </div>

          <div class="form-group">
            <label for="password" translate>Password</label>
            <input id="password" class="form-control" type="password" name="password" ng-model="login.password" ng-trim="false" autocomplete="current-password" />
          </div>

          <div class="row">
            <div class="col-md-9 login-form-messages">
              <p ng-if="login.errors.badLogin" class="text-danger" translate>
                Incorrect user name or password.
              </p>
              <p ng-if="login.errors.failed" class="text-danger" translate>
                Login failed, see Syncthing logs for details.
              </p>
            </div>
            <div class="col-md-3 text-right">
              <button type="submit" class="btn btn-default" ng-disabled="login.inProgress" translate>Log In</button>
            </div>
          </div>
        </form>
      </div>

      <!-- First regular row -->
      <div ng-if="authenticated" class="row">

        <!-- Folder list (top left) -->

        <div class="col-md-6" aria-labelledby="folder_list" role="region" >
          <h3 id="folder_list"><span translate>Folders</span><span ng-if="folderList().length > 1"> ({{folderList().length}})</span></h3>
          <div class="panel-group" id="folders">
            <div class="panel panel-default" ng-repeat="folder in folderList()">
              <button class="btn panel-heading" data-toggle="collapse" data-parent="#folders" data-target="#folder-{{$index}}" aria-expanded="false">
                <div class="panel-progress" ng-show="folderStatus(folder) == 'syncing'" ng-attr-style="width: {{syncPercentage(folder.id) | percent}}"></div>
                <div class="panel-progress" ng-show="folderStatus(folder) == 'scanning' && scanProgress[folder.id] != undefined" ng-attr-style="width: {{scanPercentage(folder.id) | percent}}"></div>
                <h4 class="panel-title">
                  <div class="panel-icon hidden-xs">
                    <span ng-if="folder.type == 'sendreceive'" class="fas fa-fw fa-folder"></span>
                    <span ng-if="folder.type == 'sendonly'" class="fas fa-fw fa-upload"></span>
                    <span ng-if="folder.type == 'receiveonly'" class="fas fa-fw fa-download"></span>
                    <span ng-if="folder.type == 'receiveencrypted'" class="fas fa-fw fa-lock"></span>
                  </div>
                  <div class="panel-status pull-right text-{{folderClass(folder)}}" ng-switch="folderStatus(folder)">
                    <span ng-switch-when="paused"><span class="hidden-xs" translate>Paused</span><span class="visible-xs" aria-label="{{'Paused' | translate}}"><i class="fas fa-fw fa-pause"></i></span></span>
                    <span ng-switch-when="unknown"><span class="hidden-xs" translate>Unknown</span><span class="visible-xs" aria-label="{{'Unknown' | translate}}"><i class="fas fa-fw fa-question-circle"></i></span></span>
                    <span ng-switch-when="unshared"><span class="hidden-xs" translate>Unshared</span><span class="visible-xs" aria-label="{{'Unshared' | translate}}"><i class="fas fa-fw fa-unlink"></i></span></span>
                    <span ng-switch-when="scan-waiting"><span class="hidden-xs" translate>Waiting to Scan</span><span class="visible-xs" aria-label="{{'Waiting to Scan' | translate}}"><i class="fas fa-fw fa-hourglass-half"></i></span></span>
                    <span ng-switch-when="cleaning"><span class="hidden-xs" translate>Cleaning Versions</span><span class="visible-xs" aria-label="{{'Cleaning Versions' | translate}}"><i class="fas fa-fw fa-recycle"></i></span></span>
                    <span ng-switch-when="clean-waiting"><span class="hidden-xs" translate>Waiting to Clean</span><span class="visible-xs" aria-label="{{'Waiting to Clean' | translate}}"><i class="fas fa-fw fa-hourglass-half"></i></span></span>
                    <span ng-switch-when="stopped"><span class="hidden-xs" translate>Stopped</span><span class="visible-xs" aria-label="{{'Stopped' | translate}}"><i class="fas fa-fw fa-stop"></i></span></span>
                    <span ng-switch-when="scanning">
                      <span class="hidden-xs" translate>Scanning</span>
                      <span class="hidden-xs" ng-if="scanPercentage(folder.id) != undefined">
                        ({{scanPercentage(folder.id) | percent}})
                      </span>
                      <span class="visible-xs" aria-label="{{'Scanning' | translate}}"><i class="fas fa-fw fa-search"></i></span>
                    </span>
                    <span ng-switch-when="idle"><span class="hidden-xs" translate>Up to Date</span><span class="visible-xs" aria-label="{{'Up to Date' | translate}}"><i class="fas fa-fw fa-check"></i></span></span>
                    <span ng-switch-when="localadditions"><span class="hidden-xs" translate>Local Additions</span><span class="visible-xs" aria-label="{{'Local Additions' | translate}}"><i class="fas fa-fw fa-check"></i></span></span>
                    <span ng-switch-when="sync-waiting">
                      <span class="hidden-xs" translate>Waiting to Sync</span>
                      <span class="visible-xs" aria-label="{{'Waiting to Sync' | translate}}"><i class="fas fa-fw fa-hourglass-half"></i></span>
                    </span>
                    <span ng-switch-when="sync-preparing">
                      <span class="hidden-xs" translate>Preparing to Sync</span>
                      <span class="visible-xs" aria-label="{{'Preparing to Sync' | translate}}"><i class="fas fa-fw fa-hourglass-half"></i></span>
                    </span>
                    <span ng-switch-when="syncing">
                      <span class="hidden-xs" translate>Syncing</span>
                      <span>({{syncPercentage(folder.id) | percent}}, {{model[folder.id].needBytes | binary}}B)</span>
                    </span>
                    <span ng-switch-when="outofsync"><span class="hidden-xs" translate>Out of Sync</span><span class="visible-xs" aria-label="{{'Out of Sync' | translate}}"><i class="fas fa-fw fa-exclamation-circle"></i></span></span>
                    <span ng-switch-when="faileditems"><span class="hidden-xs" translate>Failed Items</span><span class="visible-xs" aria-label="{{'Failed Items' | translate}}"><i class="fas fa-fw fa-exclamation-circle"></i></span></span>
                    <span ng-switch-when="localunencrypted"><span class="hidden-xs">{{'Unexpected Items' | translate}}</span><span class="visible-xs" aria-label="{{'Unexpected Items' | translate}}"><i class="fas fa-fw fa-exclamation-circle"></i></span></span>
                  </div>
                  <div class="panel-title-text">
                    <span tooltip data-original-title="{{folder.label.length != 0 ? folder.id : ''}}">{{folder.label.length != 0 ? folder.label : folder.id}}</span>
                  </div>
                </h4>
              </button>
              <div id="folder-{{$index}}" class="panel-collapse collapse">
                <div class="panel-body">
                  <table class="table table-condensed table-striped table-auto">
                    <tbody>
                      <tr ng-show="folder.label != undefined && folder.label.length > 0">
                        <th><span class="fas fa-fw fa-info-circle"></span>&nbsp;<span translate>Folder ID</span></th>
                        <td class="text-right no-overflow-ellipse">{{folder.id}}</td>
                      </tr>
                      <tr>
                        <th><span class="fas fa-fw fa-folder-open"></span>&nbsp;<span translate>Folder Path</span></th>
                        <td class="text-right">
                          <span tooltip data-original-title="{{folder.path}}">{{folder.path}}</span>
                        </td>
                      </tr>
                      <tr ng-if="!folder.paused && (model[folder.id].invalid || model[folder.id].error)">
                        <th><span class="fas fa-fw fa-exclamation-triangle"></span>&nbsp;<span translate>Error</span></th>
                        <td class="text-right">
                          <span tooltip data-original-title="{{model[folder.id].invalid || model[folder.id].error}}">{{model[folder.id].invalid || model[folder.id].error}}</span>
                        </td>
                      </tr>
                      <tr ng-if="!folder.paused">
                        <th><span class="fas fa-fw fa-globe"></span>&nbsp;<span translate>Global State</span></th>
                        <td class="text-right">
                          <span tooltip data-original-title="{{model[folder.id].globalFiles | alwaysNumber | localeNumber}} {{'files' | translate}}, {{model[folder.id].globalDirectories | alwaysNumber | localeNumber}} {{'directories' | translate}}, ~{{model[folder.id].globalBytes | binary}}B">
                            <span class="far fa-copy"></span>&nbsp;{{model[folder.id].globalFiles | alwaysNumber | localeNumber}}&ensp;
                            <span class="far fa-folder"></span>&nbsp;{{model[folder.id].globalDirectories | alwaysNumber | localeNumber}}&ensp;
                            <span class="far fa-hdd"></span>&nbsp;~{{model[folder.id].globalBytes | binary}}B
                          </span>
                        </td>
                      </tr>
                      <tr ng-if="!folder.paused">
                        <th><span class="fas fa-fw fa-home"></span>&nbsp;<span translate>Local State</span></th>
                        <td class="text-right">
                          <div>
                            <span tooltip data-original-title="{{model[folder.id].localFiles | alwaysNumber | localeNumber}} {{'files' | translate}}, {{model[folder.id].localDirectories | alwaysNumber | localeNumber}} {{'directories' | translate}}, ~{{model[folder.id].localBytes | binary}}B">
                              <span class="far fa-copy"></span>&nbsp;{{model[folder.id].localFiles | alwaysNumber | localeNumber}}&ensp;
                              <span class="far fa-folder"></span>&nbsp;{{model[folder.id].localDirectories | alwaysNumber | localeNumber}}&ensp;
                              <span class="far fa-hdd"></span>&nbsp;~{{model[folder.id].localBytes | binary}}B
                            </span>
                          </div>
                          <div ng-if="model[folder.id].ignorePatterns">
                            <a href="" ng-click="editFolderExisting(folder, '#folder-ignores')"><i class="small" translate>Reduced by ignore patterns</i></a>
                          </div>
                          <div ng-if="folder.ignoreDelete">
                            <i class="small">
                              <span translate>Altered by ignoring deletes.</span>
                              <a href="{{docsURL('advanced/folder-ignoredelete')}}" target="_blank">
                                <span class="fas fa-question-circle"></span>&nbsp;<span translate>Help</span>
                              </a>
                            </i>
                          </div>
                        </td>
                      </tr>
                      <tr ng-if="model[folder.id].needTotalItems > 0">
                        <th><span class="fas fa-fw fa-cloud-download-alt"></span>&nbsp;<span translate>Out of Sync Items</span></th>
                        <td class="text-right">
                          <a href="" ng-click="showNeed(folder.id)">{{model[folder.id].needTotalItems | alwaysNumber | localeNumber}} <span translate>items</span>, ~{{model[folder.id].needBytes | binary}}B</a>
                        </td>
                      </tr>
                      <tr ng-if="folderStatus(folder) === 'scanning' && scanRate(folder.id) > 0">
                        <th><span class="fas fa-fw fa-hourglass-half"></span>&nbsp;<span translate>Scan Time Remaining</span></th>
                        <td class="text-right">
                          <span tooltip data-original-title="{{scanRate(folder.id) | binary}}B/s">~ {{scanRemaining(folder.id)}}</span>
                        </td>
                      </tr>
                      <tr ng-if="hasFailedFiles(folder.id)">
                        <th><span class="fas fa-fw fa-exclamation-circle"></span>&nbsp;<span translate>Failed Items</span></th>
                        <!-- Show the number of failed items as a link to bring up the list. -->
                        <td class="text-right">
                          <a href="" ng-click="showFailed(folder.id)">{{model[folder.id].pullErrors | alwaysNumber | localeNumber}}&nbsp;<span translate>items</span></a>
                        </td>
                      </tr>
                      <tr ng-if="hasReceiveOnlyChanged(folder)">
                        <th><span class="fas fa-fw fa-exclamation-circle"></span>&nbsp;<span translate>Locally Changed Items</span></th>
                        <td class="text-right">
                          <a href="" ng-click="showLocalChanged(folder.id, folder.type)">{{model[folder.id].receiveOnlyTotalItems | alwaysNumber | localeNumber}} <span translate>items</span>, ~{{model[folder.id].receiveOnlyChangedBytes | binary}}B</a>
                        </td>
                      </tr>
                      <tr ng-if="folder.type != 'sendreceive'">
                        <th><span class="fas fa-fw fa-folder"></span>&nbsp;<span translate>Folder Type</span></th>
                        <td class="text-right">
                          <span ng-if="folder.type == 'sendonly'" translate>Send Only</span>
                          <span ng-if="folder.type == 'receiveonly'" translate>Receive Only</span>
                          <span ng-if="folder.type == 'receiveencrypted'" translate>Receive Encrypted</span>
                        </td>
                      </tr>
                      <tr ng-if="folder.ignorePerms">
                        <th><span class="far fa-fw fa-minus-square"></span>&nbsp;<span translate>Ignore Permissions</span></th>
                        <td class="text-right">
                          <span translate>Yes</span>
                        </td>
                      </tr>
                      <tr>
                        <th><span class="fas fa-fw fa-refresh"></span>&nbsp;<span translate>Rescans</span></th>
                        <td class="text-right">
                          <div ng-if="folder.rescanIntervalS > 0">
                            <span ng-if="!folder.fsWatcherEnabled" tooltip data-original-title="{{'Periodic scanning at given interval and disabled watching for changes' | translate}}">
                              <span class="far fa-clock"></span>&nbsp;{{folder.rescanIntervalS | duration}}&ensp;
                              <span class="fas fa-eye-slash"></span>&nbsp;<span translate>Disabled</span>
                            </span>
                            <span ng-if="folder.fsWatcherEnabled && (!model[folder.id].watchError || folder.paused || folderStatus(folder) === 'stopped')" tooltip data-original-title="{{'Periodic scanning at given interval and enabled watching for changes' | translate}}">
                              <span class="far fa-clock"></span>&nbsp;{{folder.rescanIntervalS | duration}}&ensp;
                              <span class="fas fa-eye"></span>&nbsp;<span translate>Enabled</span>
                            </span>
                            <span ng-if="folder.fsWatcherEnabled && !folder.paused && folderStatus(folder) !== 'stopped' && model[folder.id].watchError" tooltip data-original-title="{{'Periodic scanning at given interval and failed setting up watching for changes, retrying every 1m:' | translate}}<br/>{{model[folder.id].watchError}}">
                              <span class="far fa-clock"></span>&nbsp;{{folder.rescanIntervalS | duration}}&ensp;
                              <span class="fas fa-eye-slash"></span>&nbsp;<span translate>Failed to setup, retrying</span>
                            </span>
                          </div>
                          <div ng-if="folder.rescanIntervalS <= 0">
                            <span ng-if="!folder.fsWatcherEnabled" tooltip data-original-title="{{'Disabled periodic scanning and disabled watching for changes' | translate}}">
                              <span class="far fa-clock"></span>&nbsp;<span translate>Disabled</span>&ensp;
                              <span class="fas fa-eye-slash"></span>&nbsp;<span translate>Disabled</span>
                            </span>
                            <span ng-if="folder.fsWatcherEnabled && (!model[folder.id].watchError || folder.paused || folderStatus(folder) === 'stopped')" tooltip data-original-title="{{'Disabled periodic scanning and enabled watching for changes' | translate}}">
                              <span class="far fa-clock"></span>&nbsp;<span translate>Disabled</span>&ensp;
                              <span class="fas fa-eye"></span>&nbsp;<span translate>Enabled</span>
                            </span>
                            <span ng-if="folder.fsWatcherEnabled && !folder.paused && folderStatus(folder) !== 'stopped' && model[folder.id].watchError" tooltip data-original-title="{{'Disabled periodic scanning and failed setting up watching for changes, retrying every 1m:' | translate}}<br/>{{model[folder.id].watchError}}">
                              <span class="far fa-clock"></span>&nbsp;<span translate>Disabled</span>&ensp;
                              <span class="fas fa-eye-slash"></span>&nbsp;<span translate>Failed to setup, retrying</span>
                            </span>
                          </div>
                        </td>
                      </tr>
                      <tr ng-if="folder.order != 'random' && folder.type != 'sendonly'">
                        <th><span class="fas fa-fw fa-sort"></span>&nbsp;<span translate>File Pull Order</span></th>
                        <td class="text-right" ng-switch="folder.order">
                          <span ng-switch-when="random" translate>Random</span>
                          <span ng-switch-when="alphabetic" translate>Alphabetic</span>
                          <span ng-switch-when="smallestFirst" translate>Smallest First</span>
                          <span ng-switch-when="largestFirst" translate>Largest First</span>
                          <span ng-switch-when="oldestFirst" translate>Oldest First</span>
                          <span ng-switch-when="newestFirst" translate>Newest First</span>
                        </td>
                      </tr>
                      <tr ng-if="folder.versioning.type">
                        <th><span class="fa fa-fw fa-files-o"></span>&nbsp;<span translate>File Versioning</span></th>
                        <td class="text-right">
                          <span ng-switch="folder.versioning.type">
                            <span ng-switch-when="trashcan" translate>Trash Can</span>
                            <span ng-switch-when="simple" translate>Simple</span>
                            <span ng-switch-when="staggered" translate>Staggered</span>
                            <span ng-switch-when="external" tooltip data-original-title="<span class='text-monospace'>{{folder.versioning.params.command}}</span>" translate>External</span>
                          </span>
                          <span ng-if="folder.versioning.type != 'external'">
                            <span ng-if="(folder.versioning.type == 'trashcan' || folder.versioning.type == 'simple') && folder.versioning.params.cleanoutDays != versioningDefaults.trashcanClean" tooltip data-original-title="{{'Clean out after' | translate}}">
                              &ensp;<span class="fa fa-calendar"></span>&nbsp;{{folder.versioning.params.cleanoutDays * 86400 | duration:"d"}}
                            </span>
                            <span ng-if="folder.versioning.type == 'simple' && folder.versioning.params.keep != versioningDefaults.simpleKeep" tooltip data-original-title="{{'Keep Versions' | translate}}">
                              &ensp;<span class="fa fa-file-archive-o"></span>&nbsp;{{folder.versioning.params.keep}}
                            </span>
                            <span ng-if="folder.versioning.type == 'staggered' && folder.versioning.params.maxAge / 86400 != versioningDefaults.staggeredMaxAge" tooltip data-original-title="{{'Maximum Age' | translate}}">
                              &ensp;<span class="fa fa-calendar"></span>&nbsp;<span ng-if="folder.versioning.params.maxAge == 0" translate>Forever</span><span ng-if="folder.versioning.params.maxAge > 0">{{folder.versioning.params.maxAge | duration}}</span>
                            </span>
                            <span ng-if="folder.versioning.cleanupIntervalS != versioningDefaults.cleanupIntervalS" tooltip data-original-title="{{'Cleanup Interval' | translate}}">
                              &ensp;<span class="fa fa-recycle"></span>&nbsp;<span ng-if="folder.versioning.cleanupIntervalS == 0" translate>Disabled</span><span ng-if="folder.versioning.cleanupIntervalS > 0">{{folder.versioning.cleanupIntervalS | duration}}</span>
                            </span>
                            <!-- Keep the path last, so that it truncates without pushing other information out of the screen. -->
                            <span ng-if="folder.versioning.fsPath != ''" tooltip data-original-title="{{folder.versioning.fsPath}}">
                              &ensp;<span class="fa fa-folder-open-o"></span>&nbsp;{{folder.versioning.fsPath}}
                            </span>
                          </span>
                        </td>
                      </tr>
                      <tr>
                        <th><span class="fas fa-fw fa-share-alt"></span>&nbsp;<span translate>Shared With</span></th>
                        <td class="text-right no-overflow-ellipse word-break-all">
                          <span ng-repeat="device in otherDevices(folder.devices)">
                            <span ng-switch="completion[device.deviceID][folder.id].remoteState">
                              <span ng-switch-when="notSharing" data-original-title="{{'The remote device has not accepted sharing this folder.' | translate}}" tooltip>{{deviceName(devices[device.deviceID])}}<sup>1</sup><span ng-if="!$last">,</span></span>
                              <span ng-switch-when="paused" data-original-title="{{'The remote device has paused this folder.' | translate}}" tooltip>{{deviceName(devices[device.deviceID])}}<sup>2</sup><span ng-if="!$last">,</span></span>
                              <span ng-switch-default>{{deviceName(devices[device.deviceID])}}<span ng-if="!$last">,</span></span>
                            </span>
                          </span>
                        </td>
                      </tr>
                      <tr ng-if="folderStats[folder.id].lastScan">
                        <th><span class="far fa-fw fa-clock"></span>&nbsp;<span translate>Last Scan</span></th>
                        <td translate ng-if="folderStats[folder.id].lastScanDays >= 365" class="text-right">Never</td>
                        <td ng-if="folderStats[folder.id].lastScanDays < 365" class="text-right">
                          <span>{{folderStats[folder.id].lastScan | date:'yyyy-MM-dd HH:mm:ss'}}</span>
                        </td>
                      </tr>
                      <tr ng-if="folder.type != 'sendonly' && folder.type != 'receiveencrypted' && folderStats[folder.id].lastFile && folderStats[folder.id].lastFile.filename">
                        <th><span class="fas fa-fw fa-exchange-alt"></span>&nbsp;<span translate>Latest Change</span></th>
                        <td class="text-right">
                          <span tooltip data-original-title="{{folderStats[folder.id].lastFile.filename}} @ {{folderStats[folder.id].lastFile.at | date:'yyyy-MM-dd HH:mm:ss'}}">
                            <span translate translate-value-file="{{folderStats[folder.id].lastFile.filename | basename}}" ng-if="!folderStats[folder.id].lastFile.deleted">Updated {%file%}</span>
                            <span translate translate-value-file="{{folderStats[folder.id].lastFile.filename | basename}}" ng-if="folderStats[folder.id].lastFile.deleted">Deleted {%file%}</span>
                          </span>
                        </td>
                      </tr>
                    </tbody>
                  </table>
                </div>
                <div class="panel-footer">
                  <button type="button" class="btn btn-sm btn-danger pull-left" ng-click="revertOverrideConfirmationModal('override', folder.id)" ng-if="folderStatus(folder) == 'outofsync' && folder.type == 'sendonly'">
                    <span class="fas fa-arrow-circle-up"></span>&nbsp;<span translate>Override Changes</span>
                  </button>
                  <button type="button" class="btn btn-sm btn-danger pull-left" ng-click="revertOverrideConfirmationModal('revert', folder.id)" ng-if="hasReceiveOnlyChanged(folder)">
                    <span class="fa fa-arrow-circle-down"></span>&nbsp;<span translate>Revert Local Changes</span>
                  </button>
                  <button type="button" class="btn btn-sm btn-danger pull-left" ng-click="revertOverrideConfirmationModal('deleteEnc', folder.id)" ng-if="hasReceiveEncryptedItems(folder)">
                    <span class="fa fa-minus-circle"></span>&nbsp;<span translate>Delete Unexpected Items</span>
                  </button>
                  <span class="pull-right">
                    <button ng-if="!folder.paused" type="button" class="btn btn-sm btn-default" ng-click="setFolderPause(folder.id, true)">
                      <span class="fas fa-pause"></span>&nbsp;<span translate>Pause</span>
                    </button>
                    <button ng-if="folder.paused" type="button" class="btn btn-sm btn-default" ng-click="setFolderPause(folder.id, false)">
                      <span class="fas fa-play"></span>&nbsp;<span translate>Resume</span>
                    </button>
                    <button type="button" class="btn btn-default btn-sm" ng-click="restoreVersions.show(folder.id)" ng-if="folder.versioning.type && folder.versioning.type != 'external'" ng-disabled="folder.paused">
                      <span class="fas fa-undo"></span>&nbsp;<span translate>Versions</span>
                    </button>
                    <button type="button" class="btn btn-sm btn-default" ng-click="rescanFolder(folder.id)" ng-disabled="['idle', 'stopped', 'unshared', 'outofsync', 'faileditems', 'localadditions'].indexOf(folderStatus(folder)) < 0">
                      <span class="fas fa-refresh"></span>&nbsp;<span translate>Rescan</span>
                    </button>
                    <button type="button" class="btn btn-sm btn-default" ng-click="editFolderExisting(folder)">
                      <span class="fas fa-pencil-alt"></span>&nbsp;<span translate>Edit</span>
                    </button>
                  </span>
                  <div class="clearfix"></div>
                </div>
              </div>
            </div>
          </div>
          <span class="pull-right">
            <button type="button" class="btn btn-sm btn-default" ng-click="setAllFoldersPause(true)" ng-if="isAtleastOneFolderPausedStateSetTo(false)">
              <span class="fas fa-pause"></span>&nbsp;<span translate>Pause All</span>
            </button>
            <button type="button" class="btn btn-sm btn-default" ng-click="setAllFoldersPause(false)" ng-if="isAtleastOneFolderPausedStateSetTo(true)">
              <span class="fas fa-play"></span>&nbsp;<span translate>Resume All</span>
            </button>
            <button type="button" class="btn btn-sm btn-default" ng-click="rescanAllFolders()" ng-if="folderList().length > 0" ng-disabled="!isAtleastOneFolderPausedStateSetTo(false)">
              <span class="fas fa-refresh"></span>&nbsp;<span translate>Rescan All</span>
            </button>
            <button type="button" class="btn btn-sm btn-default" ng-click="addFolder()">
              <span class="fas fa-plus"></span>&nbsp;<span translate>Add Folder</span>
            </button>
          </span>
          <div class="clearfix"></div>
          <hr class="visible-sm"/>
        </div>

        <!-- Device list (top right) -->

        <!-- This device -->

        <div class="col-md-6" aria-label="{{'Devices' | translate}}" role="region">
          <h3 translate>This Device</h3>
          <div class="panel panel-default" ng-repeat="deviceCfg in [thisDevice()]">
            <button class="btn panel-heading" data-toggle="collapse" data-target="#device-this" aria-expanded="true">
              <h4 class="panel-title">
                <identicon class="panel-icon" data-value="deviceCfg.deviceID"></identicon>
                <div class="panel-title-text">{{deviceName(deviceCfg)}}</div>
              </h4>
            </button>
            <div id="device-this" class="panel-collapse collapse in">
              <div class="panel-body">
                <table class="table table-condensed table-striped table-auto">
                  <tbody>
                    <tr>
                      <th><span class="fas fa-fw fa-cloud-download-alt"></span>&nbsp;<span translate>Download Rate</span></th>
                      <td class="text-right">
                        <a href="#" class="toggler" ng-click="toggleUnits()">
                          <span ng-if="!metricRates">{{connectionsTotal.inbps | binary}}B/s</span>
                          <span ng-if="metricRates">{{connectionsTotal.inbps*8 | metric}}bps</span>
                          ({{connectionsTotal.inBytesTotal | binary}}B)
                          <small ng-if="config.options.maxRecvKbps > 0"><br/>
                            <i class="text-muted"><span translate>Limit</span>:
                              <span ng-if="!metricRates">{{config.options.maxRecvKbps*1024 | binary}}B/s</span>
                              <span ng-if="metricRates">{{config.options.maxRecvKbps*1024*8 | metric}}bps</span>
                              <span ng-if="config.options.limitBandwidthInLan">
                                (<span translate>Applied to LAN</span>)
                              </span>
                            </i>
                          </small>
                        </a>
                      </td>
                    </tr>
                    <tr>
                      <th><span class="fas fa-fw fa-cloud-upload-alt"></span>&nbsp;<span translate>Upload Rate</span></th>
                      <td class="text-right">
                        <a href="#" class="toggler" ng-click="toggleUnits()">
                          <span ng-if="!metricRates">{{connectionsTotal.outbps | binary}}B/s</span>
                          <span ng-if="metricRates">{{connectionsTotal.outbps*8 | metric}}bps</span>
                          ({{connectionsTotal.outBytesTotal | binary}}B)
                          <small ng-if="config.options.maxSendKbps > 0"><br/>
                            <i class="text-muted"><span translate>Limit</span>:
                              <span ng-if="!metricRates">{{config.options.maxSendKbps*1024 | binary}}B/s</span>
                              <span ng-if="metricRates">{{config.options.maxSendKbps*1024*8 | metric}}bps</span>
                              <span ng-if="config.options.limitBandwidthInLan">
                                (<span translate>Applied to LAN</span>)
                              </span>
                            </i>
                          </small>
                        </a>
                      </td>
                    </tr>
                    <tr>
                      <th><span class="fas fa-fw fa-home"></span>&nbsp;<span translate>Local State (Total)</span></th>
                      <td class="text-right">
                          <span tooltip data-original-title="{{localStateTotal.files | alwaysNumber | localeNumber}} {{'files' | translate}}, {{ localStateTotal.directories | alwaysNumber | localeNumber}} {{'directories' | translate}}, ~{{ localStateTotal.bytes | binary}}B">
                            <span class="far fa-copy"></span>&nbsp;{{localStateTotal.files | alwaysNumber | localeNumber}}&ensp;
                            <span class="far fa-folder"></span>&nbsp;{{localStateTotal.directories| alwaysNumber | localeNumber}}&ensp;
                            <span class="far fa-hdd"></span>&nbsp;~{{localStateTotal.bytes | binary}}B
                          </span>
                      </td>
                    </tr>
                    <tr>
                      <th><span class="fas fa-fw fa-sitemap"></span>&nbsp;<span translate>Listeners</span></th>
                      <td class="text-right">
                        <span class="data" tooltip data-original-title="{{'Show detailed listener status' | translate}}.">
                          <a href="" ng-class="{'text-success': listenersTotal > 0 && listenersFailed.length == 0, 'text-danger': listenersTotal > 0 && listenersFailed.length == listenersTotal}" ng-click="showListenerStatus()">
                            {{listenersTotal-listenersFailed.length}}/{{listenersTotal}}
                          </a>
                        </span>
                      </td>
                    </tr>
                    <tr ng-if="system.discoveryEnabled">
                      <th><span class="fas fa-fw fa-map-signs"></span>&nbsp;<span translate>Discovery</span></th>
                      <td class="text-right">
                        <span class="data" tooltip data-original-title="{{'Show detailed discovery status' | translate}}.">
                          <a href="" ng-class="{'text-success': discoveryFailed.length == 0, 'text-danger': discoveryFailed.length == discoveryTotal}" ng-click="showDiscoveryStatus()">
                            {{discoveryTotal-discoveryFailed.length}}/{{discoveryTotal}}
                          </a>
                        </span>
                      </td>
                    </tr>
                    <tr>
                      <th><span class="far fa-fw fa-clock"></span>&nbsp;<span translate>Uptime</span></th>
                      <td class="text-right">{{system.uptime | duration:"m"}}</td>
                    </tr>
                    <tr>
                      <th><span class="fas fa-fw fa-qrcode"></span>&nbsp;<span translate>Identification</span></th>
                      <td class="text-right">
                        <span tooltip data-original-title="{{'Click to see full identification string and QR code.' | translate}}">
                          <a href="" ng-click="showDeviceIdentification(thisDevice())">{{deviceShortID(deviceCfg.deviceID)}}</a>
                        </span>
                      </td>
                    </tr>
                    <tr>
                      <th><span class="fas fa-fw fa-tag"></span>&nbsp;<span translate>Version</span></th>
                      <td class="text-right no-overflow-ellipse">{{versionString()}}</td>
                    </tr>
                  </tbody>
                </table>
              </div>
            </div>
          </div>

          <!-- Remote devices -->
          <h3><span translate>Remote Devices</span> <span ng-if="otherDevices().length > 1"> ({{otherDevices().length}})</span></h3>
          <div class="panel-group" id="devices">
            <div class="panel panel-default" ng-repeat="deviceCfg in otherDevices()">
              <button class="btn panel-heading" data-toggle="collapse" data-parent="#devices" data-target="#device-{{$index}}" aria-expanded="false">
                <div class="panel-progress" ng-show="deviceStatus(deviceCfg) == 'syncing'" ng-attr-style="width: {{completion[deviceCfg.deviceID]._total | percent}}"></div>
                <h4 class="panel-title">
                  <identicon class="panel-icon" data-value="deviceCfg.deviceID"></identicon>
                  <span class="pull-right text-{{deviceClass(deviceCfg)}}">
                    <span ng-switch="deviceStatus(deviceCfg)" class="remote-devices-panel">
                      <span ng-switch-when="insync"><span class="hidden-xs" translate>Up to Date</span><span class="visible-xs" aria-label="{{'Up to Date' | translate}}"><i class="fas fa-fw fa-check"></i></span></span>
                      <span ng-switch-when="unused-insync"><span class="hidden-xs" translate>Connected (Unused)</span><span class="visible-xs" aria-label="{{'Connected (Unused)' | translate}}"><i class="fas fa-fw fa-unlink"></i></span></span>
                      <span ng-switch-when="syncing">
                        <span class="hidden-xs" translate>Syncing</span> ({{completion[deviceCfg.deviceID]._total | percent}}, {{completion[deviceCfg.deviceID]._needBytes | binary}}B)
                      </span>
                      <span ng-switch-when="paused"><span class="hidden-xs" translate>Paused</span><span class="visible-xs" aria-label="{{'Paused' | translate}}"><i class="fas fa-fw fa-pause"></i></span></span>
                      <span ng-switch-when="unused-paused"><span class="hidden-xs" translate>Paused (Unused)</span><span class="visible-xs" aria-label="{{'Paused (Unused)' | translate}}"><i class="fas fa-fw fa-unlink"></i></span></span>
                      <span ng-switch-when="disconnected"><span class="hidden-xs" translate>Disconnected</span><span class="visible-xs" aria-label="{{'Disconnected' | translate}}"><i class="fas fa-fw fa-power-off"></i></span></span>
                      <span ng-switch-when="disconnected-inactive"><span class="hidden-xs" translate>Disconnected (Inactive)</span><span class="visible-xs" aria-label="{{'Disconnected (Inactive)' | translate}}"><i class="fas fa-fw fa-power-off"></i></span></span>
                      <span ng-switch-when="unused-disconnected"><span class="hidden-xs" translate>Disconnected (Unused)</span><span class="visible-xs" aria-label="{{'Disconnected (Unused)' | translate}}"><i class="fas fa-fw fa-unlink"></i></span></span>
                    </span>
                    <span class="remote-devices-panel">
                      <span ng-class="rdConnTypeIcon(rdConnType(deviceCfg.deviceID))" class="reception reception-theme"></span>
                    </span>
                  </span>
                  <div class="panel-title-text">{{deviceName(deviceCfg)}}</div>
                </h4>
              </button>
              <div id="device-{{$index}}" class="panel-collapse collapse">
                <div class="panel-body">
                  <table class="table table-condensed table-striped table-auto">
                    <tbody>
                      <tr ng-if="!connections[deviceCfg.deviceID].connected">
                        <th><span class="fas fa-fw fa-eye"></span>&nbsp;<span translate>Last seen</span></th>
                        <td class="text-right">
                          <div ng-if="!deviceStats[deviceCfg.deviceID].lastSeenDays" translate>
                            Never
                          </div>
                          <div ng-if="deviceStats[deviceCfg.deviceID].lastSeenDays">
                            <div>
                              {{deviceStats[deviceCfg.deviceID].lastSeen | date:"yyyy-MM-dd HH:mm:ss"}}
                            </div>
                            <div ng-if="deviceStats[deviceCfg.deviceID].lastSeenDays >= 7">
                              <i ng-if="deviceStats[deviceCfg.deviceID].lastSeenDays < 30" translate>More than a week ago</i>
                              <i class="text-warning" ng-if="deviceStats[deviceCfg.deviceID].lastSeenDays >= 30 && deviceStats[deviceCfg.deviceID].lastSeenDays < 365" translate>More than a month ago</i>
                              <i class="text-danger" ng-if="deviceStats[deviceCfg.deviceID].lastSeenDays >= 365" translate>More than a year ago</i>
                            </div>
                          </div>
                        </td>
                      </tr>
                      <tr ng-if="!connections[deviceCfg.deviceID].connected && deviceFolders(deviceCfg).length > 0">
                        <th><span class="fas fa-fw fa-cloud"></span>&nbsp;<span translate>Sync Status</span></th>
                        <td translate ng-if="completion[deviceCfg.deviceID]._total == 100" class="text-right">Up to Date</td>
                        <td ng-if="completion[deviceCfg.deviceID]._total < 100" class="text-right">
                            <span class="hidden-xs" translate>Out of Sync</span> ({{completion[deviceCfg.deviceID]._total | percent}})
                        </td>
                      </tr>
                      <tr ng-if="connections[deviceCfg.deviceID].connected">
                        <th><span class="fas fa-fw fa-cloud-download-alt"></span>&nbsp;<span translate>Download Rate</span></th>
                        <td class="text-right">
                          <a href="#" class="toggler" ng-click="toggleUnits()">
                            <span ng-if="!metricRates">{{connections[deviceCfg.deviceID].inbps | binary}}B/s</span>
                            <span ng-if="metricRates">{{connections[deviceCfg.deviceID].inbps*8 | metric}}bps</span>
                            ({{connections[deviceCfg.deviceID].inBytesTotal | binary}}B)
                            <small ng-if="deviceCfg.maxRecvKbps > 0"><br/>
                              <i class="text-muted"><span translate>Limit</span>:
                                <span ng-if="!metricRates">{{deviceCfg.maxRecvKbps*1024 | binary}}B/s</span>
                                <span ng-if="metricRates">{{deviceCfg.maxRecvKbps*1024*8 | metric}}bps</span>
                              </i>
                            </small>
                          </a>
                        </td>
                      </tr>
                      <tr ng-if="connections[deviceCfg.deviceID].connected">
                        <th><span class="fas fa-fw fa-cloud-upload-alt"></span>&nbsp;<span translate>Upload Rate</span></th>
                        <td class="text-right">
                          <a href="#" class="toggler" ng-click="toggleUnits()">
                            <span ng-if="!metricRates">{{connections[deviceCfg.deviceID].outbps | binary}}B/s</span>
                            <span ng-if="metricRates">{{connections[deviceCfg.deviceID].outbps*8 | metric}}bps</span>
                            ({{connections[deviceCfg.deviceID].outBytesTotal | binary}}B)
                            <small ng-if="deviceCfg.maxSendKbps > 0"><br/>
                              <i class="text-muted"><span translate>Limit</span>:
                                <span ng-if="!metricRates">{{deviceCfg.maxSendKbps*1024 | binary}}B/s</span>
                                <span ng-if="metricRates">{{deviceCfg.maxSendKbps*1024*8 | metric}}bps</span>
                              </i>
                            </small>
                          </a>
                        </td>
                      </tr>
                      <tr ng-if="completion[deviceCfg.deviceID]._needItems">
                        <th><span class="fas fa-fw fa-exchange-alt"></span>&nbsp;<span translate>Out of Sync Items</span></th>
                        <td class="text-right">
                          <a href="" ng-click="showRemoteNeed(deviceCfg)">{{completion[deviceCfg.deviceID]._needItems | alwaysNumber | localeNumber}} <span translate>items</span>, ~{{completion[deviceCfg.deviceID]._needBytes | binary}}B</a>
                        </td>
                      </tr>
                      <tr>
                        <th><span class="fas fa-fw fa-link"></span>&nbsp;<span translate>Address</span></th>
                        <td ng-if="connections[deviceCfg.deviceID].connected" class="text-right">
                          <span tooltip data-original-title="{{ connections[deviceCfg.deviceID].type.indexOf('Relay') > -1 ? '' : connections[deviceCfg.deviceID].type }} {{ connections[deviceCfg.deviceID].crypto }}">
                            {{deviceAddr(deviceCfg)}}
                          </span>
                        </td>
                        <td ng-if="!connections[deviceCfg.deviceID].connected" class="text-right">
                          <span ng-repeat="addr in deviceCfg.addresses">
                            <span tooltip data-original-title="{{'Configured' | translate}}">{{addr}}</span><br>
                            <small ng-if="system.lastDialStatus[addr].error" tooltip data-original-title="{{system.lastDialStatus[addr].error}}" class="text-danger">{{abbreviatedError(addr)}}<br></small>
                          </span>
                          <span ng-repeat="addr in discoveryCache[deviceCfg.deviceID].addresses">
                            <span tooltip data-original-title="{{'Discovered' | translate}}">{{addr}}</span><br>
                            <small ng-if="system.lastDialStatus[addr].error" tooltip data-original-title="{{system.lastDialStatus[addr].error}}" class="text-danger">{{abbreviatedError(addr)}}<br></small>
                          </span>
                        </td>
                      </tr>
                      <tr ng-if="connections[deviceCfg.deviceID].connected">
                        <th><span class="reception reception-4 reception-theme"></span>&nbsp;<span translate>Connection Type</span></th>
                        <td class="text-right">
                          <span tooltip data-original-title="{{rdConnDetails(rdConnType(deviceCfg.deviceID))}}">
                            {{rdConnTypeString(rdConnType(deviceCfg.deviceID))}}
                          </span>
                        </td>
                      </tr>
                      <tr ng-if="deviceCfg.allowedNetworks.length > 0">
                        <th><span class="fas fa-fw fa-filter"></span>&nbsp;<span translate>Allowed Networks</span></th>
                        <td class="text-right">
                          <span>{{deviceCfg.allowedNetworks.join(", ")}}</span>
                        </td>
                      </tr>
                      <tr ng-if="deviceCfg.compression != 'metadata'">
                        <th><span class="fas fa-fw fa-compress"></span>&nbsp;<span translate>Compression</span></th>
                        <td class="text-right">
                          <span ng-if="deviceCfg.compression == 'always'" translate>All Data</span>
                          <span ng-if="deviceCfg.compression == 'never'" translate>Off</span>
                        </td>
                      </tr>
                      <tr ng-if="deviceCfg.introducer">
                        <th><span class="far fa-fw fa-thumbs-up"></span>&nbsp;<span translate>Introducer</span></th>
                        <td translate class="text-right">Yes</td>
                      </tr>
                      <tr ng-if="deviceCfg.introducedBy">
                        <th><span class="far fa-fw fa-handshake-o"></span>&nbsp;<span translate>Introduced By</span></th>
                        <td class="text-right">{{ deviceName(devices[deviceCfg.introducedBy]) || deviceCfg.introducedBy.substring(0, 5) }}</td>
                      </tr>
                      <tr>
                        <th><span class="fas fa-fw fa-qrcode"></span>&nbsp;<span translate>Identification</span></th>
                        <td class="text-right">
                          <span tooltip data-original-title="{{'Click to see full identification string and QR code.' | translate}}">
                            <a href="" ng-click="showDeviceIdentification(deviceCfg)">{{deviceShortID(deviceCfg.deviceID)}}</a>
                          </span>
                        </td>
                      </tr>
                      <tr ng-if="connections[deviceCfg.deviceID].clientVersion">
                        <th><span class="fas fa-fw fa-tag"></span>&nbsp;<span translate>Version</span></th>
                        <td class="text-right">{{connections[deviceCfg.deviceID].clientVersion}}</td>
                      </tr>
                      <tr ng-if="deviceFolders(deviceCfg).length > 0">
                        <th><span class="fas fa-fw fa-folder"></span>&nbsp;<span translate>Folders</span></th>
                        <td class="text-right no-overflow-ellipse word-break-all">
                          <span ng-repeat="folderID in deviceFolders(deviceCfg)">
                            <span ng-switch="completion[deviceCfg.deviceID][folderID].remoteState">
                              <span ng-switch-when="notSharing" data-original-title="{{'The remote device has not accepted sharing this folder.' | translate}}" tooltip>{{folderLabel(folderID)}}<sup>1</sup><span ng-if="!$last">,</span></span>
                              <span ng-switch-when="paused" data-original-title="{{'The remote device has paused this folder.' | translate}}" tooltip>{{folderLabel(folderID)}}<sup>2</sup><span ng-if="!$last">,</span></span>
                              <span ng-switch-default>{{folderLabel(folderID)}}<span ng-if="!$last">,</span></span>
                            </span>
                          </span>
                        </td>
                      </tr>
                      <tr ng-if="deviceCfg.remoteGUIPort > 0">
                        <th><span class="fas fa-fw fa-desktop"></span>&nbsp;<span translate>Remote GUI</span></th>
                        <td class="text-right" ng-attr-title="Port {{deviceCfg.remoteGUIPort}}">
                          <!-- Apply RFC6874 encoding for IPv6 link-local zone identifier -->
                          <a ng-if="hasRemoteGUIAddress(deviceCfg)" href="{{remoteGUIAddress(deviceCfg).replace('%', '%25')}}">{{remoteGUIAddress(deviceCfg)}}</a>
                          <span translate ng-if="!hasRemoteGUIAddress(deviceCfg)">Unknown</span>
                        </td>
                      </tr>
                    </tbody>
                  </table>
                </div>
                <div class="panel-footer">
                  <span class="pull-right">
                    <button ng-if="!deviceCfg.paused" type="button" class="btn btn-sm btn-default" ng-click="setDevicePause(deviceCfg.deviceID, true)">
                      <span class="fas fa-pause"></span>&nbsp;<span translate>Pause</span>
                    </button>
                    <button ng-if="deviceCfg.paused" type="button" class="btn btn-sm btn-default" ng-click="setDevicePause(deviceCfg.deviceID, false)">
                      <span class="fas fa-play"></span>&nbsp;<span translate>Resume</span>
                    </button>
                    <button type="button" class="btn btn-sm btn-default" ng-click="editDeviceExisting(deviceCfg)">
                      <span class="fas fa-pencil-alt"></span>&nbsp;<span translate>Edit</span>
                    </button>
                  </span>
                  <div class="clearfix"></div>
                </div>
              </div>
            </div>
          </div>
          <div class="form-group">
            <span class="pull-right">
              <button type="button" class="btn btn-sm btn-default" ng-click="setAllDevicesPause(true)" ng-if="isAtleastOneDevicePausedStateSetTo(false)">
                <span class="fas fa-pause"></span>&nbsp;<span translate>Pause All</span>
              </button>
              <button type="button" class="btn btn-sm btn-default" ng-click="setAllDevicesPause(false)" ng-if="isAtleastOneDevicePausedStateSetTo(true)">
                <span class="fas fa-play"></span>&nbsp;<span translate>Resume All</span>
              </button>
              <button type="button" class="btn btn-sm btn-default" ng-click="globalChanges()">
                <span class="fas fa-fw fa-info-circle"></span>&nbsp;<span translate>Recent Changes</span>
              </button>
              <button type="button" class="btn btn-sm btn-default" ng-click="addDevice()">
                <span class="fas fa-plus"></span>&nbsp;<span translate>Add Remote Device</span>
              </button>
            </span>
            <div class="clearfix"></div>
          </div>
        </div>
      </div> <!-- /row -->

    </div> <!-- /container -->
  </div> <!-- /ng-cloak -->

  <ng-include src="'syncthing/core/networkErrorDialogView.html'"></ng-include>
  <ng-include src="'syncthing/core/httpErrorDialogView.html'"></ng-include>
  <ng-include src="'syncthing/core/restartingDialogView.html'"></ng-include>
  <ng-include src="'syncthing/core/upgradingDialogView.html'"></ng-include>
  <ng-include src="'syncthing/core/shutdownDialogView.html'"></ng-include>
  <ng-include src="'syncthing/core/savingChangesDialogView.html'"></ng-include>
  <ng-include src="'syncthing/device/idqrModalView.html'"></ng-include>
  <ng-include src="'syncthing/device/editDeviceModalView.html'"></ng-include>
  <ng-include src="'syncthing/device/globalChangesModalView.html'"></ng-include>
  <ng-include src="'syncthing/folder/editFolderModalView.html'"></ng-include>
  <ng-include src="'syncthing/folder/restoreVersionsModalView.html'"></ng-include>
  <ng-include src="'syncthing/folder/restoreVersionsConfirmation.html'"></ng-include>
  <ng-include src="'syncthing/settings/settingsModalView.html'"></ng-include>
  <ng-include src="'syncthing/settings/advancedSettingsModalView.html'"></ng-include>
  <ng-include src="'syncthing/settings/discardChangesConfirmation.html'"></ng-include>
  <ng-include src="'syncthing/usagereport/usageReportModalView.html'"></ng-include>
  <ng-include src="'syncthing/usagereport/usageReportPreviewModalView.html'"></ng-include>
  <ng-include src="'syncthing/transfer/neededFilesModalView.html'"></ng-include>
  <ng-include src="'syncthing/transfer/failedFilesModalView.html'"></ng-include>
  <ng-include src="'syncthing/transfer/remoteNeededFilesModalView.html'"></ng-include>
  <ng-include src="'syncthing/transfer/localChangedFilesModalView.html'"></ng-include>
  <ng-include src="'syncthing/core/upgradeModalView.html'"></ng-include>
  <ng-include src="'syncthing/core/majorUpgradeModalView.html'"></ng-include>
  <ng-include src="'syncthing/core/aboutModalView.html'"></ng-include>
  <ng-include src="'syncthing/core/connectivityStatusModalView.html'"></ng-include>
  <ng-include src="'syncthing/folder/removeFolderDialogView.html'"></ng-include>
  <ng-include src="'syncthing/folder/revertOverrideView.html'"></ng-include>
  <ng-include src="'syncthing/device/removeDeviceDialogView.html'"></ng-include>
  <ng-include src="'syncthing/core/logViewerModalView.html'"></ng-include>
  <ng-include src="'syncthing/device/shareDeviceIdDialogView.html'"></ng-include>

  <!-- vendor scripts -->
  <script type="text/javascript" src="vendor/jquery/jquery-2.2.2.js"></script>
  <script type="text/javascript" src="vendor/angular/angular.js"></script>
  <script type="text/javascript" src="vendor/angular/angular-sanitize.js"></script>
  <script type="text/javascript" src="vendor/angular/angular-translate.js"></script>
  <script type="text/javascript" src="vendor/angular/angular-translate-loader-static-files.js"></script>
  <script type="text/javascript" src="vendor/angular/angular-dirPagination.js"></script>
  <script type="text/javascript" src="vendor/moment/moment.js"></script>
  <script type="text/javascript" src="vendor/bootstrap/js/bootstrap.js"></script>
  <script type="text/javascript" src="vendor/daterangepicker/daterangepicker.js"></script>
  <script type="text/javascript" src="vendor/fancytree/jquery.fancytree-all-deps.js"></script>
  <!-- / vendor scripts -->

  <!-- gui application code -->
  <script type="text/javascript" src="syncthing/core/module.js"></script>
  <script type="text/javascript" src="syncthing/core/alwaysNumberFilter.js"></script>
  <script type="text/javascript" src="syncthing/core/basenameFilter.js"></script>
  <script type="text/javascript" src="syncthing/core/binaryFilter.js"></script>
  <script type="text/javascript" src="syncthing/core/localeNumberFilter.js"></script>
  <script type="text/javascript" src="syncthing/core/percentFilter.js"></script>
  <script type="text/javascript" src="syncthing/core/durationFilter.js"></script>
  <script type="text/javascript" src="syncthing/core/eventService.js"></script>
  <script type="text/javascript" src="syncthing/core/identiconDirective.js"></script>
  <script type="text/javascript" src="syncthing/core/languageSelectDirective.js"></script>
  <script type="text/javascript" src="syncthing/core/localeService.js"></script>
  <script type="text/javascript" src="syncthing/core/modalDirective.js"></script>
  <script type="text/javascript" src="syncthing/core/metricFilter.js"></script>
  <script type="text/javascript" src="syncthing/core/notificationDirective.js"></script>
  <script type="text/javascript" src="syncthing/core/pathIsSubDirDirective.js"></script>
  <script type="text/javascript" src="syncthing/core/popoverDirective.js"></script>
  <script type="text/javascript" src="syncthing/core/syncthingController.js"></script>
  <script type="text/javascript" src="syncthing/core/tooltipDirective.js"></script>
  <script type="text/javascript" src="syncthing/core/uncamelFilter.js"></script>
  <script type="text/javascript" src="syncthing/core/uniqueFolderDirective.js"></script>
  <script type="text/javascript" src="syncthing/core/validDeviceidDirective.js"></script>
  <script type="text/javascript" src="assets/lang/valid-langs.js"></script>
  <script type="text/javascript" src="assets/lang/prettyprint.js"></script>
  <script type="text/javascript" src="meta.js"></script>
  <script type="text/javascript" src="syncthing/app.js"></script>
  <!-- / gui application code -->

</body>
</html><|MERGE_RESOLUTION|>--- conflicted
+++ resolved
@@ -116,40 +116,20 @@
               <span class="caret"></span>
             </a>
             <ul class="dropdown-menu">
-<<<<<<< HEAD
-              <li ng-if="authenticated"><a href="" ng-click="showSettings()"><span class="fas fa-fw fa-cog"></span>&nbsp;<span translate>Settings</span></a></li>
-              <li ng-if="authenticated"><a href="" ng-click="showDeviceIdentification(thisDevice())"><span class="fas fa-fw fa-qrcode"></span>&nbsp;<span translate>Show ID</span></a></li>
+              <li ng-if="authenticated"><a href="" ng-click="showSettings()"><span class="fa fa-fw fa-cog"></span>&nbsp;<span translate>Settings</span></a></li>
+              <li ng-if="authenticated"><a href="" ng-click="showDeviceIdentification(thisDevice())"><span class="fa fa-fw fa-qrcode"></span>&nbsp;<span translate>Show ID</span></a></li>
+
               <li ng-if="authenticated" class="divider" aria-hidden="true"></li>
-              <li ng-if="authenticated"><a href="" ng-click="shutdown()"><span class="fas fa-fw fa-power-off"></span>&nbsp;<span translate>Shutdown</span></a></li>
-              <li ng-if="authenticated"><a href="" ng-click="restart()"><span class="fas fa-fw fa-refresh"></span>&nbsp;<span translate>Restart</span></a></li>
+              <li ng-if="authenticated"><a href="" ng-click="shutdown()"><span class="fa fa-fw fa-power-off"></span>&nbsp;<span translate>Shutdown</span></a></li>
+              <li ng-if="authenticated"><a href="" ng-click="restart()"><span class="fa fa-fw fa-refresh"></span>&nbsp;<span translate>Restart</span></a></li>
+
               <li ng-if="authenticated" class="divider" aria-hidden="true"></li>
-
-              <li class="visible-xs">
-                <a href="{{docsURL('intro/gui')}}" target="_blank">
-                  <span class="fas fa-fw fa-question-circle"></span>&nbsp;<span translate>Help</span>
-                </a>
-              </li>
-              <li><a href="" ng-click="about.show()"><span class="far fa-fw fa-heart"></span>&nbsp;<span translate>About</span></a></li>
-
-              <li ng-if="authenticated" class="divider" aria-hidden="true"></li>
-              <li ng-if="authenticated"><a href="" ng-click="advanced()"><span class="fas fa-fw fa-cogs"></span>&nbsp;<span translate>Advanced</span></a></li>
-              <li ng-if="authenticated"><a href="" ng-click="logging.show()"><span class="far fa-fw fa-file-alt"></span>&nbsp;<span translate>Logs</span></a></li>
+              <li ng-if="authenticated"><a href="" ng-click="advanced()"><span class="fa fa-fw fa-cogs"></span>&nbsp;<span translate>Advanced</span></a></li>
+              <li ng-if="authenticated"><a href="" ng-click="logging.show()"><span class="fa fa-fw fa-wrench"></span>&nbsp;<span translate>Logs</span></a></li>
               <li ng-if="authenticated"><a href="" ng-click="logout()"><span class="far fa-fw fa-ban"></span>&nbsp;<span translate>Log Out</span></a></li>
 
-              <li ng-if="config.gui.debugging" class="divider" aria-hidden="true"></li>
-              <li ng-if="config.gui.debugging"><a href="/rest/debug/support" target="_blank"><span class="fa fa-user-md"></span>&nbsp;<span translate>Support Bundle</span></a></li>
-=======
-              <li><a href="" ng-click="showSettings()"><span class="fa fa-fw fa-cog"></span>&nbsp;<span translate>Settings</span></a></li>
-              <li><a href="" ng-click="showDeviceIdentification(thisDevice())"><span class="fa fa-fw fa-qrcode"></span>&nbsp;<span translate>Show ID</span></a></li>
-              <li class="divider" aria-hidden="true"></li>
-              <li><a href="" ng-click="shutdown()"><span class="fa fa-fw fa-power-off"></span>&nbsp;<span translate>Shutdown</span></a></li>
-              <li><a href="" ng-click="restart()"><span class="fa fa-fw fa-refresh"></span>&nbsp;<span translate>Restart</span></a></li>
-              <li class="divider" aria-hidden="true"></li>
-              <li><a href="" ng-click="advanced()"><span class="fa fa-fw fa-cogs"></span>&nbsp;<span translate>Advanced</span></a></li>
-              <li><a href="" ng-click="logging.show()"><span class="fa fa-fw fa-wrench"></span>&nbsp;<span translate>Logs</span></a></li>
               <li class="divider" aria-hidden="true" ng-if="config.gui.debugging"></li>
               <li><a href="/rest/debug/support" target="_blank" ng-if="config.gui.debugging"><span class="fa fa-fw fa-user-md"></span>&nbsp;<span translate>Support Bundle</span></a></li>
->>>>>>> 29f100c1
             </ul>
           </li>
         </ul>
