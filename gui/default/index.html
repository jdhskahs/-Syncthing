<!DOCTYPE html>
<!--
// Copyright (C) 2014 The Syncthing Authors.
//
// This Source Code Form is subject to the terms of the Mozilla Public
// License, v. 2.0. If a copy of the MPL was not distributed with this file,
// You can obtain one at https://mozilla.org/MPL/2.0/.

-->
<html lang="en" ng-app="syncthing" ng-controller="SyncthingController" class="ng-cloak">
<head>
  <meta charset="utf-8"/>
  <meta http-equiv="X-UA-Compatible" content="IE=edge"/>
  <meta name="viewport" content="width=device-width, initial-scale=1.0"/>
  <meta name="description" content=""/>
  <meta name="author" content=""/>
  <link rel="shortcut icon" href="assets/img/favicon-{{syncthingStatus()}}.png"/>
  <link rel="mask-icon" href="assets/img/safari-pinned-tab.svg" color="#0882c8"/>

  <title ng-bind="thisDeviceName() + ' | Syncthing'"></title>
  <link href="vendor/bootstrap/css/bootstrap.css" rel="stylesheet"/>
  <link href="vendor/daterangepicker/daterangepicker.css" rel="stylesheet"/>
  <link href="assets/font/raleway.css" rel="stylesheet"/>
  <link href="vendor/font-awesome/css/fontawesome-all.css" rel="stylesheet"/>
  <link href="assets/css/overrides.css" rel="stylesheet"/>
  <link href="assets/css/theme.css" rel="stylesheet"/>
  <link href="vendor/fancytree/css/ui.fancytree.css" rel="stylesheet"/>
</head>

<body>
  <script type="text/javascript" src="syncthing/development/logbar.js"></script>
  <div ng-if="version.isDevelopmentVersion" ng-include="'syncthing/development/logbar.html'"></div>
  <!-- Top bar -->

  <nav class="navbar navbar-top navbar-default" role="navigation">
    <div class="container">
      <span class="navbar-brand" aria-hidden="true">
        <img class="logo hidden-xs" src="assets/img/logo-horizontal.svg" height="32" width="117" alt=""/>
        <img class="logo hidden visible-xs" src="assets/img/favicon-default.png" height="32" alt=""/>
      </span>
      <p class="navbar-text hidden-xs" ng-class="{'hidden-sm':upgradeInfo && upgradeInfo.newer}">{{thisDeviceName()}}</p>
      <ul class="nav navbar-nav navbar-right">
        <li ng-if="upgradeInfo && upgradeInfo.newer" class="upgrade-newer">
          <button type="button" class="btn navbar-btn btn-primary btn-sm" ng-click="upgrade()">
            <span class="fas fa-arrow-circle-up"></span>
            <span class="hidden-xs" translate translate-value-version="{{upgradeInfo.latest}}">Upgrade To {%version%}</span>
          </button>
        </li>
        <li ng-if="upgradeInfo && upgradeInfo.majorNewer" class="upgrade-newer-major">
          <button type="button" class="btn navbar-btn btn-danger btn-sm" data-toggle="modal" data-target="#majorUpgrade">
            <span class="fas fa-arrow-circle-up"></span>
            <span class="hidden-xs" translate translate-value-version="{{upgradeInfo.latest}}">Upgrade To {%version%}</span>
          </button>
        </li>
        <li class="dropdown" language-select></li>
        <li>
          <a class="navbar-link" href="https://docs.syncthing.net/intro/gui.html" target="_blank">
            <span class="fas fa-question-circle"></span>
            <span class="hidden-xs" translate>Help</span>
          </a>
        </li>
        <li class="dropdown action-menu">
          <a href="#" class="dropdown-toggle" data-toggle="dropdown" aria-expanded="false">
            <span class="fas fa-cog"></span>
            <span class="hidden-xs" translate>Actions</span>
            <span class="caret"></span>
          </a>
          <ul class="dropdown-menu">
            <li><a href="" ng-click="editSettings()"><span class="fas fa-fw fa-cog"></span>&nbsp;<span translate>Settings</span></a></li>
            <li><a href="" data-toggle="modal" data-target="#idqr" ng-click="currentDevice=thisDevice()"><span class="fas fa-fw fa-qrcode"></span>&nbsp;<span translate>Show ID</span></a></li>
            <li class="divider" aria-hidden="true"></li>
            <li><a href="" ng-click="shutdown()"><span class="fas fa-fw fa-power-off"></span>&nbsp;<span translate>Shutdown</span></a></li>
            <li><a href="" ng-click="restart()"><span class="fas fa-fw fa-sync"></span>&nbsp;<span translate>Restart</span></a></li>
            <li class="divider" aria-hidden="true"></li>
            <li class="visible-xs">
              <a href="https://docs.syncthing.net/intro/gui.html" target="_blank">
                <span class="fas fa-fw fa-question-circle"></span>&nbsp;<span translate>Help</span>
              </a>
            </li>
            <li><a href="" data-toggle="modal" data-target="#about"><span class="far fa-fw fa-heart"></span>&nbsp;<span translate>About</span></a></li>
            <li class="divider" aria-hidden="true"></li>
            <li><a href="" ng-click="advanced()"><span class="fas fa-fw fa-cogs"></span>&nbsp;<span translate>Advanced</span></a></li>
            <li><a href="" ng-click="logging.show()"><span class="far fa-fw fa-file-alt"></span>&nbsp;<span translate>Logs</span></a></li>
          </ul>
        </li>
      </ul>
    </div>
  </nav>

  <div class="container" id="content">

    <!-- Panel: Open, no auth -->

    <div ng-if="openNoAuth" class="row">
      <div class="col-md-12">
        <div class="panel panel-danger">
          <div class="panel-heading">
            <h3 class="panel-title">
              <div class="panel-icon">
                <span class="fas fa-exclamation-circle"></span>
              </div>
              <span translate>Danger!</span>
            </h3>
          </div>
          <div class="panel-body">
            <p>
            <span translate>The Syncthing admin interface is configured to allow remote access without a password.</span>
            <b><span translate>This can easily give hackers access to read and change any files on your computer.</span></b>
            <span translate>Please set a GUI Authentication User and Password in the Settings dialog.</span>
            </p>
          </div>
          <div class="panel-footer">
            <button type="button" class="btn btn-sm btn-default pull-right" ng-click="editSettings()">
              <span class="fas fa-cog"></span>&nbsp;<span translate>Settings</span>
            </button>
            <div class="clearfix"></div>
          </div>
        </div>
      </div>
    </div>

    <!-- Panel: Restart Needed -->

    <div ng-if="!configInSync" class="row">
      <div class="col-md-12">
        <div class="panel panel-warning">
          <div class="panel-heading">
            <h3 class="panel-title">
              <div class="panel-icon">
                <span class="fas fa-exclamation-circle"></span>
              </div>
              <span translate>Restart Needed</span>
            </h3>
          </div>
          <div class="panel-body">
            <p translate>The configuration has been saved but not activated. Syncthing must restart to activate the new configuration.</p>
          </div>
          <div class="panel-footer">
            <button type="button" class="btn btn-sm btn-default pull-right" ng-click="restart()">
              <span class="fas fa-sync"></span>&nbsp;<span translate>Restart</span>
            </button>
            <div class="clearfix"></div>
          </div>
        </div>
      </div>
    </div>

    <!-- Panel: New Device -->

    <div ng-repeat="(device, event) in deviceRejections" class="row">
      <div class="col-md-12">
        <div class="panel panel-warning">
          <div class="panel-heading">
            <h3 class="panel-title">
              <identicon class="panel-icon" data-value="device"></identicon>
              <span translate>New Device</span>
              <span class="pull-right">{{ event.time | date:"yyyy-MM-dd HH:mm:ss" }}</span>
            </h3>
          </div>
          <div class="panel-body">
            <p>
              <span translate translate-value-device="{{ device }}" translate-value-address="{{ event.data.address }}" translate-value-name="{{ event.data.name }}">
                Device "{%name%}" ({%device%} at {%address%}) wants to connect. Add new device?
              </span>
            </p>
          </div>
          <div class="panel-footer clearfix">
            <div class="pull-right">
              <button type="button" class="btn btn-sm btn-success" ng-click="addDevice(device, event.data.name)">
                <span class="fas fa-plus"></span>&nbsp;<span translate>Add Device</span>
              </button>
              <button type="button" class="btn btn-sm btn-danger" ng-click="ignoreRejectedDevice(device)">
                <span class="fas fa-times"></span>&nbsp;<span translate>Ignore</span>
              </button>
              <button type="button" class="btn btn-sm btn-default" ng-click="dismissDeviceRejection(device)">
                <span class="far fa-clock"></span>&nbsp;<span translate>Later</span>
              </button>
            </div>
          </div>
        </div>
      </div>
    </div>

    <!-- Panel: New Folder -->

    <div ng-repeat="(key, event) in folderRejections" class="row reject">
      <div class="col-md-12">
        <div class="panel panel-warning">
          <div class="panel-heading">
            <h3 class="panel-title">
              <div class="panel-icon">
                <span class="fas fa-folder"></span>
              </div>
              <span translate ng-if="!folders[event.data.folder]">New Folder</span>
              <span translate ng-if="folders[event.data.folder]">Share Folder</span>
              <span class="pull-right">{{ event.time | date:"yyyy-MM-dd HH:mm:ss" }}</span>
            </h3>
          </div>
          <div class="panel-body">
            <p>
              <span ng-if="event.data.folderLabel.length == 0" translate translate-value-device="{{ deviceName(findDevice(event.data.device)) }}" translate-value-folder="{{ event.data.folder }}">
                {%device%} wants to share folder "{%folder%}".
              </span>
              <span ng-if="event.data.folderLabel.length != 0" translate translate-value-device="{{ deviceName(findDevice(event.data.device)) }}" translate-value-folder="{{ event.data.folder }}" translate-value-folderlabel="{{ event.data.folderLabel }}">
                {%device%} wants to share folder "{%folderlabel%}" ({%folder%}).
              </span>
              <span translate ng-if="folders[event.data.folder]">Share this folder?</span>
              <span translate ng-if="!folders[event.data.folder]">Add new folder?</span>
            </p>
          </div>
          <div class="panel-footer clearfix">
            <div class="pull-right">
              <button type="button" class="btn btn-sm btn-success" ng-click="addFolderAndShare(event.data.folder, event.data.folderLabel, event.data.device)" ng-if="!folders[event.data.folder]">
                <span class="fas fa-check"></span>&nbsp;<span translate>Add</span>
              </button>
              <button type="button" class="btn btn-sm btn-success" ng-click="shareFolderWithDevice(event.data.folder, event.data.device)" ng-if="folders[event.data.folder]">
                <span class="fas fa-check"></span>&nbsp;<span translate>Share</span>
              </button>
              <button type="button" class="btn btn-sm btn-default" ng-click="dismissFolderRejection(event.data.folder, event.data.device)">
                <span class="far fa-clock"></span>&nbsp;<span translate>Later</span>
              </button>
              <button type="button" class="btn btn-sm btn-default" ng-click="ignoreRejectedFolder(event.data.folder, event.data.device)">
                <span class="fas fa-times"></span>&nbsp;<span translate>Ignore</span>
              </button>
            </div>
          </div>
        </div>
      </div>
    </div>

    <!-- Panel: Notice -->

    <div ng-if="errorList().length > 0" class="row">
      <div class="col-md-12">
        <div class="panel panel-warning">
          <div class="panel-heading">
            <h3 class="panel-title">
              <div class="panel-icon">
                <span class="fas fa-exclamation-circle"></span>
              </div>
              <span translate>Notice</span>
            </h3>
          </div>
          <div class="panel-body">
            <p ng-repeat="err in errorList()">
              <small>{{err.when | date:"yyyy-MM-dd HH:mm:ss"}}:</small>
              <span ng-bind-html="friendlyDevices(err.message) | linky: '_blank'"></span>
            </p>
          </div>
          <div class="panel-footer">
            <button type="button" class="btn btn-sm btn-default pull-right" ng-click="clearErrors()">
              <span class="fas fa-check"></span>&nbsp;<span translate>OK</span>
            </button>
            <div class="clearfix"></div>
          </div>
        </div>
      </div>
    </div>

    <div ng-if="config && config.options && config.options.unackedNotificationIDs" ng-include="'syncthing/core/notifications.html'"></div>

    <!-- First regular row -->

    <div class="row">

      <!-- Folder list (top left) -->

      <div class="col-md-6" aria-labelledby="folder_list" role="region" >
        <h3 id="folder_list" translate>Folders</h3>
        <div class="panel-group" id="folders">
          <div class="panel panel-default" ng-repeat="folder in folderList()">
            <button class="btn panel-heading" data-toggle="collapse" data-parent="#folders" data-target="#folder-{{$index}}" aria-expanded="false">
              <div class="panel-progress" ng-show="folderStatus(folder) == 'syncing'" ng-attr-style="width: {{syncPercentage(folder.id)}}%"></div>
              <div class="panel-progress" ng-show="folderStatus(folder) == 'scanning' && scanProgress[folder.id] != undefined" ng-attr-style="width: {{scanPercentage(folder.id)}}%"></div>
              <h4 class="panel-title">
                <div class="panel-icon hidden-xs">
                  <span ng-class="[folder.type == 'sendonly' ? 'fas fa-fw fa-lock' : 'fas fa-fw fa-folder']"></span>
                </div>
                <div class="panel-status pull-right text-{{folderClass(folder)}}" ng-switch="folderStatus(folder)">
                  <span ng-switch-when="paused"><span class="hidden-xs" translate>Paused</span><span class="visible-xs">&#9724;</span></span>
                  <span ng-switch-when="unknown"><span class="hidden-xs" translate>Unknown</span><span class="visible-xs">&#9724;</span></span>
                  <span ng-switch-when="unshared"><span class="hidden-xs" translate>Unshared</span><span class="visible-xs">&#9724;</span></span>
                  <span ng-switch-when="stopped"><span class="hidden-xs" translate>Stopped</span><span class="visible-xs">&#9724;</span></span>
                  <span ng-switch-when="scanning">
                    <span class="hidden-xs" translate>Scanning</span>
                    <span class="hidden-xs" ng-if="scanPercentage(folder.id) != undefined">
                      ({{scanPercentage(folder.id)}}%)
                    </span>
                    <span class="visible-xs">&#9724;</span>
                  </span>
                  <span ng-switch-when="idle"><span class="hidden-xs" translate>Up to Date</span><span class="visible-xs">&#9724;</span></span>
                  <span ng-switch-when="syncing">
                    <span class="hidden-xs" translate>Syncing</span>
                    <span ng-show="syncRemaining(folder.id)">({{syncPercentage(folder.id)}}%, {{syncRemaining(folder.id) | binary}}B)</span>
                  </span>
                  <span ng-switch-when="outofsync"><span class="hidden-xs" translate>Out of Sync</span><span class="visible-xs">&#9724;</span></span>
                </div>
                <div class="panel-title-text">
                  <span tooltip data-original-title="{{folder.label.length != 0 ? folder.id : ''}}">{{folder.label.length != 0 ? folder.label : folder.id}}</span>
                </div>
              </h4>
            </button>
            <div id="folder-{{$index}}" class="panel-collapse collapse">
              <div class="panel-body">
                <table class="table table-condensed table-striped">
                  <tbody>
                    <tr ng-show="folder.label != undefined && folder.label.length > 0">
                      <th><span class="fas fa-fw fa-folder-open"></span>&nbsp;<span translate>Folder ID</span></th>
                      <td class="text-right no-overflow-ellipse">{{folder.id}}</td>
                    </tr>
                    <tr>
                      <th><span class="fas fa-fw fa-folder-open"></span>&nbsp;<span translate>Folder Path</span></th>
                      <td class="text-right">
                        <span tooltip data-original-title="{{folder.path}}">{{folder.path}}</span>
                      </td>
                    </tr>
                    <tr ng-if="!folder.paused && (model[folder.id].invalid || model[folder.id].error)">
                      <th><span class="fas fa-fw fa-exclamation-triangle"></span>&nbsp;<span translate>Error</span></th>
                      <td class="text-right">{{model[folder.id].invalid || model[folder.id].error}}</td>
                    </tr>
                    <tr ng-if="!folder.paused">
                      <th><span class="fas fa-fw fa-globe"></span>&nbsp;<span translate>Global State</span></th>
                      <td class="text-right">
                        <span tooltip data-original-title="{{model[folder.id].globalFiles | alwaysNumber | localeNumber}} {{'files' | translate}}, {{model[folder.id].globalDirectories | alwaysNumber | localeNumber}} {{'directories' | translate}}, ~{{model[folder.id].globalBytes | binary}}B">
                          <span class="far fa-copy"></span>&nbsp;{{model[folder.id].globalFiles | alwaysNumber | localeNumber}}&ensp;
                          <span class="far fa-folder"></span>&nbsp;{{model[folder.id].globalDirectories | alwaysNumber | localeNumber}}&ensp;
                          <span class="far fa-hdd"></span>&nbsp;~{{model[folder.id].globalBytes | binary}}B
                        </span>
                      </td>
                    </tr>
                    <tr ng-if="!folder.paused">
                      <th><span class="fas fa-fw fa-home"></span>&nbsp;<span translate>Local State</span></th>
                      <td class="text-right">
                        <span tooltip data-original-title="{{model[folder.id].localFiles | alwaysNumber | localeNumber}} {{'files' | translate}}, {{model[folder.id].localDirectories | alwaysNumber | localeNumber}} {{'directories' | translate}}, ~{{model[folder.id].localBytes | binary}}B">
                          <span class="far fa-copy"></span>&nbsp;{{model[folder.id].localFiles | alwaysNumber | localeNumber}}&ensp;
                          <span class="far fa-folder"></span>&nbsp;{{model[folder.id].localDirectories | alwaysNumber | localeNumber}}&ensp;
                          <span class="far fa-hdd"></span>&nbsp;~{{model[folder.id].localBytes | binary}}B
                          <span ng-if="model[folder.id].ignorePatterns"><br/><i><small translate class="text-muted">Reduced by ignore patterns</small></i></span>
                        </span>
                      </td>
                    </tr>
                    <tr ng-if="neededItems(folder.id) > 0">
                      <th><span class="fas fa-fw fa-cloud-download-alt"></span>&nbsp;<span translate>Out of Sync Items</span></th>
                      <td class="text-right">
                        <a href="" ng-click="showNeed(folder.id)">{{neededItems(folder.id) | alwaysNumber}} <span translate>items</span>, ~{{model[folder.id].needBytes | binary}}B</a>
                      </td>
                    </tr>
                    <tr ng-if="folderStatus(folder) === 'scanning' && scanRate(folder.id) > 0">
                      <th><span class="fas fa-fw fa-hourglass-half"></span>&nbsp;<span translate>Scan Time Remaining</span></th>
                      <td class="text-right">
                        <span tooltip data-original-title="{{scanRate(folder.id) | binary}}B/s">~ {{scanRemaining(folder.id)}}</span>
                      </td>
                    </tr>
                    <tr ng-if="hasFailedFiles(folder.id)">
                      <th><span class="fas fa-fw fa-exclamation-circle"></span>&nbsp;<span translate>Failed Items</span></th>
                      <!-- Show the number of failed items as a link to bring up the list. -->
                      <td class="text-right">
                        <a href="" ng-click="showFailed(folder.id)">{{model[folder.id].pullErrors | alwaysNumber | localeNumber}}&nbsp;<span translate>items</span></a>
                      </td>
                    </tr>
                    <tr ng-if="folder.type != 'sendreceive'">
                      <th><span class="fas fa-fw fa-lock"></span>&nbsp;<span translate>Folder Type</span></th>
                      <td class="text-right">
                        <span ng-if="folder.type == 'sendonly'" translate>Send Only</span>
                      </td>
                    </tr>
                    <tr ng-if="folder.ignorePerms">
                      <th><span class="far fa-fw fa-minus-square"></span>&nbsp;<span translate>Ignore Permissions</span></th>
                      <td class="text-right">
                        <span translate>Yes</span>
                      </td>
                    </tr>
                    <tr>
                      <th><span class="fas fa-fw fa-sync"></span>&nbsp;<span translate>Rescans</span></th>
                      <td class="text-right">
                        <div ng-if="folder.rescanIntervalS > 0">
                          <span ng-if="!folder.fsWatcherEnabled" tooltip data-original-title="{{'Periodic scanning at given interval and disabled watching for changes' | translate}}">
                            <span class="far fa-clock"></span>&nbsp;{{folder.rescanIntervalS | duration}}&ensp;
                            <span class="fas fa-eye-slash"></span>&nbsp;<span translate>Disabled</span>
                          </span>
<<<<<<< HEAD
                          <span ng-if="folder.fsWatcherEnabled && (!model[folder.id].watchError || folder.paused || folderStatus(folder) === 'stopped')" tooltip data-original-title="{{'Periodic scanning at given interval and enabled watching for changes' | translate}}">
                            <span class="fa fa-clock-o"></span>&nbsp;{{folder.rescanIntervalS | duration}}&ensp;
                            <span class="fa fa-eye"></span>&nbsp;<span translate>Enabled</span>
                          </span>
                          <span ng-if="folder.fsWatcherEnabled && !folder.paused && folderStatus(folder) !== 'stopped' && model[folder.id].watchError" tooltip data-original-title="{{'Periodic scanning at given interval and failed setting up watching for changes, retrying every 1m:' | translate}}<br/>{{model[folder.id].watchError}}">
                            <span class="fa fa-clock-o"></span>&nbsp;{{folder.rescanIntervalS | duration}}&ensp;
                            <span class="fa fa-eye-slash"></span>&nbsp;<span translate>Failed to setup, retrying</span>
=======
                          <span ng-if="folder.fsWatcherEnabled && (!model[folder.id].watchError || folder.paused)" tooltip data-original-title="{{'Periodic scanning at given interval and enabled watching for changes' | translate}}">
                            <span class="far fa-clock"></span>&nbsp;{{folder.rescanIntervalS | duration}}&ensp;
                            <span class="fas fa-eye"></span>&nbsp;<span translate>Enabled</span>
                          </span>
                          <span ng-if="folder.fsWatcherEnabled && !folder.paused && model[folder.id].watchError" tooltip data-original-title="{{'Periodic scanning at given interval and failed setting up watching for changes, retrying every 1m:' | translate}}<br/>{{model[folder.id].watchError}}">
                            <span class="far fa-clock"></span>&nbsp;{{folder.rescanIntervalS | duration}}&ensp;
                            <span class="fas fa-eye-slash"></span>&nbsp;<span translate>Failed to setup, retrying</span>
>>>>>>> eb31be04
                          </span>
                        </div>
                        <div ng-if="folder.rescanIntervalS <= 0">
                          <span ng-if="!folder.fsWatcherEnabled" tooltip data-original-title="{{'Disabled periodic scanning and disabled watching for changes' | translate}}">
                            <span class="far fa-clock"></span>&nbsp;<span translate>Disabled</span>&ensp;
                            <span class="fas fa-eye-slash"></span>&nbsp;<span translate>Disabled</span>
                          </span>
<<<<<<< HEAD
                          <span ng-if="folder.fsWatcherEnabled && (!model[folder.id].watchError || folder.paused || folderStatus(folder) === 'stopped')" tooltip data-original-title="{{'Disabled periodic scanning and enabled watching for changes' | translate}}">
                            <span class="fa fa-clock-o"></span>&nbsp;<span translate>Disabled</span>&ensp;
                            <span class="fa fa-eye"></span>&nbsp;<span translate>Enabled</span>
                          </span>
                          <span ng-if="folder.fsWatcherEnabled && !folder.paused && folderStatus(folder) !== 'stopped' && model[folder.id].watchError" tooltip data-original-title="{{'Disabled periodic scanning and failed setting up watching for changes, retrying every 1m:' | translate}}<br/>{{model[folder.id].watchError}}">
                            <span class="fa fa-clock-o"></span>&nbsp;<span translate>Disabled</span>&ensp;
                            <span class="fa fa-eye-slash"></span>&nbsp;<span translate>Failed to setup, retrying</span>
=======
                          <span ng-if="folder.fsWatcherEnabled && (!model[folder.id].watchError || folder.paused)" tooltip data-original-title="{{'Disabled periodic scanning and enabled watching for changes' | translate}}">
                            <span class="far fa-clock"></span>&nbsp;<span translate>Disabled</span>&ensp;
                            <span class="fas fa-eye"></span>&nbsp;<span translate>Enabled</span>
                          </span>
                          <span ng-if="folder.fsWatcherEnabled && !folder.paused && model[folder.id].watchError" tooltip data-original-title="{{'Disabled periodic scanning and failed setting up watching for changes, retrying every 1m:' | translate}}<br/>{{model[folder.id].watchError}}">
                            <span class="far fa-clock"></span>&nbsp;<span translate>Disabled</span>&ensp;
                            <span class="fas fa-eye-slash"></span>&nbsp;<span translate>Failed to setup, retrying</span>
>>>>>>> eb31be04
                          </span>
                        </div>
                      </td>
                    </tr>
                    <tr ng-if="folder.order != 'random'">
                      <th><span class="fas fa-fw fa-sort"></span>&nbsp;<span translate>File Pull Order</span></th>
                      <td class="text-right" ng-switch="folder.order">
                        <span ng-switch-when="random" translate>Random</span>
                        <span ng-switch-when="alphabetic" translate>Alphabetic</span>
                        <span ng-switch-when="smallestFirst" translate>Smallest First</span>
                        <span ng-switch-when="largestFirst" translate>Largest First</span>
                        <span ng-switch-when="oldestFirst" translate>Oldest First</span>
                        <span ng-switch-when="newestFirst" translate>Newest First</span>
                      </td>
                    </tr>
                    <tr ng-if="folder.versioning.type">
                      <th><span class="far fa-fw fa-copy"></span>&nbsp;<span translate>File Versioning</span></th>
                      <td class="text-right" ng-switch="folder.versioning.type">
                        <span ng-switch-when="trashcan" translate>Trash Can File Versioning</span>
                        <span ng-switch-when="staggered" translate>Staggered File Versioning</span>
                        <span ng-switch-when="simple" translate>Simple File Versioning</span>
                        <span ng-switch-when="external" translate>External File Versioning</span>
                      </td>
                    </tr>
                    <tr>
                      <th><span class="fas fa-fw fa-share-alt"></span>&nbsp;<span translate>Shared With</span></th>
                      <td class="text-right" ng-attr-title="{{sharesFolder(folder)}}">{{sharesFolder(folder)}}</td>
                    </tr>
                    <tr ng-if="folderStats[folder.id].lastScan">
                      <th><span class="far fa-fw fa-clock"></span>&nbsp;<span translate>Last Scan</span></th>
                      <td translate ng-if="folderStats[folder.id].lastScanDays >= 365" class="text-right">Never</td>
                      <td ng-if="folderStats[folder.id].lastScanDays < 365" class="text-right">
                        <span>{{folderStats[folder.id].lastScan | date:'yyyy-MM-dd HH:mm:ss'}}</span>
                      </td>
                    </tr>
                    <tr ng-if="folder.type != 'sendonly' && folderStats[folder.id].lastFile && folderStats[folder.id].lastFile.filename">
                      <th><span class="fas fa-fw fa-exchange-alt"></span>&nbsp;<span translate>Latest Change</span></th>
                      <td class="text-right">
                        <span tooltip data-original-title="{{folderStats[folder.id].lastFile.filename}} @ {{folderStats[folder.id].lastFile.at | date:'yyyy-MM-dd HH:mm:ss'}}">
                          <span translate ng-if="!folderStats[folder.id].lastFile.deleted">Updated</span>
                          <span translate ng-if="folderStats[folder.id].lastFile.deleted">Deleted</span>
                          {{folderStats[folder.id].lastFile.filename | basename}}
                        </span>
                      </td>
                    </tr>
                  </tbody>
                </table>
              </div>
              <div class="panel-footer">
                <button type="button" class="btn btn-sm btn-danger pull-left" ng-click="override(folder.id)" ng-if="folderStatus(folder) == 'outofsync' && folder.type == 'sendonly'">
                  <span class="fas fa-arrow-circle-up"></span>&nbsp;<span translate>Override Changes</span>
                </button>
                <span class="pull-right">
                  <button ng-if="!folder.paused" type="button" class="btn btn-sm btn-default" ng-click="setFolderPause(folder.id, true)">
                    <span class="fas fa-pause"></span>&nbsp;<span translate>Pause</span>
                  </button>
                  <button ng-if="folder.paused" type="button" class="btn btn-sm btn-default" ng-click="setFolderPause(folder.id, false)">
                    <span class="fas fa-play"></span>&nbsp;<span translate>Resume</span>
                  </button>
                  <button type="button" class="btn btn-default btn-sm" ng-click="restoreVersions.show(folder.id)" ng-if="folder.versioning.type">
                    <span class="fas fa-undo"></span>&nbsp;<span translate>Versions</span>
                  </button>
                  <button type="button" class="btn btn-sm btn-default" ng-click="rescanFolder(folder.id)" ng-show="['idle', 'stopped', 'unshared', 'outofsync'].indexOf(folderStatus(folder)) > -1">
                    <span class="fas fa-sync"></span>&nbsp;<span translate>Rescan</span>
                  </button>
                  <button type="button" class="btn btn-sm btn-default" ng-click="editFolder(folder)">
                    <span class="fas fa-pencil-alt"></span>&nbsp;<span translate>Edit</span>
                  </button>
                </span>
                <div class="clearfix"></div>
              </div>
            </div>
          </div>
        </div>
        <span class="pull-right">
          <button type="button" class="btn btn-sm btn-default" ng-click="setAllFoldersPause(true)" ng-if="isAtleastOneFolderPausedStateSetTo(false)">
            <span class="fas fa-pause"></span>&nbsp;<span translate>Pause All</span>
          </button>
          <button type="button" class="btn btn-sm btn-default" ng-click="setAllFoldersPause(false)" ng-if="isAtleastOneFolderPausedStateSetTo(true)">
            <span class="fas fa-play"></span>&nbsp;<span translate>Resume All</span>
          </button>
          <button type="button" class="btn btn-sm btn-default" ng-click="rescanAllFolders()">
            <span class="fas fa-sync"></span>&nbsp;<span translate>Rescan All</span>
          </button>
          <button type="button" class="btn btn-sm btn-default" ng-click="addFolder()">
            <span class="fas fa-plus"></span>&nbsp;<span translate>Add Folder</span>
          </button>
        </span>
        <div class="clearfix"></div>
        <hr class="visible-sm"/>
      </div>

      <!-- Device list (top right) -->

      <!-- This device -->

      <div class="col-md-6" aria-label="{{'Devices' | translate}}" role="region">
        <h3 translate>This Device</h3>
        <div class="panel panel-default" ng-repeat="deviceCfg in [thisDevice()]">
          <button class="btn panel-heading" data-toggle="collapse" data-target="#device-this" aria-expanded="true">
            <h4 class="panel-title">
              <identicon class="panel-icon" data-value="deviceCfg.deviceID"></identicon>
              <div class="panel-title-text">{{deviceName(deviceCfg)}}</div>
            </h4>
          </button>
          <div id="device-this" class="panel-collapse collapse in">
            <div class="panel-body">
              <table class="table table-condensed table-striped">
                <tbody>
                  <tr>
                    <th><span class="fas fa-fw fa-cloud-download-alt"></span>&nbsp;<span translate>Download Rate</span></th>
                    <td class="text-right">
                      <a href="#" class="toggler" ng-click="toggleUnits()">
                        <span ng-if="!metricRates">{{connectionsTotal.inbps | binary}}B/s</span>
                        <span ng-if="metricRates">{{connectionsTotal.inbps*8 | metric}}bps</span>
                        ({{connectionsTotal.inBytesTotal | binary}}B)</span>
                      </a>
                    </td>
                  </tr>
                  <tr>
                    <th><span class="fas fa-fw fa-cloud-upload-alt"></span>&nbsp;<span translate>Upload Rate</span></th>
                    <td class="text-right">
                      <a href="#" class="toggler" ng-click="toggleUnits()">
                        <span ng-if="!metricRates">{{connectionsTotal.outbps | binary}}B/s</span>
                        <span ng-if="metricRates">{{connectionsTotal.outbps*8 | metric}}bps</span>
                        ({{connectionsTotal.outBytesTotal | binary}}B)
                      </a>
                    </td>
                  </tr>
                  <tr>
                    <th><span class="fas fa-fw fa-home"></span>&nbsp;<span translate>Local State (Total)</span></th>
                    <td class="text-right">
                        <span tooltip data-original-title="{{localStateTotal.files | alwaysNumber | localeNumber}} {{'files' | translate}}, {{ localStateTotal.directories | alwaysNumber | localeNumber}} {{'directories' | translate}}, ~{{ localStateTotal.bytes | binary}}B">
                        <span class="far fa-copy"></span>&nbsp;{{localStateTotal.files | alwaysNumber | localeNumber}}&ensp;
                        <span class="far fa-folder"></span>&nbsp;{{localStateTotal.directories| alwaysNumber | localeNumber}}&ensp;
                        <span class="far fa-hdd"></span>&nbsp;~{{localStateTotal.bytes | binary}}B
                    </td>
                  </tr>
                  <tr>
                    <th><span class="fas fa-fw fa-microchip"></span>&nbsp;<span translate>RAM Utilization</span></th>
                    <td class="text-right">{{system.sys | binary}}B</td>
                  </tr>
                  <tr>
                    <th><span class="fas fa-fw fa-tachometer-alt"></span>&nbsp;<span translate>CPU Utilization</span></th>
                    <td class="text-right">{{system.cpuPercent | alwaysNumber | localeNumber:2}}%</td>
                  </tr>
                  <tr>
                    <th><span class="fas fa-fw fa-sitemap"></span>&nbsp;<span translate>Listeners</span></th>
                    <td class="text-right">
                      <span ng-if="listenersFailed.length == 0" class="data text-success">
                        <span>{{listenersTotal}}/{{listenersTotal}}</span>
                      </span>
                      <span ng-if="listenersFailed.length != 0" class="data" ng-class="{'text-danger': listenersFailed.length == listenersTotal}">
                        <span popover data-trigger="hover" data-placement="bottom" data-html="true" data-content="{{listenersFailed.join('<br>\n')}}">
                          {{listenersTotal-listenersFailed.length}}/{{listenersTotal}}
                        </span>
                      </span>
                    </td>
                  </tr>
                  <tr ng-if="system.discoveryEnabled">
                    <th><span class="fas fa-fw fa-map-signs"></span>&nbsp;<span translate>Discovery</span></th>
                    <td class="text-right">
                      <span ng-if="discoveryFailed.length == 0" class="data text-success">
                        <span>{{discoveryTotal}}/{{discoveryTotal}}</span>
                      </span>
                      <span ng-if="discoveryFailed.length != 0" class="data" ng-class="{'text-danger': discoveryFailed.length == discoveryTotal}">
                        <span popover data-trigger="hover" data-placement="bottom" data-content="{{'Click to see discovery failures' | translate}}.">
                          <a href="" style="color:inherit" ng-click="showDiscoveryFailures()">{{discoveryTotal-discoveryFailed.length}}/{{discoveryTotal}}</a>
                        </span>
                      </span>
                    </td>
                  </tr>
                  <tr>
                    <th><span class="far fa-fw fa-clock"></span>&nbsp;<span translate>Uptime</span></th>
                    <td class="text-right">{{system.uptime | duration:"m"}}</td>
                  </tr>
                  <tr>
                    <th><span class="fas fa-fw fa-tag"></span>&nbsp;<span translate>Version</span></th>
                    <td class="text-right">
                      <span tooltip data-original-title="{{versionString()}}">{{versionString()}}</span>
                    </td>
                  </tr>
                </tbody>
              </table>
            </div>
          </div>
        </div>

        <!-- Remote devices -->
        <h3 translate>Remote Devices</h3>
        <div class="panel-group" id="devices">
          <div class="panel panel-default" ng-repeat="deviceCfg in otherDevices()">
            <button class="btn panel-heading" data-toggle="collapse" data-parent="#devices" data-target="#device-{{$index}}" aria-expanded="false">
              <div class="panel-progress" ng-show="deviceStatus(deviceCfg) == 'syncing'" ng-attr-style="width: {{completion[deviceCfg.deviceID]._total | number:0}}%"></div>
              <h4 class="panel-title">
                <identicon class="panel-icon" data-value="deviceCfg.deviceID"></identicon>
                <span ng-switch="deviceStatus(deviceCfg)" class="pull-right text-{{deviceClass(deviceCfg)}}">
                  <span ng-switch-when="insync"><span class="hidden-xs" translate>Up to Date</span><span class="visible-xs">&#9724;</span></span>
                  <span ng-switch-when="syncing">
                    <span class="hidden-xs" translate>Syncing</span> ({{completion[deviceCfg.deviceID]._total | number:0}}%, {{completion[deviceCfg.deviceID]._needBytes | binary}}B)
                  </span>
                  <span ng-switch-when="paused"><span class="hidden-xs" translate>Paused</span><span class="visible-xs">&#9724;</span></span>
                  <span ng-switch-when="disconnected"><span class="hidden-xs" translate>Disconnected</span><span class="visible-xs">&#9724;</span></span>
                  <span ng-switch-when="unused"><span class="hidden-xs" translate>Unused</span><span class="visible-xs">&#9724;</span></span>
                </span>
                <span>{{deviceName(deviceCfg)}}</span>
              </h4>
            </button>
            <div id="device-{{$index}}" class="panel-collapse collapse">
              <div class="panel-body">
                <table class="table table-condensed table-striped">
                  <tbody>
                    <tr ng-if="connections[deviceCfg.deviceID].connected">
                      <th><span class="fas fa-fw fa-cloud-download-alt"></span>&nbsp;<span translate>Download Rate</span></th>
                      <td class="text-right">
                        <a href="#" class="toggler" ng-click="toggleUnits()">
                          <span ng-if="!metricRates">{{connections[deviceCfg.deviceID].inbps | binary}}B/s</span>
                          <span ng-if="metricRates">{{connections[deviceCfg.deviceID].inbps*8 | metric}}bps</span>
                          ({{connections[deviceCfg.deviceID].inBytesTotal | binary}}B)</span>
                        </a>
                      </td>
                    </tr>
                    <tr ng-if="connections[deviceCfg.deviceID].connected">
                      <th><span class="fas fa-fw fa-cloud-upload-alt"></span>&nbsp;<span translate>Upload Rate</span></th>
                      <td class="text-right">
                        <a href="#" class="toggler" ng-click="toggleUnits()">
                          <span ng-if="!metricRates">{{connections[deviceCfg.deviceID].outbps | binary}}B/s</span>
                          <span ng-if="metricRates">{{connections[deviceCfg.deviceID].outbps*8 | metric}}bps</span>
                          ({{connections[deviceCfg.deviceID].outBytesTotal | binary}}B)</span>
                        </a>
                      </td>
                    </tr>
                    <tr ng-if="deviceStatus(deviceCfg) == 'syncing'">
                      <th><span class="fas fa-fw fa-exchange-alt"></span>&nbsp;<span translate>Out of Sync Items</span></th>
                      <td class="text-right">
                        <a href="" ng-click="showRemoteNeed(deviceCfg)">{{completion[deviceCfg.deviceID]._needItems | alwaysNumber | localeNumber}} <span translate>items</span>, ~{{completion[deviceCfg.deviceID]._needBytes | binary}}B</a>
                      </td>
                    </tr>
                    <tr>
                      <th><span class="fas fa-fw fa-link"></span>&nbsp<span translate>Address</span></th>
                      <td ng-if="connections[deviceCfg.deviceID].connected" class="text-right">
                        <span tooltip data-original-title="{{ connections[deviceCfg.deviceID].type.indexOf('Relay') > -1 ? '' : connections[deviceCfg.deviceID].type }}">
                          {{deviceAddr(deviceCfg)}}
                        </span>
                      </td>
                      <td ng-if="!connections[deviceCfg.deviceID].connected" class="text-right">
                        <span ng-repeat="addr in deviceCfg.addresses"><span tooltip data-original-title="{{'Configured' | translate}}">{{addr}}</span><br></span>
                        <span ng-repeat="addr in discoveryCache[deviceCfg.deviceID].addresses"><span tooltip data-original-title="{{'Discovered' | translate}}">{{addr}}</span><br></span>
                      </td>
                    </tr>
                    <tr ng-if="connections[deviceCfg.deviceID].connected && connections[deviceCfg.deviceID].type.indexOf('Relay') > -1" tooltip data-original-title="Connections via relays might be rate limited by the relay">
                      <th><span class="fas fa-fw fa-exclamation-triangle text-danger"></span>&nbsp;<span translate>Connection Type</span></th>
                      <td class="text-right">{{connections[deviceCfg.deviceID].type}}</td>
                    </tr>
                    <tr ng-if="deviceCfg.allowedNetworks">
                      <th><span class="fas fa-fw fa-filter"></span>&nbsp;<span translate>Allowed Networks</span></th>
                      <td class="text-right">
                        <span>{{deviceCfg.allowedNetworks.join(", ")}}</span>
                      </td>
                    </tr>
                    <tr ng-if="deviceCfg.compression != 'metadata'">
                      <th><span class="fas fa-fw fa-compress"></span>&nbsp;<span translate>Compression</span></th>
                      <td class="text-right">
                        <span ng-if="deviceCfg.compression == 'always'" translate>All Data</span>
                        <span ng-if="deviceCfg.compression == 'never'" translate>Off</span>
                      </td>
                    </tr>
                    <tr ng-if="deviceCfg.introducer">
                      <th><span class="far fa-fw fa-thumbs-up"></span>&nbsp;<span translate>Introducer</span></th>
                      <td translate class="text-right">Yes</td>
                    </tr>
                    <tr ng-if="deviceCfg.introducedBy">
                      <th><span class="far fa-fw fa-meh"></span>&nbsp;<span translate>Introduced By</span></th>
                      <td class="text-right">{{ deviceName(findDevice(deviceCfg.introducedBy)) || deviceCfg.introducedBy.substring(0, 5) }}</td>
                    </tr>
                    <tr ng-if="connections[deviceCfg.deviceID].clientVersion">
                      <th><span class="fas fa-fw fa-tag"></span>&nbsp;<span translate>Version</span></th>
                      <td class="text-right">{{connections[deviceCfg.deviceID].clientVersion}}</td>
                    </tr>
                    <tr ng-if="!connections[deviceCfg.deviceID].connected">
                      <th><span class="fas fa-fw fa-eye"></span>&nbsp;<span translate>Last seen</span></th>
                      <td translate ng-if="!deviceStats[deviceCfg.deviceID].lastSeenDays || deviceStats[deviceCfg.deviceID].lastSeenDays >= 365" class="text-right">Never</td>
                      <td ng-if="deviceStats[deviceCfg.deviceID].lastSeenDays < 365" class="text-right">{{deviceStats[deviceCfg.deviceID].lastSeen | date:"yyyy-MM-dd HH:mm:ss"}}</td>
                    </tr>
                    <tr ng-if="deviceFolders(deviceCfg).length > 0">
                      <th><span class="fas fa-fw fa-folder"></span>&nbsp;<span translate>Folders</span></th>
                      <td class="text-right" ng-attr-title="{{deviceFolders(deviceCfg).map(folderLabel).join(', ')}}">{{deviceFolders(deviceCfg).map(folderLabel).join(", ")}}</td>
                    </tr>
                  </tbody>
                </table>
              </div>
              <div class="panel-footer">
                <span class="pull-right">
                  <button ng-if="!deviceCfg.paused" type="button" class="btn btn-sm btn-default" ng-click="setDevicePause(deviceCfg.deviceID, true)">
                    <span class="fas fa-pause"></span>&nbsp;<span translate>Pause</span>
                  </button>
                  <button ng-if="deviceCfg.paused" type="button" class="btn btn-sm btn-default" ng-click="setDevicePause(deviceCfg.deviceID, false)">
                    <span class="fas fa-play"></span>&nbsp;<span translate>Resume</span>
                  </button>
                  <button type="button" class="btn btn-sm btn-default" ng-click="editDevice(deviceCfg)">
                    <span class="fas fa-pencil-alt"></span>&nbsp;<span translate>Edit</span>
                  </button>
                </span>
                <div class="clearfix"></div>
              </div>
            </div>
          </div>
        </div>
        <div class="form-group">
          <span class="pull-right">
            <button type="button" class="btn btn-sm btn-default" ng-click="globalChanges()">
              <span class="fas fa-fw fa-info-circle"></span>&nbsp;<span translate>Recent Changes</span>
            </button>
            <button type="button" class="btn btn-sm btn-default" ng-click="addDevice()">
              <span class="fas fa-plus"></span>&nbsp;<span translate>Add Remote Device</span>
            </button>
          </span>
          <div class="clearfix"></div>
        </div>
      </div>
    </div> <!-- /row -->

  </div> <!-- /container -->

  <!-- Bottom bar -->

  <nav class="navbar navbar-default navbar-fixed-bottom">
    <div class="container">
      <ul class="nav navbar-nav">
        <li><a class="navbar-link" href="https://syncthing.net/" target="_blank"><span class="fas fa-home"></span>&nbsp;<span translate>Home page</span></a></li>
        <li><a class="navbar-link" href="https://docs.syncthing.net/" target="_blank"><span class="fas fa-book"></span>&nbsp;<span translate>Documentation</span></a></li>
        <li><a class="navbar-link" href="https://forum.syncthing.net" target="_blank"><span class="fas fa-question-circle"></span>&nbsp;<span translate>Support</span></a></li>
        <li><a class="navbar-link" href="https://data.syncthing.net/" target="_blank"><span class="fas fa-chart-bar"></span>&nbsp;<span translate>Statistics</span></a></li>
        <li><a class="navbar-link" href="https://github.com/syncthing/syncthing/releases" target="_blank"><span class="far fa-file-alt"></span>&nbsp;<span translate>Changelog</span></a></li>
        <li><a class="navbar-link" href="https://github.com/syncthing/syncthing/issues" target="_blank"><span class="fas fa-bug"></span>&nbsp;<span translate>Bugs</span></a></li>
        <li><a class="navbar-link" href="https://github.com/syncthing/syncthing" target="_blank"><span class="fas fa-wrench"></span>&nbsp;<span translate>Source Code</span></a></li>
        <li><a class="navbar-link" href="https://twitter.com/syncthing" target="_blank"><span class="fab fa-twitter"></span>&nbsp;Twitter</a></li>
      </ul>
    </div>
  </nav>

  <ng-include src="'syncthing/core/networkErrorDialogView.html'"></ng-include>
  <ng-include src="'syncthing/core/httpErrorDialogView.html'"></ng-include>
  <ng-include src="'syncthing/core/restartingDialogView.html'"></ng-include>
  <ng-include src="'syncthing/core/upgradingDialogView.html'"></ng-include>
  <ng-include src="'syncthing/core/shutdownDialogView.html'"></ng-include>
  <ng-include src="'syncthing/device/idqrModalView.html'"></ng-include>
  <ng-include src="'syncthing/device/editDeviceModalView.html'"></ng-include>
  <ng-include src="'syncthing/device/globalChangesModalView.html'"></ng-include>
  <ng-include src="'syncthing/folder/editFolderModalView.html'"></ng-include>
  <ng-include src="'syncthing/folder/restoreVersionsModalView.html'"></ng-include>
  <ng-include src="'syncthing/folder/restoreVersionsConfirmation.html'"></ng-include>
  <ng-include src="'syncthing/settings/settingsModalView.html'"></ng-include>
  <ng-include src="'syncthing/settings/advancedSettingsModalView.html'"></ng-include>
  <ng-include src="'syncthing/usagereport/usageReportModalView.html'"></ng-include>
  <ng-include src="'syncthing/usagereport/usageReportPreviewModalView.html'"></ng-include>
  <ng-include src="'syncthing/transfer/neededFilesModalView.html'"></ng-include>
  <ng-include src="'syncthing/transfer/failedFilesModalView.html'"></ng-include>
  <ng-include src="'syncthing/transfer/remoteNeededFilesModalView.html'"></ng-include>
  <ng-include src="'syncthing/core/majorUpgradeModalView.html'"></ng-include>
  <ng-include src="'syncthing/core/aboutModalView.html'"></ng-include>
  <ng-include src="'syncthing/core/discoveryFailuresModalView.html'"></ng-include>
  <ng-include src="'syncthing/folder/removeFolderDialogView.html'"></ng-include>
  <ng-include src="'syncthing/device/removeDeviceDialogView.html'"></ng-include>
  <ng-include src="'syncthing/core/logViewerModalView.html'"></ng-include>

  <!-- vendor scripts -->
  <script type="text/javascript" src="vendor/jquery/jquery-2.2.2.js"></script>
  <script type="text/javascript" src="vendor/angular/angular.js"></script>
  <script type="text/javascript" src="vendor/angular/angular-sanitize.js"></script>
  <script type="text/javascript" src="vendor/angular/angular-translate.js"></script>
  <script type="text/javascript" src="vendor/angular/angular-translate-loader-static-files.js"></script>
  <script type="text/javascript" src="vendor/angular/angular-dirPagination.js"></script>
  <script type="text/javascript" src="vendor/moment/moment.js"></script>
  <script type="text/javascript" src="vendor/bootstrap/js/bootstrap.js"></script>
  <script type="text/javascript" src="vendor/daterangepicker/daterangepicker.js"></script>
  <script type="text/javascript" src="vendor/fancytree/jquery.fancytree-all-deps.js"></script>
  <!-- / vendor scripts -->

  <!-- gui application code -->
  <script type="text/javascript" src="syncthing/core/module.js"></script>
  <script type="text/javascript" src="syncthing/core/alwaysNumberFilter.js"></script>
  <script type="text/javascript" src="syncthing/core/basenameFilter.js"></script>
  <script type="text/javascript" src="syncthing/core/binaryFilter.js"></script>
  <script type="text/javascript" src="syncthing/core/localeNumberFilter.js"></script>
  <script type="text/javascript" src="syncthing/core/durationFilter.js"></script>
  <script type="text/javascript" src="syncthing/core/eventService.js"></script>
  <script type="text/javascript" src="syncthing/core/identiconDirective.js"></script>
  <script type="text/javascript" src="syncthing/core/languageSelectDirective.js"></script>
  <script type="text/javascript" src="syncthing/core/lastErrorComponentFilter.js"></script>
  <script type="text/javascript" src="syncthing/core/localeService.js"></script>
  <script type="text/javascript" src="syncthing/core/modalDirective.js"></script>
  <script type="text/javascript" src="syncthing/core/metricFilter.js"></script>
  <script type="text/javascript" src="syncthing/core/notificationDirective.js"></script>
  <script type="text/javascript" src="syncthing/core/pathIsSubDirDirective.js"></script>
  <script type="text/javascript" src="syncthing/core/popoverDirective.js"></script>
  <script type="text/javascript" src="syncthing/core/selectOnClickDirective.js"></script>
  <script type="text/javascript" src="syncthing/core/syncthingController.js"></script>
  <script type="text/javascript" src="syncthing/core/tooltipDirective.js"></script>
  <script type="text/javascript" src="syncthing/core/uncamelFilter.js"></script>
  <script type="text/javascript" src="syncthing/core/uniqueFolderDirective.js"></script>
  <script type="text/javascript" src="syncthing/core/validDeviceidDirective.js"></script>
  <script type="text/javascript" src="assets/lang/valid-langs.js"></script>
  <script type="text/javascript" src="assets/lang/prettyprint.js"></script>
  <script type="text/javascript" src="meta.js"></script>
  <script type="text/javascript" src="syncthing/app.js"></script>
  <!-- / gui application code -->

</body>
</html><|MERGE_RESOLUTION|>--- conflicted
+++ resolved
@@ -378,23 +378,13 @@
                             <span class="far fa-clock"></span>&nbsp;{{folder.rescanIntervalS | duration}}&ensp;
                             <span class="fas fa-eye-slash"></span>&nbsp;<span translate>Disabled</span>
                           </span>
-<<<<<<< HEAD
                           <span ng-if="folder.fsWatcherEnabled && (!model[folder.id].watchError || folder.paused || folderStatus(folder) === 'stopped')" tooltip data-original-title="{{'Periodic scanning at given interval and enabled watching for changes' | translate}}">
-                            <span class="fa fa-clock-o"></span>&nbsp;{{folder.rescanIntervalS | duration}}&ensp;
-                            <span class="fa fa-eye"></span>&nbsp;<span translate>Enabled</span>
-                          </span>
-                          <span ng-if="folder.fsWatcherEnabled && !folder.paused && folderStatus(folder) !== 'stopped' && model[folder.id].watchError" tooltip data-original-title="{{'Periodic scanning at given interval and failed setting up watching for changes, retrying every 1m:' | translate}}<br/>{{model[folder.id].watchError}}">
-                            <span class="fa fa-clock-o"></span>&nbsp;{{folder.rescanIntervalS | duration}}&ensp;
-                            <span class="fa fa-eye-slash"></span>&nbsp;<span translate>Failed to setup, retrying</span>
-=======
-                          <span ng-if="folder.fsWatcherEnabled && (!model[folder.id].watchError || folder.paused)" tooltip data-original-title="{{'Periodic scanning at given interval and enabled watching for changes' | translate}}">
                             <span class="far fa-clock"></span>&nbsp;{{folder.rescanIntervalS | duration}}&ensp;
                             <span class="fas fa-eye"></span>&nbsp;<span translate>Enabled</span>
                           </span>
-                          <span ng-if="folder.fsWatcherEnabled && !folder.paused && model[folder.id].watchError" tooltip data-original-title="{{'Periodic scanning at given interval and failed setting up watching for changes, retrying every 1m:' | translate}}<br/>{{model[folder.id].watchError}}">
+                          <span ng-if="folder.fsWatcherEnabled && !folder.paused && folderStatus(folder) !== 'stopped' && model[folder.id].watchError" tooltip data-original-title="{{'Periodic scanning at given interval and failed setting up watching for changes, retrying every 1m:' | translate}}<br/>{{model[folder.id].watchError}}">
                             <span class="far fa-clock"></span>&nbsp;{{folder.rescanIntervalS | duration}}&ensp;
                             <span class="fas fa-eye-slash"></span>&nbsp;<span translate>Failed to setup, retrying</span>
->>>>>>> eb31be04
                           </span>
                         </div>
                         <div ng-if="folder.rescanIntervalS <= 0">
@@ -402,23 +392,13 @@
                             <span class="far fa-clock"></span>&nbsp;<span translate>Disabled</span>&ensp;
                             <span class="fas fa-eye-slash"></span>&nbsp;<span translate>Disabled</span>
                           </span>
-<<<<<<< HEAD
                           <span ng-if="folder.fsWatcherEnabled && (!model[folder.id].watchError || folder.paused || folderStatus(folder) === 'stopped')" tooltip data-original-title="{{'Disabled periodic scanning and enabled watching for changes' | translate}}">
-                            <span class="fa fa-clock-o"></span>&nbsp;<span translate>Disabled</span>&ensp;
-                            <span class="fa fa-eye"></span>&nbsp;<span translate>Enabled</span>
-                          </span>
-                          <span ng-if="folder.fsWatcherEnabled && !folder.paused && folderStatus(folder) !== 'stopped' && model[folder.id].watchError" tooltip data-original-title="{{'Disabled periodic scanning and failed setting up watching for changes, retrying every 1m:' | translate}}<br/>{{model[folder.id].watchError}}">
-                            <span class="fa fa-clock-o"></span>&nbsp;<span translate>Disabled</span>&ensp;
-                            <span class="fa fa-eye-slash"></span>&nbsp;<span translate>Failed to setup, retrying</span>
-=======
-                          <span ng-if="folder.fsWatcherEnabled && (!model[folder.id].watchError || folder.paused)" tooltip data-original-title="{{'Disabled periodic scanning and enabled watching for changes' | translate}}">
                             <span class="far fa-clock"></span>&nbsp;<span translate>Disabled</span>&ensp;
                             <span class="fas fa-eye"></span>&nbsp;<span translate>Enabled</span>
                           </span>
-                          <span ng-if="folder.fsWatcherEnabled && !folder.paused && model[folder.id].watchError" tooltip data-original-title="{{'Disabled periodic scanning and failed setting up watching for changes, retrying every 1m:' | translate}}<br/>{{model[folder.id].watchError}}">
+                          <span ng-if="folder.fsWatcherEnabled && !folder.paused && folderStatus(folder) !== 'stopped' && model[folder.id].watchError" tooltip data-original-title="{{'Disabled periodic scanning and failed setting up watching for changes, retrying every 1m:' | translate}}<br/>{{model[folder.id].watchError}}">
                             <span class="far fa-clock"></span>&nbsp;<span translate>Disabled</span>&ensp;
                             <span class="fas fa-eye-slash"></span>&nbsp;<span translate>Failed to setup, retrying</span>
->>>>>>> eb31be04
                           </span>
                         </div>
                       </td>
