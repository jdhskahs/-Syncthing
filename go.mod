--- conflicted
+++ resolved
@@ -1,6 +1,8 @@
 module github.com/syncthing/syncthing
 
-go 1.22.0
+go 1.23
+
+toolchain go1.23.1
 
 require (
 	github.com/AudriusButkevicius/recli v0.0.7-0.20220911121932-d000ce8fbf0f
@@ -43,18 +45,10 @@
 	github.com/vitrun/qart v0.0.0-20160531060029-bf64b92db6b0
 	github.com/willabides/kongplete v0.4.0
 	go.uber.org/automaxprocs v1.5.3
-<<<<<<< HEAD
-	golang.org/x/crypto v0.26.0
-	golang.org/x/exp v0.0.0-20240808152545-0cdaa3abc0fa
-	golang.org/x/net v0.28.0
-	golang.org/x/sys v0.24.0
-	golang.org/x/text v0.17.0
-=======
 	golang.org/x/crypto v0.27.0
 	golang.org/x/net v0.29.0
 	golang.org/x/sys v0.25.0
 	golang.org/x/text v0.18.0
->>>>>>> 605fd6d7
 	golang.org/x/time v0.6.0
 	golang.org/x/tools v0.25.0
 	google.golang.org/protobuf v1.34.2
@@ -70,24 +64,15 @@
 	github.com/cpuguy83/go-md2man/v2 v2.0.5 // indirect
 	github.com/davecgh/go-spew v1.1.1 // indirect
 	github.com/fsnotify/fsnotify v1.7.0 // indirect
-	github.com/fxamacker/cbor/v2 v2.6.0 // indirect
+	github.com/fxamacker/cbor/v2 v2.7.0 // indirect
 	github.com/go-asn1-ber/asn1-ber v1.5.7 // indirect
 	github.com/go-ole/go-ole v1.3.0 // indirect
 	github.com/go-task/slim-sprig/v3 v3.0.0 // indirect
-	github.com/go-webauthn/x v0.1.9 // indirect
+	github.com/go-webauthn/x v0.1.14 // indirect
 	github.com/gofrs/flock v0.12.1 // indirect
 	github.com/golang-jwt/jwt/v5 v5.2.1 // indirect
 	github.com/golang/snappy v0.0.4 // indirect
-<<<<<<< HEAD
-	github.com/google/go-tpm v0.9.0 // indirect
-	github.com/google/pprof v0.0.0-20240727154555-813a5fbdbec8 // indirect
-	github.com/google/uuid v1.6.0 // indirect
-	github.com/hashicorp/errwrap v1.1.0 // indirect
-	github.com/hashicorp/go-multierror v1.1.1 // indirect
-  github.com/jmespath/go-jmespath v0.4.0 // indirect
-	github.com/lufia/plan9stats v0.0.0-20211012122336-39d0f177ccd0 // indirect
-	github.com/mitchellh/mapstructure v1.5.0 // indirect
-=======
+	github.com/google/go-tpm v0.9.1 // indirect
 	github.com/google/pprof v0.0.0-20240910150728-a0b0bb1d4134 // indirect
 	github.com/google/uuid v1.6.0 // indirect
 	github.com/hashicorp/errwrap v1.1.0 // indirect
@@ -95,7 +80,7 @@
 	github.com/jmespath/go-jmespath v0.4.0 // indirect
 	github.com/klauspost/compress v1.17.9 // indirect
 	github.com/lufia/plan9stats v0.0.0-20240909124753-873cd0166683 // indirect
->>>>>>> 605fd6d7
+	github.com/mitchellh/mapstructure v1.5.0 // indirect
 	github.com/munnerz/goautoneg v0.0.0-20191010083416-a7dc8b61c822 // indirect
 	github.com/nxadm/tail v1.4.11 // indirect
 	github.com/onsi/ginkgo/v2 v2.20.2 // indirect
@@ -112,21 +97,13 @@
 	github.com/shoenig/go-m1cpu v0.1.6 // indirect
 	github.com/stretchr/objx v0.5.2 // indirect
 	github.com/stretchr/testify v1.9.0 // indirect
-<<<<<<< HEAD
-  github.com/tklauser/go-sysconf v0.3.12 // indirect
-	github.com/tklauser/numcpus v0.6.1 // indirect
-	github.com/x448/float16 v0.8.4 // indirect
-	github.com/yusufpapurcu/wmi v1.2.4 // indirect
-	go.uber.org/mock v0.4.0 // indirect
-	golang.org/x/mod v0.20.0 // indirect
-=======
 	github.com/tklauser/go-sysconf v0.3.14 // indirect
 	github.com/tklauser/numcpus v0.8.0 // indirect
+	github.com/x448/float16 v0.8.4 // indirect
 	github.com/yusufpapurcu/wmi v1.2.4 // indirect
 	go.uber.org/mock v0.4.0 // indirect
 	golang.org/x/exp v0.0.0-20240909161429-701f63a606c0 // indirect
 	golang.org/x/mod v0.21.0 // indirect
->>>>>>> 605fd6d7
 	golang.org/x/sync v0.8.0 // indirect
 	gopkg.in/yaml.v3 v3.0.1 // indirect
 )
