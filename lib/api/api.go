// Copyright (C) 2014 The Syncthing Authors.
//
// This Source Code Form is subject to the terms of the Mozilla Public
// License, v. 2.0. If a copy of the MPL was not distributed with this file,
// You can obtain one at https://mozilla.org/MPL/2.0/.

package api

import (
	"bytes"
	"context"
	"crypto/tls"
	"crypto/x509"
	"encoding/json"
	"errors"
	"fmt"
	"io"
	"log"
	"net"
	"net/http"
	"net/url"
	"os"
	"path/filepath"
	"reflect"
	"runtime"
	"runtime/pprof"
	"sort"
	"strconv"
	"strings"
	"time"
	"unicode"

	"github.com/calmh/incontainer"
	"github.com/google/go-cmp/cmp"
	"github.com/julienschmidt/httprouter"
	"github.com/prometheus/client_golang/prometheus/promhttp"
	"github.com/rcrowley/go-metrics"
	"github.com/thejerf/suture/v4"
	"github.com/vitrun/qart/qr"
	"golang.org/x/text/runes"
	"golang.org/x/text/transform"
	"golang.org/x/text/unicode/norm"

	"github.com/syncthing/syncthing/lib/build"
	"github.com/syncthing/syncthing/lib/config"
	"github.com/syncthing/syncthing/lib/connections"
	"github.com/syncthing/syncthing/lib/db"
	"github.com/syncthing/syncthing/lib/discover"
	"github.com/syncthing/syncthing/lib/events"
	"github.com/syncthing/syncthing/lib/fs"
	"github.com/syncthing/syncthing/lib/locations"
	"github.com/syncthing/syncthing/lib/logger"
	"github.com/syncthing/syncthing/lib/model"
	"github.com/syncthing/syncthing/lib/protocol"
	"github.com/syncthing/syncthing/lib/rand"
	"github.com/syncthing/syncthing/lib/svcutil"
	"github.com/syncthing/syncthing/lib/sync"
	"github.com/syncthing/syncthing/lib/tlsutil"
	"github.com/syncthing/syncthing/lib/upgrade"
	"github.com/syncthing/syncthing/lib/ur"
)

const (
	// Default mask excludes these very noisy event types to avoid filling the pipe.
	// FIXME: ItemStarted and ItemFinished should be excluded for the same reason.
	DefaultEventMask      = events.AllEvents &^ events.LocalChangeDetected &^ events.RemoteChangeDetected
	DiskEventMask         = events.LocalChangeDetected | events.RemoteChangeDetected
	EventSubBufferSize    = 1000
	defaultEventTimeout   = time.Minute
	httpsCertLifetimeDays = 820
)

type service struct {
	suture.Service

	id                   protocol.DeviceID
	cfg                  config.Wrapper
	statics              *staticsServer
	model                model.Model
	eventSubs            map[events.EventType]events.BufferedSubscription
	eventSubsMut         sync.Mutex
	evLogger             events.Logger
	discoverer           discover.Manager
	connectionsService   connections.Service
	fss                  model.FolderSummaryService
	urService            *ur.Service
	noUpgrade            bool
	tlsDefaultCommonName string
	configChanged        chan struct{} // signals intentional listener close due to config change
	started              chan string   // signals startup complete by sending the listener address, for testing only
	startedOnce          chan struct{} // the service has started successfully at least once
	startupErr           error
	listenerAddr         net.Addr
	exitChan             chan *svcutil.FatalErr
	miscDB               *db.NamespacedKV
	shutdownTimeout      time.Duration

	guiErrors logger.Recorder
	systemLog logger.Recorder
}

var _ config.Verifier = &service{}

type Service interface {
	suture.Service
	config.Committer
	WaitForStart() error
}

func New(id protocol.DeviceID, cfg config.Wrapper, assetDir, tlsDefaultCommonName string, m model.Model, defaultSub, diskSub events.BufferedSubscription, evLogger events.Logger, discoverer discover.Manager, connectionsService connections.Service, urService *ur.Service, fss model.FolderSummaryService, errors, systemLog logger.Recorder, noUpgrade bool, miscDB *db.NamespacedKV) Service {
	return &service{
		id:      id,
		cfg:     cfg,
		statics: newStaticsServer(cfg.GUI().Theme, assetDir),
		model:   m,
		eventSubs: map[events.EventType]events.BufferedSubscription{
			DefaultEventMask: defaultSub,
			DiskEventMask:    diskSub,
		},
		eventSubsMut:         sync.NewMutex(),
		evLogger:             evLogger,
		discoverer:           discoverer,
		connectionsService:   connectionsService,
		fss:                  fss,
		urService:            urService,
		guiErrors:            errors,
		systemLog:            systemLog,
		noUpgrade:            noUpgrade,
		tlsDefaultCommonName: tlsDefaultCommonName,
		configChanged:        make(chan struct{}),
		startedOnce:          make(chan struct{}),
		exitChan:             make(chan *svcutil.FatalErr, 1),
		miscDB:               miscDB,
		shutdownTimeout:      100 * time.Millisecond,
	}
}

func (s *service) WaitForStart() error {
	<-s.startedOnce
	return s.startupErr
}

func (s *service) getListener(guiCfg config.GUIConfiguration) (net.Listener, error) {
	httpsCertFile := locations.Get(locations.HTTPSCertFile)
	httpsKeyFile := locations.Get(locations.HTTPSKeyFile)
	cert, err := tls.LoadX509KeyPair(httpsCertFile, httpsKeyFile)

	// If the certificate has expired or will expire in the next month, fail
	// it and generate a new one.
	if err == nil {
		err = shouldRegenerateCertificate(cert)
	}
	if err != nil {
		l.Infoln("Loading HTTPS certificate:", err)
		l.Infoln("Creating new HTTPS certificate")

		// When generating the HTTPS certificate, use the system host name per
		// default. If that isn't available, use the "syncthing" default.
		var name string
		name, err = os.Hostname()
		if err != nil {
			name = s.tlsDefaultCommonName
		}
		name, err = sanitizedHostname(name)
		if err != nil {
			name = s.tlsDefaultCommonName
		}

		cert, err = tlsutil.NewCertificate(httpsCertFile, httpsKeyFile, name, httpsCertLifetimeDays)
	}
	if err != nil {
		return nil, err
	}
	tlsCfg := tlsutil.SecureDefaultWithTLS12()
	tlsCfg.Certificates = []tls.Certificate{cert}

	if guiCfg.Network() == "unix" {
		// When listening on a UNIX socket we should unlink before bind,
		// lest we get a "bind: address already in use". We don't
		// particularly care if this succeeds or not.
		os.Remove(guiCfg.Address())
	}
	rawListener, err := net.Listen(guiCfg.Network(), guiCfg.Address())
	if err != nil {
		return nil, err
	}

	if guiCfg.Network() == "unix" && guiCfg.UnixSocketPermissions() != 0 {
		// We should error if this fails under the assumption that these permissions are
		// required for operation.
		err = os.Chmod(guiCfg.Address(), guiCfg.UnixSocketPermissions())
		if err != nil {
			return nil, err
		}
	}

	listener := &tlsutil.DowngradingListener{
		Listener:  rawListener,
		TLSConfig: tlsCfg,
	}
	return listener, nil
}

func sendJSON(w http.ResponseWriter, jsonObject interface{}) {
	w.Header().Set("Content-Type", "application/json; charset=utf-8")
	// Marshalling might fail, in which case we should return a 500 with the
	// actual error.
	bs, err := json.MarshalIndent(jsonObject, "", "  ")
	if err != nil {
		// This Marshal() can't fail though.
		bs, _ = json.Marshal(map[string]string{"error": err.Error()})
		http.Error(w, string(bs), http.StatusInternalServerError)
		return
	}
	fmt.Fprintf(w, "%s\n", bs)
}

func (s *service) Serve(ctx context.Context) error {
	guiCfg := s.cfg.GUI()
	listener, err := s.getListener(guiCfg)
	if err != nil {
		select {
		case <-s.startedOnce:
			// We let this be a loud user-visible warning as it may be the only
			// indication they get that the GUI won't be available.
			l.Warnln("Starting API/GUI:", err)

		default:
			// This is during initialization. A failure here should be fatal
			// as there will be no way for the user to communicate with us
			// otherwise anyway.
			s.startupErr = err
			close(s.startedOnce)
		}
		return err
	}

	if listener == nil {
		// Not much we can do here other than exit quickly. The supervisor
		// will log an error at some point.
		return nil
	}

	s.listenerAddr = listener.Addr()
	defer listener.Close()

	s.cfg.Subscribe(s)
	defer s.cfg.Unsubscribe(s)

	restMux := httprouter.New()

	webauthnService, err := newWebauthnService(guiCfg, s.id.Short().String(), s.evLogger, s.miscDB, "webauthn")
	if err != nil {
		return err
	}

	// The GET handlers
	restMux.HandlerFunc(http.MethodGet, "/rest/cluster/pending/devices", s.getPendingDevices) // -
	restMux.HandlerFunc(http.MethodGet, "/rest/cluster/pending/folders", s.getPendingFolders) // [device]
	restMux.HandlerFunc(http.MethodGet, "/rest/db/completion", s.getDBCompletion)             // [device] [folder]
	restMux.HandlerFunc(http.MethodGet, "/rest/db/file", s.getDBFile)                         // folder file
	restMux.HandlerFunc(http.MethodGet, "/rest/db/ignores", s.getDBIgnores)                   // folder
	restMux.HandlerFunc(http.MethodGet, "/rest/db/need", s.getDBNeed)                         // folder [perpage] [page]
	restMux.HandlerFunc(http.MethodGet, "/rest/db/remoteneed", s.getDBRemoteNeed)             // device folder [perpage] [page]
	restMux.HandlerFunc(http.MethodGet, "/rest/db/localchanged", s.getDBLocalChanged)         // folder [perpage] [page]
	restMux.HandlerFunc(http.MethodGet, "/rest/db/status", s.getDBStatus)                     // folder
	restMux.HandlerFunc(http.MethodGet, "/rest/db/browse", s.getDBBrowse)                     // folder [prefix] [dirsonly] [levels]
	restMux.HandlerFunc(http.MethodGet, "/rest/folder/versions", s.getFolderVersions)         // folder
	restMux.HandlerFunc(http.MethodGet, "/rest/folder/errors", s.getFolderErrors)             // folder [perpage] [page]
	restMux.HandlerFunc(http.MethodGet, "/rest/folder/pullerrors", s.getFolderErrors)         // folder (deprecated)
	restMux.HandlerFunc(http.MethodGet, "/rest/events", s.getIndexEvents)                     // [since] [limit] [timeout] [events]
	restMux.HandlerFunc(http.MethodGet, "/rest/events/disk", s.getDiskEvents)                 // [since] [limit] [timeout]
	restMux.HandlerFunc(http.MethodGet, "/rest/noauth/health", s.getHealth)                   // -
	restMux.HandlerFunc(http.MethodGet, "/rest/stats/device", s.getDeviceStats)               // -
	restMux.HandlerFunc(http.MethodGet, "/rest/stats/folder", s.getFolderStats)               // -
	restMux.HandlerFunc(http.MethodGet, "/rest/svc/deviceid", s.getDeviceID)                  // id
	restMux.HandlerFunc(http.MethodGet, "/rest/svc/lang", s.getLang)                          // -
	restMux.HandlerFunc(http.MethodGet, "/rest/svc/report", s.getReport)                      // -
	restMux.HandlerFunc(http.MethodGet, "/rest/svc/random/string", s.getRandomString)         // [length]
	restMux.HandlerFunc(http.MethodGet, "/rest/system/browse", s.getSystemBrowse)             // current
	restMux.HandlerFunc(http.MethodGet, "/rest/system/connections", s.getSystemConnections)   // -
	restMux.HandlerFunc(http.MethodGet, "/rest/system/discovery", s.getSystemDiscovery)       // -
	restMux.HandlerFunc(http.MethodGet, "/rest/system/error", s.getSystemError)               // -
	restMux.HandlerFunc(http.MethodGet, "/rest/system/paths", s.getSystemPaths)               // -
	restMux.HandlerFunc(http.MethodGet, "/rest/system/ping", s.restPing)                      // -
	restMux.HandlerFunc(http.MethodGet, "/rest/system/status", s.getSystemStatus)             // -
	restMux.HandlerFunc(http.MethodGet, "/rest/system/upgrade", s.getSystemUpgrade)           // -
	restMux.HandlerFunc(http.MethodGet, "/rest/system/version", s.getSystemVersion)           // -
	restMux.HandlerFunc(http.MethodGet, "/rest/system/debug", s.getSystemDebug)               // -
	restMux.HandlerFunc(http.MethodGet, "/rest/system/log", s.getSystemLog)                   // [since]
	restMux.HandlerFunc(http.MethodGet, "/rest/system/log.txt", s.getSystemLogTxt)            // [since]
	restMux.HandlerFunc(http.MethodGet, "/rest/webauthn/state", webauthnService.getConfigLikeState)

	// The POST handlers
	restMux.HandlerFunc(http.MethodPost, "/rest/db/prio", s.postDBPrio)                          // folder file
	restMux.HandlerFunc(http.MethodPost, "/rest/db/ignores", s.postDBIgnores)                    // folder
	restMux.HandlerFunc(http.MethodPost, "/rest/db/override", s.postDBOverride)                  // folder
	restMux.HandlerFunc(http.MethodPost, "/rest/db/revert", s.postDBRevert)                      // folder
	restMux.HandlerFunc(http.MethodPost, "/rest/db/scan", s.postDBScan)                          // folder [sub...] [delay]
	restMux.HandlerFunc(http.MethodPost, "/rest/folder/versions", s.postFolderVersionsRestore)   // folder <body>
	restMux.HandlerFunc(http.MethodPost, "/rest/system/error", s.postSystemError)                // <body>
	restMux.HandlerFunc(http.MethodPost, "/rest/system/error/clear", s.postSystemErrorClear)     // -
	restMux.HandlerFunc(http.MethodPost, "/rest/system/ping", s.restPing)                        // -
	restMux.HandlerFunc(http.MethodPost, "/rest/system/reset", s.postSystemReset)                // [folder]
	restMux.HandlerFunc(http.MethodPost, "/rest/system/restart", s.postSystemRestart)            // -
	restMux.HandlerFunc(http.MethodPost, "/rest/system/shutdown", s.postSystemShutdown)          // -
	restMux.HandlerFunc(http.MethodPost, "/rest/system/upgrade", s.postSystemUpgrade)            // -
	restMux.HandlerFunc(http.MethodPost, "/rest/system/pause", s.makeDevicePauseHandler(true))   // [device]
	restMux.HandlerFunc(http.MethodPost, "/rest/system/resume", s.makeDevicePauseHandler(false)) // [device]
	restMux.HandlerFunc(http.MethodPost, "/rest/system/debug", s.postSystemDebug)                // [enable] [disable]

	restMux.HandlerFunc(http.MethodPost, "/rest/webauthn/register-start", webauthnService.startWebauthnRegistration(guiCfg))
	restMux.HandlerFunc(http.MethodPost, "/rest/webauthn/register-finish", webauthnService.finishWebauthnRegistration(guiCfg))
	restMux.HandlerFunc(http.MethodPost, "/rest/webauthn/state", webauthnService.updateConfigLikeState)

	// The DELETE handlers
	restMux.HandlerFunc(http.MethodDelete, "/rest/cluster/pending/devices", s.deletePendingDevices) // device
	restMux.HandlerFunc(http.MethodDelete, "/rest/cluster/pending/folders", s.deletePendingFolders) // folder [device]

	// Config endpoints

	configBuilder := &configMuxBuilder{
		Router: restMux,
		id:     s.id,
		cfg:    s.cfg,
	}

	configBuilder.registerConfig("/rest/config")
	configBuilder.registerConfigInsync("/rest/config/insync") // deprecated
	configBuilder.registerConfigRequiresRestart("/rest/config/restart-required")
	configBuilder.registerFolders("/rest/config/folders")
	configBuilder.registerDevices("/rest/config/devices")
	configBuilder.registerFolder("/rest/config/folders/:id")
	configBuilder.registerDevice("/rest/config/devices/:id")
	configBuilder.registerDefaultFolder("/rest/config/defaults/folder")
	configBuilder.registerDefaultDevice("/rest/config/defaults/device")
	configBuilder.registerDefaultIgnores("/rest/config/defaults/ignores")
	configBuilder.registerOptions("/rest/config/options")
	configBuilder.registerLDAP("/rest/config/ldap")
	configBuilder.registerGUI("/rest/config/gui")

	// Deprecated config endpoints
	configBuilder.registerConfigDeprecated("/rest/system/config") // POST instead of PUT
	configBuilder.registerConfigInsync("/rest/system/config/insync")

	// Debug endpoints, not for general use
	debugMux := http.NewServeMux()
	debugMux.HandleFunc("/rest/debug/peerCompletion", s.getPeerCompletion)
	debugMux.HandleFunc("/rest/debug/httpmetrics", s.getSystemHTTPMetrics)
	debugMux.HandleFunc("/rest/debug/cpuprof", s.getCPUProf) // duration
	debugMux.HandleFunc("/rest/debug/heapprof", s.getHeapProf)
	debugMux.HandleFunc("/rest/debug/support", s.getSupportBundle)
	debugMux.HandleFunc("/rest/debug/file", s.getDebugFile)
	restMux.Handler(http.MethodGet, "/rest/debug/*method", s.whenDebugging(debugMux))

	// A handler that disables caching
	noCacheRestMux := noCacheMiddleware(metricsMiddleware(restMux))

	// The main routing handler
	mux := http.NewServeMux()
	mux.Handle("/rest/", noCacheRestMux)
	mux.HandleFunc("/qr/", s.getQR)

	// Serve compiled in assets unless an asset directory was set (for development)
	mux.Handle("/", s.statics)

	// Handle the special meta.js path
	mux.Handle("/meta.js", noCacheMiddleware(http.HandlerFunc(s.getJSMetadata)))

	// Handle Prometheus metrics
	promHttpHandler := promhttp.Handler()
	mux.Handle("/metrics", promHttpHandler)

	// Wrap everything in CSRF protection. The /rest prefix should be
	// protected, other requests will grant cookies.
	var handler http.Handler = newCsrfManager(s.id.Short().String(), "/rest", guiCfg, mux, s.miscDB)

	// Add our version and ID as a header to responses
	handler = withDetailsMiddleware(s.id, handler)

	// Wrap everything in auth, if user/password is set or WebAuthn is enabled.
	if isAuthEnabled(&webauthnService, guiCfg) {
		tokenCookieManager := newTokenCookieManager(s.id.Short().String(), guiCfg, s.evLogger, s.miscDB)
		authMW := newBasicAuthAndSessionMiddleware(tokenCookieManager, guiCfg, s.cfg.LDAP(), handler, s.evLogger)
		handler = authMW

		restMux.Handler(http.MethodPost, "/rest/noauth/auth/password", http.HandlerFunc(authMW.passwordAuthHandler))
		restMux.HandlerFunc(http.MethodPost, "/rest/noauth/auth/webauthn-start", webauthnService.startWebauthnAuthentication(guiCfg))
		restMux.HandlerFunc(http.MethodPost, "/rest/noauth/auth/webauthn-finish", webauthnService.finishWebauthnAuthentication(tokenCookieManager, guiCfg))

		// Logout is a no-op without a valid session cookie, so /noauth/ is fine here
		restMux.Handler(http.MethodPost, "/rest/noauth/auth/logout", http.HandlerFunc(authMW.handleLogout))
	}

	// Redirect to HTTPS if we are supposed to
	if guiCfg.UseTLS() {
		handler = redirectToHTTPSMiddleware(handler)
	}

	// Add the CORS handling
	handler = corsMiddleware(handler, guiCfg.InsecureAllowFrameLoading)

	if addressIsLocalhost(guiCfg.Address()) && !guiCfg.InsecureSkipHostCheck {
		// Verify source host
		handler = localhostMiddleware(handler)
	}

	handler = debugMiddleware(handler)

	srv := http.Server{
		Handler: handler,
		// ReadTimeout must be longer than SyncthingController $scope.refresh
		// interval to avoid HTTP keepalive/GUI refresh race.
		ReadTimeout: 15 * time.Second,
		// Prevent the HTTP server from logging stuff on its own. The things we
		// care about we log ourselves from the handlers.
		ErrorLog: log.New(io.Discard, "", 0),
	}

	l.Infoln("GUI and API listening on", listener.Addr())
	l.Infoln("Access the GUI via the following URL:", guiCfg.URL())
	if s.started != nil {
		// only set when run by the tests
		select {
		case <-ctx.Done(): // Shouldn't return directly due to cleanup below
		case s.started <- listener.Addr().String():
		}
	}

	// Indicate successful initial startup, to ourselves and to interested
	// listeners (i.e. the thing that starts the browser).
	select {
	case <-s.startedOnce:
	default:
		close(s.startedOnce)
	}

	// Serve in the background

	serveError := make(chan error, 1)
	go func() {
		select {
		case serveError <- srv.Serve(listener):
		case <-ctx.Done():
		}
	}()

	// Wait for stop, restart or error signals

	err = nil
	select {
	case <-ctx.Done():
		// Shutting down permanently
		l.Debugln("shutting down (stop)")
	case <-s.configChanged:
		// Soft restart due to configuration change
		l.Debugln("restarting (config changed)")
	case err = <-s.exitChan:
	case err = <-serveError:
		// Restart due to listen/serve failure
		l.Warnln("GUI/API:", err, "(restarting)")
	}
	// Give it a moment to shut down gracefully, e.g. if we are restarting
	// due to a config change through the API, let that finish successfully.
	timeout, cancel := context.WithTimeout(context.Background(), s.shutdownTimeout)
	defer cancel()
	if err := srv.Shutdown(timeout); err == timeout.Err() {
		srv.Close()
	}

	return err
}

// Complete implements suture.IsCompletable, which signifies to the supervisor
// whether to stop restarting the service.
func (s *service) Complete() bool {
	select {
	case <-s.startedOnce:
		return s.startupErr != nil
	default:
	}
	return false
}

func (s *service) String() string {
	return fmt.Sprintf("api.service@%p", s)
}

func (*service) VerifyConfiguration(_, to config.Configuration) error {
	if to.GUI.Network() != "tcp" {
		return nil
	}
	_, err := net.ResolveTCPAddr("tcp", to.GUI.Address())
	return err
}

func (s *service) CommitConfiguration(from, to config.Configuration) bool {
	// No action required when this changes, so mask the fact that it changed at all.
	from.GUI.Debugging = to.GUI.Debugging

<<<<<<< HEAD
	if reflect.DeepEqual(to.GUI, from.GUI) {
=======
	if cmp.Equal(to.GUI, from.GUI) {
>>>>>>> 94daf576
		// No GUI changes, we're done here.
		return true
	}

	if to.GUI.Theme != from.GUI.Theme {
		s.statics.setTheme(to.GUI.Theme)
	}

	// Tell the serve loop to restart
	s.configChanged <- struct{}{}

	return true
}

func isAuthEnabled(webauthnService *webauthnService, guiCfg config.GUIConfiguration) bool {
	// This function should match isAuthEnabled() in syncthingController.js
	webauthnReady, err := webauthnService.IsAuthReady(guiCfg)
	if err != nil {
		webauthnReady = false
	}
	return guiCfg.IsPasswordAuthEnabled() || webauthnReady
}

func (s *service) fatal(err *svcutil.FatalErr) {
	// s.exitChan is 1-buffered and whoever is first gets handled.
	select {
	case s.exitChan <- err:
	default:
	}
}

func debugMiddleware(h http.Handler) http.Handler {
	return http.HandlerFunc(func(w http.ResponseWriter, r *http.Request) {
		t0 := time.Now()
		h.ServeHTTP(w, r)

		if shouldDebugHTTP() {
			ms := 1000 * time.Since(t0).Seconds()

			// The variable `w` is most likely a *http.response, which we can't do
			// much with since it's a non exported type. We can however peek into
			// it with reflection to get at the status code and number of bytes
			// written.
			var status, written int64
			if rw := reflect.Indirect(reflect.ValueOf(w)); rw.IsValid() && rw.Kind() == reflect.Struct {
				if rf := rw.FieldByName("status"); rf.IsValid() && rf.Kind() == reflect.Int {
					status = rf.Int()
				}
				if rf := rw.FieldByName("written"); rf.IsValid() && rf.Kind() == reflect.Int64 {
					written = rf.Int()
				}
			}
			l.Debugf("http: %s %q: status %d, %d bytes in %.02f ms", r.Method, r.URL.String(), status, written, ms)
		}
	})
}

func corsMiddleware(next http.Handler, allowFrameLoading bool) http.Handler {
	// Handle CORS headers and CORS OPTIONS request.
	// CORS OPTIONS request are typically sent by browser during AJAX preflight
	// when the browser initiate a POST request.
	//
	// As the OPTIONS request is unauthorized, this handler must be the first
	// of the chain (hence added at the end).
	//
	// See https://www.w3.org/TR/cors/ for details.
	return http.HandlerFunc(func(w http.ResponseWriter, r *http.Request) {
		// Process OPTIONS requests
		if r.Method == "OPTIONS" {
			// Add a generous access-control-allow-origin header for CORS requests
			w.Header().Add("Access-Control-Allow-Origin", "*")
			// Only GET/POST/OPTIONS Methods are supported
			w.Header().Set("Access-Control-Allow-Methods", "GET, POST, PUT, PATCH, DELETE, OPTIONS")
			// Only these headers can be set
			w.Header().Set("Access-Control-Allow-Headers", "Content-Type, X-API-Key")
			// The request is meant to be cached 10 minutes
			w.Header().Set("Access-Control-Max-Age", "600")

			// Indicate that no content will be returned
			w.WriteHeader(204)

			return
		}

		// Other security related headers that should be present.
		// https://www.owasp.org/index.php/Security_Headers

		if !allowFrameLoading {
			// We don't want to be rendered in an <iframe>,
			// <frame> or <object>. (Unless we do it ourselves.
			// This is also an escape hatch for people who serve
			// Syncthing GUI as part of their own website
			// through a proxy, so they don't need to set the
			// allowFrameLoading bool.)
			w.Header().Set("X-Frame-Options", "SAMEORIGIN")
		}

		// If the browser senses an XSS attack it's allowed to take
		// action. (How this would not always be the default I
		// don't fully understand.)
		w.Header().Set("X-XSS-Protection", "1; mode=block")

		// Our content type headers are correct. Don't guess.
		w.Header().Set("X-Content-Type-Options", "nosniff")

		// For everything else, pass to the next handler
		next.ServeHTTP(w, r)
	})
}

func metricsMiddleware(h http.Handler) http.Handler {
	return http.HandlerFunc(func(w http.ResponseWriter, r *http.Request) {
		t := metrics.GetOrRegisterTimer(r.URL.Path, nil)
		t0 := time.Now()
		h.ServeHTTP(w, r)
		t.UpdateSince(t0)
	})
}

func redirectToHTTPSMiddleware(h http.Handler) http.Handler {
	return http.HandlerFunc(func(w http.ResponseWriter, r *http.Request) {
		if r.TLS == nil {
			// Redirect HTTP requests to HTTPS
			r.URL.Host = r.Host
			r.URL.Scheme = "https"
			http.Redirect(w, r, r.URL.String(), http.StatusTemporaryRedirect)
		} else {
			h.ServeHTTP(w, r)
		}
	})
}

func noCacheMiddleware(h http.Handler) http.Handler {
	return http.HandlerFunc(func(w http.ResponseWriter, r *http.Request) {
		w.Header().Set("Cache-Control", "max-age=0, no-cache, no-store")
		w.Header().Set("Expires", time.Now().UTC().Format(http.TimeFormat))
		w.Header().Set("Pragma", "no-cache")
		h.ServeHTTP(w, r)
	})
}

func withDetailsMiddleware(id protocol.DeviceID, h http.Handler) http.Handler {
	return http.HandlerFunc(func(w http.ResponseWriter, r *http.Request) {
		w.Header().Set("X-Syncthing-Version", build.Version)
		w.Header().Set("X-Syncthing-ID", id.String())
		h.ServeHTTP(w, r)
	})
}

func localhostMiddleware(h http.Handler) http.Handler {
	return http.HandlerFunc(func(w http.ResponseWriter, r *http.Request) {
		if addressIsLocalhost(r.Host) {
			h.ServeHTTP(w, r)
			return
		}

		http.Error(w, "Host check error", http.StatusForbidden)
	})
}

func (s *service) whenDebugging(h http.Handler) http.Handler {
	return http.HandlerFunc(func(w http.ResponseWriter, r *http.Request) {
		if s.cfg.GUI().Debugging {
			h.ServeHTTP(w, r)
			return
		}

		http.Error(w, "Debugging disabled", http.StatusForbidden)
	})
}

func (s *service) getPendingDevices(w http.ResponseWriter, _ *http.Request) {
	devices, err := s.model.PendingDevices()
	if err != nil {
		http.Error(w, err.Error(), http.StatusInternalServerError)
		return
	}
	sendJSON(w, devices)
}

func (s *service) deletePendingDevices(w http.ResponseWriter, r *http.Request) {
	qs := r.URL.Query()

	device := qs.Get("device")
	deviceID, err := protocol.DeviceIDFromString(device)
	if err != nil {
		http.Error(w, err.Error(), http.StatusBadRequest)
		return
	}

	if err := s.model.DismissPendingDevice(deviceID); err != nil {
		http.Error(w, err.Error(), http.StatusInternalServerError)
	}
}

func (s *service) getPendingFolders(w http.ResponseWriter, r *http.Request) {
	qs := r.URL.Query()

	device := qs.Get("device")
	deviceID, err := protocol.DeviceIDFromString(device)
	if err != nil {
		http.Error(w, err.Error(), http.StatusBadRequest)
		return
	}

	folders, err := s.model.PendingFolders(deviceID)
	if err != nil {
		http.Error(w, err.Error(), http.StatusInternalServerError)
		return
	}
	sendJSON(w, folders)
}

func (s *service) deletePendingFolders(w http.ResponseWriter, r *http.Request) {
	qs := r.URL.Query()

	device := qs.Get("device")
	deviceID, err := protocol.DeviceIDFromString(device)
	if err != nil {
		http.Error(w, err.Error(), http.StatusBadRequest)
		return
	}
	folderID := qs.Get("folder")

	if err := s.model.DismissPendingFolder(deviceID, folderID); err != nil {
		http.Error(w, err.Error(), http.StatusInternalServerError)
	}
}

func (*service) restPing(w http.ResponseWriter, _ *http.Request) {
	sendJSON(w, map[string]string{"ping": "pong"})
}

func (*service) getSystemPaths(w http.ResponseWriter, _ *http.Request) {
	sendJSON(w, locations.ListExpandedPaths())
}

func (s *service) getJSMetadata(w http.ResponseWriter, _ *http.Request) {
	meta, _ := json.Marshal(map[string]interface{}{
		"deviceID":      s.id.String(),
		"deviceIDShort": s.id.Short().String(),
		"authenticated": true,
	})
	w.Header().Set("Content-Type", "application/javascript")
	fmt.Fprintf(w, "var metadata = %s;\n", meta)
}

func (*service) getSystemVersion(w http.ResponseWriter, _ *http.Request) {
	sendJSON(w, map[string]interface{}{
		"version":     build.Version,
		"codename":    build.Codename,
		"longVersion": build.LongVersion,
		"extra":       build.Extra,
		"os":          runtime.GOOS,
		"arch":        runtime.GOARCH,
		"isBeta":      build.IsBeta,
		"isCandidate": build.IsCandidate,
		"isRelease":   build.IsRelease,
		"date":        build.Date,
		"tags":        build.TagsList(),
		"stamp":       build.Stamp,
		"user":        build.User,
		"container":   incontainer.Detect(),
	})
}

func (*service) getSystemDebug(w http.ResponseWriter, _ *http.Request) {
	names := l.Facilities()
	enabled := l.FacilityDebugging()
	sort.Strings(enabled)
	sendJSON(w, map[string]interface{}{
		"facilities": names,
		"enabled":    enabled,
	})
}

func (*service) postSystemDebug(w http.ResponseWriter, r *http.Request) {
	w.Header().Set("Content-Type", "application/json; charset=utf-8")
	q := r.URL.Query()
	for _, f := range strings.Split(q.Get("enable"), ",") {
		if f == "" || l.ShouldDebug(f) {
			continue
		}
		l.SetDebug(f, true)
		l.Infof("Enabled debug data for %q", f)
	}
	for _, f := range strings.Split(q.Get("disable"), ",") {
		if f == "" || !l.ShouldDebug(f) {
			continue
		}
		l.SetDebug(f, false)
		l.Infof("Disabled debug data for %q", f)
	}
}

func (s *service) getDBBrowse(w http.ResponseWriter, r *http.Request) {
	qs := r.URL.Query()
	folder := qs.Get("folder")
	prefix := qs.Get("prefix")
	dirsOnly := qs.Get("dirsonly") != ""

	levels, err := strconv.Atoi(qs.Get("levels"))
	if err != nil {
		levels = -1
	}
	result, err := s.model.GlobalDirectoryTree(folder, prefix, levels, dirsOnly)
	if err != nil {
		http.Error(w, err.Error(), http.StatusInternalServerError)
		return
	}

	sendJSON(w, result)
}

func (s *service) getDBCompletion(w http.ResponseWriter, r *http.Request) {
	qs := r.URL.Query()
	folder := qs.Get("folder")    // empty means all folders
	deviceStr := qs.Get("device") // empty means local device ID

	// We will check completion status for either the local device, or a
	// specific given device ID.

	device := protocol.LocalDeviceID
	if deviceStr != "" {
		var err error
		device, err = protocol.DeviceIDFromString(deviceStr)
		if err != nil {
			http.Error(w, err.Error(), http.StatusBadRequest)
			return
		}
	}

	if comp, err := s.model.Completion(device, folder); err != nil {
		status := http.StatusInternalServerError
		if isFolderNotFound(err) {
			status = http.StatusNotFound
		}
		http.Error(w, err.Error(), status)
	} else {
		sendJSON(w, comp.Map())
	}
}

func (s *service) getDBStatus(w http.ResponseWriter, r *http.Request) {
	qs := r.URL.Query()
	folder := qs.Get("folder")
	if sum, err := s.fss.Summary(folder); err != nil {
		http.Error(w, err.Error(), http.StatusNotFound)
	} else {
		sendJSON(w, sum)
	}
}

func (s *service) postDBOverride(_ http.ResponseWriter, r *http.Request) {
	qs := r.URL.Query()
	folder := qs.Get("folder")
	go s.model.Override(folder)
}

func (s *service) postDBRevert(_ http.ResponseWriter, r *http.Request) {
	qs := r.URL.Query()
	folder := qs.Get("folder")
	go s.model.Revert(folder)
}

func getPagingParams(qs url.Values) (int, int) {
	page, err := strconv.Atoi(qs.Get("page"))
	if err != nil || page < 1 {
		page = 1
	}
	perpage, err := strconv.Atoi(qs.Get("perpage"))
	if err != nil || perpage < 1 {
		perpage = 1 << 16
	}
	return page, perpage
}

func (s *service) getDBNeed(w http.ResponseWriter, r *http.Request) {
	qs := r.URL.Query()

	folder := qs.Get("folder")

	page, perpage := getPagingParams(qs)

	progress, queued, rest, err := s.model.NeedFolderFiles(folder, page, perpage)
	if err != nil {
		http.Error(w, err.Error(), http.StatusNotFound)
		return
	}

	// Convert the struct to a more loose structure, and inject the size.
	sendJSON(w, map[string]interface{}{
		"progress": toJsonFileInfoSlice(progress),
		"queued":   toJsonFileInfoSlice(queued),
		"rest":     toJsonFileInfoSlice(rest),
		"page":     page,
		"perpage":  perpage,
	})
}

func (s *service) getDBRemoteNeed(w http.ResponseWriter, r *http.Request) {
	qs := r.URL.Query()

	folder := qs.Get("folder")
	device := qs.Get("device")
	deviceID, err := protocol.DeviceIDFromString(device)
	if err != nil {
		http.Error(w, err.Error(), http.StatusInternalServerError)
		return
	}

	page, perpage := getPagingParams(qs)

	files, err := s.model.RemoteNeedFolderFiles(folder, deviceID, page, perpage)
	if err != nil {
		http.Error(w, err.Error(), http.StatusNotFound)
		return
	}

	sendJSON(w, map[string]interface{}{
		"files":   toJsonFileInfoSlice(files),
		"page":    page,
		"perpage": perpage,
	})
}

func (s *service) getDBLocalChanged(w http.ResponseWriter, r *http.Request) {
	qs := r.URL.Query()

	folder := qs.Get("folder")

	page, perpage := getPagingParams(qs)

	files, err := s.model.LocalChangedFolderFiles(folder, page, perpage)
	if err != nil {
		http.Error(w, err.Error(), http.StatusNotFound)
		return
	}

	sendJSON(w, map[string]interface{}{
		"files":   toJsonFileInfoSlice(files),
		"page":    page,
		"perpage": perpage,
	})
}

func (s *service) getSystemConnections(w http.ResponseWriter, _ *http.Request) {
	sendJSON(w, s.model.ConnectionStats())
}

func (s *service) getDeviceStats(w http.ResponseWriter, _ *http.Request) {
	stats, err := s.model.DeviceStatistics()
	if err != nil {
		http.Error(w, "Internal Server Error", http.StatusInternalServerError)
		return
	}
	sendJSON(w, stats)
}

func (s *service) getFolderStats(w http.ResponseWriter, _ *http.Request) {
	stats, err := s.model.FolderStatistics()
	if err != nil {
		http.Error(w, "Internal Server Error", http.StatusInternalServerError)
		return
	}
	sendJSON(w, stats)
}

func (s *service) getDBFile(w http.ResponseWriter, r *http.Request) {
	qs := r.URL.Query()
	folder := qs.Get("folder")
	file := qs.Get("file")

	errStatus := http.StatusInternalServerError
	gf, gfOk, err := s.model.CurrentGlobalFile(folder, file)
	if err != nil {
		if isFolderNotFound(err) {
			errStatus = http.StatusNotFound
		}
		http.Error(w, err.Error(), errStatus)
		return
	}

	lf, lfOk, err := s.model.CurrentFolderFile(folder, file)
	if err != nil {
		if isFolderNotFound(err) {
			errStatus = http.StatusNotFound
		}
		http.Error(w, err.Error(), errStatus)
		return
	}

	if !(gfOk || lfOk) {
		// This file for sure does not exist.
		http.Error(w, "No such object in the index", http.StatusNotFound)
		return
	}

	av, err := s.model.Availability(folder, gf, protocol.BlockInfo{})
	if err != nil {
		http.Error(w, err.Error(), http.StatusInternalServerError)
		return
	}
	mtimeMapping, mtimeErr := s.model.GetMtimeMapping(folder, file)

	sendJSON(w, map[string]interface{}{
		"global":       jsonFileInfo(gf),
		"local":        jsonFileInfo(lf),
		"availability": av,
		"mtime": map[string]interface{}{
			"err":   mtimeErr,
			"value": mtimeMapping,
		},
	})
}

func (s *service) getDebugFile(w http.ResponseWriter, r *http.Request) {
	qs := r.URL.Query()
	folder := qs.Get("folder")
	file := qs.Get("file")

	snap, err := s.model.DBSnapshot(folder)
	if err != nil {
		http.Error(w, err.Error(), http.StatusNotFound)
		return
	}

	mtimeMapping, mtimeErr := s.model.GetMtimeMapping(folder, file)

	lf, _ := snap.Get(protocol.LocalDeviceID, file)
	gf, _ := snap.GetGlobal(file)
	av := snap.Availability(file)
	vl := snap.DebugGlobalVersions(file)

	sendJSON(w, map[string]interface{}{
		"global":         jsonFileInfo(gf),
		"local":          jsonFileInfo(lf),
		"availability":   av,
		"globalVersions": vl.String(),
		"mtime": map[string]interface{}{
			"err":   mtimeErr,
			"value": mtimeMapping,
		},
	})
}

func (s *service) postSystemRestart(w http.ResponseWriter, _ *http.Request) {
	s.flushResponse(`{"ok": "restarting"}`, w)

	s.fatal(&svcutil.FatalErr{
		Err:    errors.New("restart initiated by rest API"),
		Status: svcutil.ExitRestart,
	})
}

func (s *service) postSystemReset(w http.ResponseWriter, r *http.Request) {
	qs := r.URL.Query()
	folder := qs.Get("folder")

	if len(folder) > 0 {
		if _, ok := s.cfg.Folders()[folder]; !ok {
			http.Error(w, "Invalid folder ID", http.StatusInternalServerError)
			return
		}
	}

	if folder == "" {
		// Reset all folders.
		for folder := range s.cfg.Folders() {
			if err := s.model.ResetFolder(folder); err != nil {
				http.Error(w, err.Error(), http.StatusInternalServerError)
				return
			}
		}
		s.flushResponse(`{"ok": "resetting database"}`, w)
	} else {
		// Reset a specific folder, assuming it's supposed to exist.
		if err := s.model.ResetFolder(folder); err != nil {
			http.Error(w, err.Error(), http.StatusInternalServerError)
			return
		}
		s.flushResponse(`{"ok": "resetting folder `+folder+`"}`, w)
	}

	s.fatal(&svcutil.FatalErr{
		Err:    errors.New("restart after db reset initiated by rest API"),
		Status: svcutil.ExitRestart,
	})
}

func (s *service) postSystemShutdown(w http.ResponseWriter, _ *http.Request) {
	s.flushResponse(`{"ok": "shutting down"}`, w)
	s.fatal(&svcutil.FatalErr{
		Err:    errors.New("shutdown initiated by rest API"),
		Status: svcutil.ExitSuccess,
	})
}

func (*service) flushResponse(resp string, w http.ResponseWriter) {
	w.Write([]byte(resp + "\n"))
	f := w.(http.Flusher)
	f.Flush()
}

func (s *service) getSystemStatus(w http.ResponseWriter, _ *http.Request) {
	var m runtime.MemStats
	runtime.ReadMemStats(&m)

	tilde, _ := fs.ExpandTilde("~")
	res := make(map[string]interface{})
	res["myID"] = s.id.String()
	res["goroutines"] = runtime.NumGoroutine()
	res["alloc"] = m.Alloc
	res["sys"] = m.Sys - m.HeapReleased
	res["tilde"] = tilde
	if s.cfg.Options().LocalAnnEnabled || s.cfg.Options().GlobalAnnEnabled {
		res["discoveryEnabled"] = true
		discoStatus := s.discoverer.ChildErrors()
		res["discoveryStatus"] = discoveryStatusMap(discoStatus)
		res["discoveryMethods"] = len(discoStatus) // DEPRECATED: Redundant, only for backwards compatibility, should be removed.
		discoErrors := make(map[string]*string, len(discoStatus))
		for s, e := range discoStatus {
			if e != nil {
				discoErrors[s] = errorString(e)
			}
		}
		res["discoveryErrors"] = discoErrors // DEPRECATED: Redundant, only for backwards compatibility, should be removed.
	}

	res["connectionServiceStatus"] = s.connectionsService.ListenerStatus()
	res["lastDialStatus"] = s.connectionsService.ConnectionStatus()
	res["cpuPercent"] = 0 // deprecated from API
	res["pathSeparator"] = string(filepath.Separator)
	res["urVersionMax"] = ur.Version
	res["uptime"] = s.urService.UptimeS()
	res["startTime"] = ur.StartTime
	res["guiAddressOverridden"] = s.cfg.GUI().IsOverridden()
	res["guiAddressUsed"] = s.listenerAddr.String()

	sendJSON(w, res)
}

func (s *service) getSystemError(w http.ResponseWriter, _ *http.Request) {
	sendJSON(w, map[string][]logger.Line{
		"errors": s.guiErrors.Since(time.Time{}),
	})
}

func (*service) postSystemError(_ http.ResponseWriter, r *http.Request) {
	bs, _ := io.ReadAll(r.Body)
	r.Body.Close()
	l.Warnln(string(bs))
}

func (s *service) postSystemErrorClear(_ http.ResponseWriter, _ *http.Request) {
	s.guiErrors.Clear()
}

func (s *service) getSystemLog(w http.ResponseWriter, r *http.Request) {
	q := r.URL.Query()
	since, err := time.Parse(time.RFC3339, q.Get("since"))
	if err != nil {
		l.Debugln(err)
	}
	sendJSON(w, map[string][]logger.Line{
		"messages": s.systemLog.Since(since),
	})
}

func (s *service) getSystemLogTxt(w http.ResponseWriter, r *http.Request) {
	q := r.URL.Query()
	since, err := time.Parse(time.RFC3339, q.Get("since"))
	if err != nil {
		l.Debugln(err)
	}
	w.Header().Set("Content-Type", "text/plain; charset=utf-8")

	for _, line := range s.systemLog.Since(since) {
		fmt.Fprintf(w, "%s: %s\n", line.When.Format(time.RFC3339), line.Message)
	}
}

type fileEntry struct {
	name string
	data []byte
}

func (s *service) getSupportBundle(w http.ResponseWriter, r *http.Request) {
	var files []fileEntry

	// Redacted configuration as a JSON
	if jsonConfig, err := json.MarshalIndent(getRedactedConfig(s), "", "  "); err != nil {
		l.Warnln("Support bundle: failed to create config.json:", err)
	} else {
		files = append(files, fileEntry{name: "config.json.txt", data: jsonConfig})
	}

	// Log as a text
	var buflog bytes.Buffer
	for _, line := range s.systemLog.Since(time.Time{}) {
		fmt.Fprintf(&buflog, "%s: %s\n", line.When.Format(time.RFC3339), line.Message)
	}
	files = append(files, fileEntry{name: "log-inmemory.txt", data: buflog.Bytes()})

	// Errors as a JSON
	if errs := s.guiErrors.Since(time.Time{}); len(errs) > 0 {
		if jsonError, err := json.MarshalIndent(errs, "", "  "); err != nil {
			l.Warnln("Support bundle: failed to create errors.json:", err)
		} else {
			files = append(files, fileEntry{name: "errors.json.txt", data: jsonError})
		}
	}

	// Panic files
	if panicFiles, err := filepath.Glob(filepath.Join(locations.GetBaseDir(locations.ConfigBaseDir), "panic*")); err == nil {
		for _, f := range panicFiles {
			if panicFile, err := os.ReadFile(f); err != nil {
				l.Warnf("Support bundle: failed to load %s: %s", filepath.Base(f), err)
			} else {
				files = append(files, fileEntry{name: filepath.Base(f), data: panicFile})
			}
		}
	}

	// Archived log (default on Windows)
	if logFile, err := os.ReadFile(locations.Get(locations.LogFile)); err == nil {
		files = append(files, fileEntry{name: "log-ondisk.txt", data: logFile})
	}

	// Version and platform information as a JSON
	if versionPlatform, err := json.MarshalIndent(map[string]string{
		"now":         time.Now().Format(time.RFC3339),
		"version":     build.Version,
		"codename":    build.Codename,
		"longVersion": build.LongVersion,
		"os":          runtime.GOOS,
		"arch":        runtime.GOARCH,
	}, "", "  "); err == nil {
		files = append(files, fileEntry{name: "version-platform.json.txt", data: versionPlatform})
	} else {
		l.Warnln("Failed to create versionPlatform.json: ", err)
	}

	// Report Data as a JSON
	if r, err := s.urService.ReportDataPreview(r.Context(), ur.Version); err != nil {
		l.Warnln("Support bundle: failed to create usage-reporting.json.txt:", err)
	} else {
		if usageReportingData, err := json.MarshalIndent(r, "", "  "); err != nil {
			l.Warnln("Support bundle: failed to serialize usage-reporting.json.txt", err)
		} else {
			files = append(files, fileEntry{name: "usage-reporting.json.txt", data: usageReportingData})
		}
	}

	// Metrics data as text
	buf := bytes.NewBuffer(nil)
	wr := bufferedResponseWriter{Writer: buf}
	promhttp.Handler().ServeHTTP(wr, &http.Request{Method: http.MethodGet})
	files = append(files, fileEntry{name: "metrics.txt", data: buf.Bytes()})

	// Connection data as JSON
	connStats := s.model.ConnectionStats()
	if connStatsJSON, err := json.MarshalIndent(connStats, "", "  "); err != nil {
		l.Warnln("Support bundle: failed to serialize connection-stats.json.txt", err)
	} else {
		files = append(files, fileEntry{name: "connection-stats.json.txt", data: connStatsJSON})
	}

	// Heap and CPU Proofs as a pprof extension
	var heapBuffer, cpuBuffer bytes.Buffer
	filename := fmt.Sprintf("syncthing-heap-%s-%s-%s-%s.pprof", runtime.GOOS, runtime.GOARCH, build.Version, time.Now().Format("150405")) // hhmmss
	runtime.GC()
	if err := pprof.WriteHeapProfile(&heapBuffer); err == nil {
		files = append(files, fileEntry{name: filename, data: heapBuffer.Bytes()})
	}

	const duration = 4 * time.Second
	filename = fmt.Sprintf("syncthing-cpu-%s-%s-%s-%s.pprof", runtime.GOOS, runtime.GOARCH, build.Version, time.Now().Format("150405")) // hhmmss
	if err := pprof.StartCPUProfile(&cpuBuffer); err == nil {
		time.Sleep(duration)
		pprof.StopCPUProfile()
		files = append(files, fileEntry{name: filename, data: cpuBuffer.Bytes()})
	}

	// Add buffer files to buffer zip
	var zipFilesBuffer bytes.Buffer
	if err := writeZip(&zipFilesBuffer, files); err != nil {
		l.Warnln("Support bundle: failed to create support bundle zip:", err)
		http.Error(w, err.Error(), http.StatusInternalServerError)
		return
	}

	// Set zip file name and path
	zipFileName := fmt.Sprintf("support-bundle-%s-%s.zip", s.id.Short().String(), time.Now().Format("2006-01-02T150405"))
	zipFilePath := filepath.Join(locations.GetBaseDir(locations.ConfigBaseDir), zipFileName)

	// Write buffer zip to local zip file (back up)
	if err := os.WriteFile(zipFilePath, zipFilesBuffer.Bytes(), 0o600); err != nil {
		l.Warnln("Support bundle: support bundle zip could not be created:", err)
	}

	// Serve the buffer zip to client for download
	w.Header().Set("Content-Type", "application/zip")
	w.Header().Set("Content-Disposition", "attachment; filename="+zipFileName)
	io.Copy(w, &zipFilesBuffer)
}

func (*service) getSystemHTTPMetrics(w http.ResponseWriter, _ *http.Request) {
	stats := make(map[string]interface{})
	metrics.Each(func(name string, intf interface{}) {
		if m, ok := intf.(*metrics.StandardTimer); ok {
			pct := m.Percentiles([]float64{0.50, 0.95, 0.99})
			for i := range pct {
				pct[i] /= 1e6 // ns to ms
			}
			stats[name] = map[string]interface{}{
				"count":         m.Count(),
				"sumMs":         m.Sum() / 1e6, // ns to ms
				"ratesPerS":     []float64{m.Rate1(), m.Rate5(), m.Rate15()},
				"percentilesMs": pct,
			}
		}
	})
	bs, _ := json.MarshalIndent(stats, "", "  ")
	w.Write(bs)
}

func (s *service) getSystemDiscovery(w http.ResponseWriter, _ *http.Request) {
	devices := make(map[string]discover.CacheEntry)

	if s.discoverer != nil {
		// Device ids can't be marshalled as keys so we need to manually
		// rebuild this map using strings. Discoverer may be nil if discovery
		// has not started yet.
		for device, entry := range s.discoverer.Cache() {
			devices[device.String()] = entry
		}
	}

	sendJSON(w, devices)
}

func (s *service) getReport(w http.ResponseWriter, r *http.Request) {
	version := ur.Version
	if val, _ := strconv.Atoi(r.URL.Query().Get("version")); val > 0 {
		version = val
	}
	if r, err := s.urService.ReportDataPreview(context.TODO(), version); err != nil {
		http.Error(w, err.Error(), http.StatusInternalServerError)
		return
	} else {
		sendJSON(w, r)
	}
}

func (*service) getRandomString(w http.ResponseWriter, r *http.Request) {
	length := 32
	if val, _ := strconv.Atoi(r.URL.Query().Get("length")); val > 0 {
		length = val
	}
	str := rand.String(length)

	sendJSON(w, map[string]string{"random": str})
}

func (s *service) getDBIgnores(w http.ResponseWriter, r *http.Request) {
	qs := r.URL.Query()

	folder := qs.Get("folder")

	lines, patterns, err := s.model.LoadIgnores(folder)
	sendJSON(w, map[string]interface{}{
		"ignore":   lines,
		"expanded": patterns,
		"error":    errorString(err),
	})
}

func (s *service) postDBIgnores(w http.ResponseWriter, r *http.Request) {
	qs := r.URL.Query()

	bs, err := io.ReadAll(r.Body)
	r.Body.Close()
	if err != nil {
		http.Error(w, err.Error(), http.StatusInternalServerError)
		return
	}

	var data map[string][]string
	err = json.Unmarshal(bs, &data)
	if err != nil {
		http.Error(w, err.Error(), http.StatusInternalServerError)
		return
	}

	err = s.model.SetIgnores(qs.Get("folder"), data["ignore"])
	if err != nil {
		http.Error(w, err.Error(), http.StatusInternalServerError)
		return
	}

	s.getDBIgnores(w, r)
}

func (s *service) getIndexEvents(w http.ResponseWriter, r *http.Request) {
	mask := s.getEventMask(r.URL.Query().Get("events"))
	sub := s.getEventSub(mask)
	s.getEvents(w, r, sub)
}

func (s *service) getDiskEvents(w http.ResponseWriter, r *http.Request) {
	sub := s.getEventSub(DiskEventMask)
	s.getEvents(w, r, sub)
}

func (*service) getEvents(w http.ResponseWriter, r *http.Request, eventSub events.BufferedSubscription) {
	qs := r.URL.Query()
	sinceStr := qs.Get("since")
	limitStr := qs.Get("limit")
	timeoutStr := qs.Get("timeout")
	since, _ := strconv.Atoi(sinceStr)
	limit, _ := strconv.Atoi(limitStr)

	timeout := defaultEventTimeout
	if timeoutSec, timeoutErr := strconv.Atoi(timeoutStr); timeoutErr == nil && timeoutSec >= 0 { // 0 is a valid timeout
		timeout = time.Duration(timeoutSec) * time.Second
	}

	// Flush before blocking, to indicate that we've received the request and
	// that it should not be retried. Must set Content-Type header before
	// flushing.
	w.Header().Set("Content-Type", "application/json; charset=utf-8")
	f := w.(http.Flusher)
	f.Flush()

	// If there are no events available return an empty slice, as this gets serialized as `[]`
	evs := eventSub.Since(since, []events.Event{}, timeout)
	if 0 < limit && limit < len(evs) {
		evs = evs[len(evs)-limit:]
	}

	sendJSON(w, evs)
}

func (*service) getEventMask(evs string) events.EventType {
	eventMask := DefaultEventMask
	if evs != "" {
		eventList := strings.Split(evs, ",")
		eventMask = 0
		for _, ev := range eventList {
			eventMask |= events.UnmarshalEventType(strings.TrimSpace(ev))
		}
	}
	return eventMask
}

func (s *service) getEventSub(mask events.EventType) events.BufferedSubscription {
	s.eventSubsMut.Lock()
	bufsub, ok := s.eventSubs[mask]
	if !ok {
		evsub := s.evLogger.Subscribe(mask)
		bufsub = events.NewBufferedSubscription(evsub, EventSubBufferSize)
		s.eventSubs[mask] = bufsub
	}
	s.eventSubsMut.Unlock()

	return bufsub
}

func (s *service) getSystemUpgrade(w http.ResponseWriter, _ *http.Request) {
	if s.noUpgrade {
		http.Error(w, upgrade.ErrUpgradeUnsupported.Error(), http.StatusNotImplemented)
		return
	}
	opts := s.cfg.Options()
	rel, err := upgrade.LatestRelease(opts.ReleasesURL, build.Version, opts.UpgradeToPreReleases)
	if err != nil {
		httpError(w, err)
		return
	}
	res := make(map[string]interface{})
	res["running"] = build.Version
	res["latest"] = rel.Tag
	res["newer"] = upgrade.CompareVersions(rel.Tag, build.Version) == upgrade.Newer
	res["majorNewer"] = upgrade.CompareVersions(rel.Tag, build.Version) == upgrade.MajorNewer

	sendJSON(w, res)
}

func (*service) getDeviceID(w http.ResponseWriter, r *http.Request) {
	qs := r.URL.Query()
	idStr := qs.Get("id")
	id, err := protocol.DeviceIDFromString(idStr)

	if err == nil {
		sendJSON(w, map[string]string{
			"id": id.String(),
		})
	} else {
		sendJSON(w, map[string]string{
			"error": err.Error(),
		})
	}
}

func (*service) getLang(w http.ResponseWriter, r *http.Request) {
	lang := r.Header.Get("Accept-Language")
	var weights = make(map[string]float64)
	for _, l := range strings.Split(lang, ",") {
		parts := strings.SplitN(l, ";", 2)
		code := strings.ToLower(strings.TrimSpace(parts[0]))
		weights[code] = 1.0
		if len(parts) < 2 {
			continue
		}
		weight := strings.ToLower(strings.TrimSpace(parts[1]))
		if !strings.HasPrefix(weight, "q=") {
			continue
		}
		if q, err := strconv.ParseFloat(weight[2:], 32); err != nil {
			// Completely dismiss entries with invalid weight
			delete(weights, code)
		} else {
			weights[code] = q
		}
	}
	var langs = make([]string, 0, len(weights))
	for code := range weights {
		langs = append(langs, code)
	}
	// Reorder by descending q value
	sort.SliceStable(langs, func(i, j int) bool {
		return weights[langs[i]] > weights[langs[j]]
	})
	sendJSON(w, langs)
}

func (s *service) postSystemUpgrade(w http.ResponseWriter, _ *http.Request) {
	opts := s.cfg.Options()
	rel, err := upgrade.LatestRelease(opts.ReleasesURL, build.Version, opts.UpgradeToPreReleases)
	if err != nil {
		httpError(w, err)
		return
	}

	if upgrade.CompareVersions(rel.Tag, build.Version) > upgrade.Equal {
		err = upgrade.To(rel)
		if err != nil {
			l.Warnln("upgrading:", err)
			http.Error(w, err.Error(), http.StatusInternalServerError)
			return
		}

		s.flushResponse(`{"ok": "restarting"}`, w)
		s.fatal(&svcutil.FatalErr{
			Err:    errors.New("exit after upgrade initiated by rest API"),
			Status: svcutil.ExitUpgrade,
		})
	}
}

func (s *service) makeDevicePauseHandler(paused bool) http.HandlerFunc {
	return func(w http.ResponseWriter, r *http.Request) {
		qs := r.URL.Query()
		deviceStr := qs.Get("device")

		var msg string
		var status int
		_, err := s.cfg.Modify(func(cfg *config.Configuration) {
			if deviceStr == "" {
				for i := range cfg.Devices {
					cfg.Devices[i].Paused = paused
				}
				return
			}

			device, err := protocol.DeviceIDFromString(deviceStr)
			if err != nil {
				msg = err.Error()
				status = 500
				return
			}

			_, i, ok := cfg.Device(device)
			if !ok {
				msg = "not found"
				status = http.StatusNotFound
				return
			}

			cfg.Devices[i].Paused = paused
		})

		if msg != "" {
			http.Error(w, msg, status)
		} else if err != nil {
			http.Error(w, err.Error(), http.StatusInternalServerError)
		}
	}
}

func (s *service) postDBScan(w http.ResponseWriter, r *http.Request) {
	qs := r.URL.Query()
	folder := qs.Get("folder")
	if folder != "" {
		subs := qs["sub"]
		err := s.model.ScanFolderSubdirs(folder, subs)
		if err != nil {
			http.Error(w, err.Error(), http.StatusInternalServerError)
			return
		}
		nextStr := qs.Get("next")
		next, err := strconv.Atoi(nextStr)
		if err == nil {
			s.model.DelayScan(folder, time.Duration(next)*time.Second)
		}
	} else {
		errors := s.model.ScanFolders()
		if len(errors) > 0 {
			http.Error(w, "Error scanning folders", http.StatusInternalServerError)
			sendJSON(w, errors)
			return
		}
	}
}

func (s *service) postDBPrio(w http.ResponseWriter, r *http.Request) {
	qs := r.URL.Query()
	folder := qs.Get("folder")
	file := qs.Get("file")
	s.model.BringToFront(folder, file)
	s.getDBNeed(w, r)
}

func (*service) getHealth(w http.ResponseWriter, _ *http.Request) {
	sendJSON(w, map[string]string{"status": "OK"})
}

func (*service) getQR(w http.ResponseWriter, r *http.Request) {
	qs := r.URL.Query()
	text := qs.Get("text")
	code, err := qr.Encode(text, qr.M)
	if err != nil {
		http.Error(w, "Invalid", http.StatusInternalServerError)
		return
	}

	w.Header().Set("Content-Type", "image/png")
	w.Write(code.PNG())
}

func (s *service) getPeerCompletion(w http.ResponseWriter, _ *http.Request) {
	tot := map[string]float64{}
	count := map[string]float64{}

	for _, folder := range s.cfg.Folders() {
		for _, device := range folder.DeviceIDs() {
			deviceStr := device.String()
			if s.model.ConnectedTo(device) {
				comp, err := s.model.Completion(device, folder.ID)
				if err != nil {
					http.Error(w, err.Error(), http.StatusInternalServerError)
					return
				}
				tot[deviceStr] += comp.CompletionPct
			} else {
				tot[deviceStr] = 0
			}
			count[deviceStr]++
		}
	}

	comp := map[string]int{}
	for device := range tot {
		comp[device] = int(tot[device] / count[device])
	}

	sendJSON(w, comp)
}

func (s *service) getFolderVersions(w http.ResponseWriter, r *http.Request) {
	qs := r.URL.Query()
	versions, err := s.model.GetFolderVersions(qs.Get("folder"))
	if err != nil {
		http.Error(w, err.Error(), http.StatusInternalServerError)
		return
	}
	sendJSON(w, versions)
}

func (s *service) postFolderVersionsRestore(w http.ResponseWriter, r *http.Request) {
	qs := r.URL.Query()

	bs, err := io.ReadAll(r.Body)
	r.Body.Close()
	if err != nil {
		http.Error(w, err.Error(), http.StatusInternalServerError)
		return
	}

	var versions map[string]time.Time
	err = json.Unmarshal(bs, &versions)
	if err != nil {
		http.Error(w, err.Error(), http.StatusInternalServerError)
		return
	}

	ferr, err := s.model.RestoreFolderVersions(qs.Get("folder"), versions)
	if err != nil {
		http.Error(w, err.Error(), http.StatusInternalServerError)
		return
	}
	sendJSON(w, errorStringMap(ferr))
}

func (s *service) getFolderErrors(w http.ResponseWriter, r *http.Request) {
	qs := r.URL.Query()
	folder := qs.Get("folder")
	page, perpage := getPagingParams(qs)

	errors, err := s.model.FolderErrors(folder)
	if err != nil {
		http.Error(w, err.Error(), http.StatusNotFound)
		return
	}

	start := (page - 1) * perpage
	if start >= len(errors) {
		errors = nil
	} else {
		errors = errors[start:]
		if perpage < len(errors) {
			errors = errors[:perpage]
		}
	}

	sendJSON(w, map[string]interface{}{
		"folder":  folder,
		"errors":  errors,
		"page":    page,
		"perpage": perpage,
	})
}

func (*service) getSystemBrowse(w http.ResponseWriter, r *http.Request) {
	qs := r.URL.Query()
	current := qs.Get("current")

	// Default value or in case of error unmarshalling ends up being basic fs.
	var fsType fs.FilesystemType
	fsType.UnmarshalText([]byte(qs.Get("filesystem")))

	sendJSON(w, browse(fsType, current))
}

func browse(fsType fs.FilesystemType, current string) []string {
	if current == "" {
		return browseRoots(fsType)
	}

	parent, base := parentAndBase(current)
	ffs := fs.NewFilesystem(fsType, parent)
	files := browseFiles(ffs, base)
	for i := range files {
		files[i] = filepath.Join(parent, files[i])
	}
	return files
}

const (
	matchExact int = iota
	matchCaseIns
	noMatch
)

func checkPrefixMatch(s, prefix string) int {
	if strings.HasPrefix(s, prefix) {
		return matchExact
	}

	if strings.HasPrefix(strings.ToLower(s), strings.ToLower(prefix)) {
		return matchCaseIns
	}

	return noMatch
}

func browseRoots(fsType fs.FilesystemType) []string {
	filesystem := fs.NewFilesystem(fsType, "")
	if roots, err := filesystem.Roots(); err == nil {
		return roots
	}

	return nil
}

// parentAndBase returns the parent directory and the remaining base of the
// path. The base may be empty if the path ends with a path separator.
func parentAndBase(current string) (string, string) {
	search, _ := fs.ExpandTilde(current)
	pathSeparator := string(fs.PathSeparator)

	if strings.HasSuffix(current, pathSeparator) && !strings.HasSuffix(search, pathSeparator) {
		search = search + pathSeparator
	}
	searchDir := filepath.Dir(search)

	// The searchFile should be the last component of search, or empty if it
	// ends with a path separator
	var searchFile string
	if !strings.HasSuffix(search, pathSeparator) {
		searchFile = filepath.Base(search)
	}

	return searchDir, searchFile
}

func browseFiles(ffs fs.Filesystem, search string) []string {
	subdirectories, _ := ffs.DirNames(".")
	pathSeparator := string(fs.PathSeparator)

	exactMatches := make([]string, 0, len(subdirectories))
	caseInsMatches := make([]string, 0, len(subdirectories))

	for _, subdirectory := range subdirectories {
		info, err := ffs.Stat(subdirectory)
		if err != nil || !info.IsDir() {
			continue
		}

		switch checkPrefixMatch(subdirectory, search) {
		case matchExact:
			exactMatches = append(exactMatches, subdirectory+pathSeparator)
		case matchCaseIns:
			caseInsMatches = append(caseInsMatches, subdirectory+pathSeparator)
		}
	}

	// sort to return matches in deterministic order (don't depend on file system order)
	sort.Strings(exactMatches)
	sort.Strings(caseInsMatches)
	return append(exactMatches, caseInsMatches...)
}

func (*service) getCPUProf(w http.ResponseWriter, r *http.Request) {
	duration, err := time.ParseDuration(r.FormValue("duration"))
	if err != nil {
		duration = 30 * time.Second
	}

	filename := fmt.Sprintf("syncthing-cpu-%s-%s-%s-%s.pprof", runtime.GOOS, runtime.GOARCH, build.Version, time.Now().Format("150405")) // hhmmss

	w.Header().Set("Content-Type", "application/octet-stream")
	w.Header().Set("Content-Disposition", "attachment; filename="+filename)

	if err := pprof.StartCPUProfile(w); err == nil {
		time.Sleep(duration)
		pprof.StopCPUProfile()
	}
}

func (*service) getHeapProf(w http.ResponseWriter, _ *http.Request) {
	filename := fmt.Sprintf("syncthing-heap-%s-%s-%s-%s.pprof", runtime.GOOS, runtime.GOARCH, build.Version, time.Now().Format("150405")) // hhmmss

	w.Header().Set("Content-Type", "application/octet-stream")
	w.Header().Set("Content-Disposition", "attachment; filename="+filename)

	runtime.GC()
	pprof.WriteHeapProfile(w)
}

func toJsonFileInfoSlice(fs []db.FileInfoTruncated) []jsonFileInfoTrunc {
	res := make([]jsonFileInfoTrunc, len(fs))
	for i, f := range fs {
		res[i] = jsonFileInfoTrunc(f)
	}
	return res
}

// Type wrappers for nice JSON serialization

type jsonFileInfo protocol.FileInfo

func (f jsonFileInfo) MarshalJSON() ([]byte, error) {
	m := fileIntfJSONMap(protocol.FileInfo(f))
	m["numBlocks"] = len(f.Blocks)
	return json.Marshal(m)
}

type jsonFileInfoTrunc db.FileInfoTruncated

func (f jsonFileInfoTrunc) MarshalJSON() ([]byte, error) {
	m := fileIntfJSONMap(db.FileInfoTruncated(f))
	m["numBlocks"] = nil // explicitly unknown
	return json.Marshal(m)
}

func fileIntfJSONMap(f protocol.FileIntf) map[string]interface{} {
	out := map[string]interface{}{
		"name":          f.FileName(),
		"type":          f.FileType().String(),
		"size":          f.FileSize(),
		"deleted":       f.IsDeleted(),
		"invalid":       f.IsInvalid(),
		"ignored":       f.IsIgnored(),
		"mustRescan":    f.MustRescan(),
		"noPermissions": !f.HasPermissionBits(),
		"modified":      f.ModTime(),
		"modifiedBy":    f.FileModifiedBy().String(),
		"sequence":      f.SequenceNo(),
		"version":       jsonVersionVector(f.FileVersion()),
		"localFlags":    f.FileLocalFlags(),
		"platform":      f.PlatformData(),
		"inodeChange":   f.InodeChangeTime(),
		"blocksHash":    f.FileBlocksHash(),
	}
	if f.HasPermissionBits() {
		out["permissions"] = fmt.Sprintf("%#o", f.FilePermissions())
	}
	return out
}

type jsonVersionVector protocol.Vector

func (v jsonVersionVector) MarshalJSON() ([]byte, error) {
	res := make([]string, len(v.Counters))
	for i, c := range v.Counters {
		res[i] = fmt.Sprintf("%v:%d", c.ID, c.Value)
	}
	return json.Marshal(res)
}

func dirNames(dir string) []string {
	fis, err := os.ReadDir(dir)
	if err != nil {
		return nil
	}

	var dirs []string
	for _, fi := range fis {
		if fi.IsDir() {
			dirs = append(dirs, filepath.Base(fi.Name()))
		}
	}

	sort.Strings(dirs)
	return dirs
}

func addressIsLocalhost(addr string) bool {
	host, _, err := net.SplitHostPort(addr)
	if err != nil {
		// There was no port, so we assume the address was just a hostname
		host = addr
	}
	host = strings.ToLower(host)
	switch {
	case host == "localhost":
		return true
	case host == "localhost.":
		return true
	case strings.HasSuffix(host, ".localhost"):
		return true
	default:
		ip := net.ParseIP(host)
		if ip == nil {
			// not an IP address
			return false
		}
		return ip.IsLoopback()
	}
}

// shouldRegenerateCertificate checks for certificate expiry or other known
// issues with our API/GUI certificate and returns either nil (leave the
// certificate alone) or an error describing the reason the certificate
// should be regenerated.
func shouldRegenerateCertificate(cert tls.Certificate) error {
	leaf := cert.Leaf
	if leaf == nil {
		// Leaf can be nil or not, depending on how parsed the certificate
		// was when we got it.
		if len(cert.Certificate) < 1 {
			// can't happen
			return errors.New("no certificate in certificate")
		}
		var err error
		leaf, err = x509.ParseCertificate(cert.Certificate[0])
		if err != nil {
			return err
		}
	}

	if leaf.Subject.String() != leaf.Issuer.String() || len(leaf.IPAddresses) != 0 {
		// The certificate is not self signed, or has IP attributes we don't
		// add, so we leave it alone.
		return nil
	}
	if len(leaf.DNSNames) > 1 {
		// The certificate has more DNS SANs attributes than we ever add, so
		// we leave it alone.
		return nil
	}
	if len(leaf.DNSNames) == 1 && leaf.DNSNames[0] != leaf.Issuer.CommonName {
		// The one SAN is different from the issuer, so it's not one of our
		// newer self signed certificates.
		return nil
	}

	if leaf.NotAfter.Before(time.Now()) {
		return errors.New("certificate has expired")
	}
	if leaf.NotAfter.Before(time.Now().Add(30 * 24 * time.Hour)) {
		return errors.New("certificate will soon expire")
	}

	// On macOS, check for certificates issued on or after July 1st, 2019,
	// with a longer validity time than 825 days.
	cutoff := time.Date(2019, 7, 1, 0, 0, 0, 0, time.UTC)
	if build.IsDarwin &&
		leaf.NotBefore.After(cutoff) &&
		leaf.NotAfter.Sub(leaf.NotBefore) > 825*24*time.Hour {
		return errors.New("certificate incompatible with macOS 10.15 (Catalina)")
	}

	return nil
}

func errorStringMap(errs map[string]error) map[string]*string {
	out := make(map[string]*string, len(errs))
	for s, e := range errs {
		out[s] = errorString(e)
	}
	return out
}

func errorString(err error) *string {
	if err != nil {
		msg := err.Error()
		return &msg
	}
	return nil
}

type discoveryStatusEntry struct {
	Error *string `json:"error"`
}

func discoveryStatusMap(errs map[string]error) map[string]discoveryStatusEntry {
	out := make(map[string]discoveryStatusEntry, len(errs))
	for s, e := range errs {
		out[s] = discoveryStatusEntry{
			Error: errorString(e),
		}
	}
	return out
}

// sanitizedHostname returns the given name in a suitable form for use as
// the common name in a certificate, or an error.
func sanitizedHostname(name string) (string, error) {
	// Remove diacritics and non-alphanumerics. This works by first
	// transforming into normalization form D (things with diacriticals are
	// split into the base character and the mark) and then removing
	// undesired characters.
	t := transform.Chain(
		// Split runes with diacritics into base character and mark.
		norm.NFD,
		// Leave only [A-Za-z0-9-.].
		runes.Remove(runes.Predicate(func(r rune) bool {
			return r > unicode.MaxASCII ||
				!unicode.IsLetter(r) && !unicode.IsNumber(r) &&
					r != '.' && r != '-'
		})))
	name, _, err := transform.String(t, name)
	if err != nil {
		return "", err
	}

	// Name should not start or end with a dash or dot.
	name = strings.Trim(name, "-.")

	// Name should not be empty.
	if name == "" {
		return "", errors.New("no suitable name")
	}

	return strings.ToLower(name), nil
}

func isFolderNotFound(err error) bool {
	for _, target := range []error{
		model.ErrFolderMissing,
		model.ErrFolderPaused,
		model.ErrFolderNotRunning,
	} {
		if errors.Is(err, target) {
			return true
		}
	}
	return false
}

func httpError(w http.ResponseWriter, err error) {
	if errors.Is(err, upgrade.ErrUpgradeUnsupported) {
		http.Error(w, upgrade.ErrUpgradeUnsupported.Error(), http.StatusNotImplemented)
	} else {
		http.Error(w, err.Error(), http.StatusInternalServerError)
	}
}

type bufferedResponseWriter struct {
	io.Writer
}

func (w bufferedResponseWriter) WriteHeader(int) {}
func (w bufferedResponseWriter) Header() http.Header {
	return http.Header{}
}<|MERGE_RESOLUTION|>--- conflicted
+++ resolved
@@ -31,7 +31,6 @@
 	"unicode"
 
 	"github.com/calmh/incontainer"
-	"github.com/google/go-cmp/cmp"
 	"github.com/julienschmidt/httprouter"
 	"github.com/prometheus/client_golang/prometheus/promhttp"
 	"github.com/rcrowley/go-metrics"
@@ -498,11 +497,7 @@
 	// No action required when this changes, so mask the fact that it changed at all.
 	from.GUI.Debugging = to.GUI.Debugging
 
-<<<<<<< HEAD
 	if reflect.DeepEqual(to.GUI, from.GUI) {
-=======
-	if cmp.Equal(to.GUI, from.GUI) {
->>>>>>> 94daf576
 		// No GUI changes, we're done here.
 		return true
 	}
