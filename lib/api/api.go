--- conflicted
+++ resolved
@@ -503,13 +503,8 @@
 		if r.Method == "OPTIONS" {
 			// Add a generous access-control-allow-origin header for CORS requests
 			w.Header().Add("Access-Control-Allow-Origin", "*")
-<<<<<<< HEAD
-			// Only GET/POST Methods are supported
-			w.Header().Set("Access-Control-Allow-Methods", "GET, POST, OPTIONS")
-=======
 			// Only GET/POST/OPTIONS Methods are supported
 			w.Header().Set("Access-Control-Allow-Methods", "GET, POST, PUT, PATCH, DELETE, OPTIONS")
->>>>>>> 5b9280c5
 			// Only these headers can be set
 			w.Header().Set("Access-Control-Allow-Headers", "Content-Type, X-API-Key")
 			// The request is meant to be cached 10 minutes
