// Copyright (C) 2014 The Syncthing Authors.
//
// This Source Code Form is subject to the terms of the Mozilla Public
// License, v. 2.0. If a copy of the MPL was not distributed with this file,
// You can obtain one at https://mozilla.org/MPL/2.0/.

package api

import (
	"bytes"
	"context"
	"crypto/tls"
	"crypto/x509"
	"encoding/json"
	"errors"
	"fmt"
	"io"
	"io/ioutil"
	"log"
	"net"
	"net/http"
	"net/url"
	"os"
	"path/filepath"
	"reflect"
	"regexp"
	"runtime"
	"runtime/pprof"
	"sort"
	"strconv"
	"strings"
	"time"

	"github.com/julienschmidt/httprouter"
	metrics "github.com/rcrowley/go-metrics"
	"github.com/thejerf/suture"
	"github.com/vitrun/qart/qr"

	"github.com/syncthing/syncthing/lib/build"
	"github.com/syncthing/syncthing/lib/config"
	"github.com/syncthing/syncthing/lib/connections"
	"github.com/syncthing/syncthing/lib/db"
	"github.com/syncthing/syncthing/lib/discover"
	"github.com/syncthing/syncthing/lib/events"
	"github.com/syncthing/syncthing/lib/fs"
	"github.com/syncthing/syncthing/lib/ignore"
	"github.com/syncthing/syncthing/lib/locations"
	"github.com/syncthing/syncthing/lib/logger"
	"github.com/syncthing/syncthing/lib/model"
	"github.com/syncthing/syncthing/lib/protocol"
	"github.com/syncthing/syncthing/lib/rand"
	"github.com/syncthing/syncthing/lib/sync"
	"github.com/syncthing/syncthing/lib/tlsutil"
	"github.com/syncthing/syncthing/lib/upgrade"
	"github.com/syncthing/syncthing/lib/ur"
	"github.com/syncthing/syncthing/lib/util"
)

// matches a bcrypt hash and not too much else
var bcryptExpr = regexp.MustCompile(`^\$2[aby]\$\d+\$.{50,}`)

var GetSuppressedSpec = ""
var PostSuppressedSpec = ""

var getSuppressedPaths []string
var postSuppressedPaths []string

const (
	DefaultEventMask      = events.AllEvents &^ events.LocalChangeDetected &^ events.RemoteChangeDetected
	DiskEventMask         = events.LocalChangeDetected | events.RemoteChangeDetected
	EventSubBufferSize    = 1000
	defaultEventTimeout   = time.Minute
	httpsCertLifetimeDays = 820
	featureFlagUntrusted  = "untrusted"
)

type service struct {
	suture.Service

	id                   protocol.DeviceID
	cfg                  config.Wrapper
	statics              *staticsServer
	model                model.Model
	eventSubs            map[events.EventType]events.BufferedSubscription
	eventSubsMut         sync.Mutex
	evLogger             events.Logger
	discoverer           discover.Manager
	connectionsService   connections.Service
	fss                  model.FolderSummaryService
	urService            *ur.Service
	contr                Controller
	noUpgrade            bool
	tlsDefaultCommonName string
	configChanged        chan struct{} // signals intentional listener close due to config change
	started              chan string   // signals startup complete by sending the listener address, for testing only
	startedOnce          chan struct{} // the service has started successfully at least once
	startupErr           error
	listenerAddr         net.Addr

	guiErrors logger.Recorder
	systemLog logger.Recorder
}

type Controller interface {
	ExitUpgrading()
	Restart()
	Shutdown()
}

type Service interface {
	suture.Service
	config.Committer
	WaitForStart() error
}

func New(id protocol.DeviceID, cfg config.Wrapper, assetDir, tlsDefaultCommonName string, m model.Model, defaultSub, diskSub events.BufferedSubscription, evLogger events.Logger, discoverer discover.Manager, connectionsService connections.Service, urService *ur.Service, fss model.FolderSummaryService, errors, systemLog logger.Recorder, contr Controller, noUpgrade bool) Service {
	s := &service{
		id:      id,
		cfg:     cfg,
		statics: newStaticsServer(cfg.GUI().Theme, assetDir, cfg.Options().FeatureFlag(featureFlagUntrusted)),
		model:   m,
		eventSubs: map[events.EventType]events.BufferedSubscription{
			DefaultEventMask: defaultSub,
			DiskEventMask:    diskSub,
		},
		eventSubsMut:         sync.NewMutex(),
		evLogger:             evLogger,
		discoverer:           discoverer,
		connectionsService:   connectionsService,
		fss:                  fss,
		urService:            urService,
		guiErrors:            errors,
		systemLog:            systemLog,
		contr:                contr,
		noUpgrade:            noUpgrade,
		tlsDefaultCommonName: tlsDefaultCommonName,
		configChanged:        make(chan struct{}),
		startedOnce:          make(chan struct{}),
	}
	s.Service = util.AsService(s.serve, s.String())
	return s
}

func (s *service) WaitForStart() error {
	<-s.startedOnce
	return s.startupErr
}

func (s *service) getListener(guiCfg config.GUIConfiguration) (net.Listener, error) {
	httpsCertFile := locations.Get(locations.HTTPSCertFile)
	httpsKeyFile := locations.Get(locations.HTTPSKeyFile)
	cert, err := tls.LoadX509KeyPair(httpsCertFile, httpsKeyFile)

	// If the certificate has expired or will expire in the next month, fail
	// it and generate a new one.
	if err == nil {
		err = shouldRegenerateCertificate(cert)
	}
	if err != nil {
		l.Infoln("Loading HTTPS certificate:", err)
		l.Infoln("Creating new HTTPS certificate")

		// When generating the HTTPS certificate, use the system host name per
		// default. If that isn't available, use the "syncthing" default.
		var name string
		name, err = os.Hostname()
		if err != nil {
			name = s.tlsDefaultCommonName
		}

		cert, err = tlsutil.NewCertificate(httpsCertFile, httpsKeyFile, name, httpsCertLifetimeDays)
	}
	if err != nil {
		return nil, err
	}
	tlsCfg := tlsutil.SecureDefault()
	tlsCfg.Certificates = []tls.Certificate{cert}

	if guiCfg.Network() == "unix" {
		// When listening on a UNIX socket we should unlink before bind,
		// lest we get a "bind: address already in use". We don't
		// particularly care if this succeeds or not.
		os.Remove(guiCfg.Address())
	}
	rawListener, err := net.Listen(guiCfg.Network(), guiCfg.Address())
	if err != nil {
		return nil, err
	}

	if guiCfg.Network() == "unix" && guiCfg.UnixSocketPermissions() != 0 {
		// We should error if this fails under the assumption that these permissions are
		// required for operation.
		err = os.Chmod(guiCfg.Address(), guiCfg.UnixSocketPermissions())
		if err != nil {
			return nil, err
		}
	}

	listener := &tlsutil.DowngradingListener{
		Listener:  rawListener,
		TLSConfig: tlsCfg,
	}
	return listener, nil
}

func sendJSON(w http.ResponseWriter, jsonObject interface{}) {
	w.Header().Set("Content-Type", "application/json; charset=utf-8")
	// Marshalling might fail, in which case we should return a 500 with the
	// actual error.
	bs, err := json.MarshalIndent(jsonObject, "", "  ")
	if err != nil {
		// This Marshal() can't fail though.
		bs, _ = json.Marshal(map[string]string{"error": err.Error()})
		http.Error(w, string(bs), http.StatusInternalServerError)
		return
	}
	fmt.Fprintf(w, "%s\n", bs)
}

func (s *service) serve(ctx context.Context) {
	listener, err := s.getListener(s.cfg.GUI())
	if err != nil {
		select {
		case <-s.startedOnce:
			// We let this be a loud user-visible warning as it may be the only
			// indication they get that the GUI won't be available.
			l.Warnln("Starting API/GUI:", err)

		default:
			// This is during initialization. A failure here should be fatal
			// as there will be no way for the user to communicate with us
			// otherwise anyway.
			s.startupErr = err
			close(s.startedOnce)
		}
		return
	}

	if listener == nil {
		// Not much we can do here other than exit quickly. The supervisor
		// will log an error at some point.
		return
	}

	s.listenerAddr = listener.Addr()
	defer listener.Close()

	s.cfg.Subscribe(s)
	defer s.cfg.Unsubscribe(s)

	restMux := httprouter.New()

	// The GET handlers
	restMux.HandlerFunc(http.MethodGet, "/rest/db/completion", s.getDBCompletion)           // [device] [folder]
	restMux.HandlerFunc(http.MethodGet, "/rest/db/file", s.getDBFile)                       // folder file
	restMux.HandlerFunc(http.MethodGet, "/rest/db/ignores", s.getDBIgnores)                 // folder
	restMux.HandlerFunc(http.MethodGet, "/rest/db/need", s.getDBNeed)                       // folder [perpage] [page]
	restMux.HandlerFunc(http.MethodGet, "/rest/db/remoteneed", s.getDBRemoteNeed)           // device folder [perpage] [page]
	restMux.HandlerFunc(http.MethodGet, "/rest/db/localchanged", s.getDBLocalChanged)       // folder
	restMux.HandlerFunc(http.MethodGet, "/rest/db/status", s.getDBStatus)                   // folder
	restMux.HandlerFunc(http.MethodGet, "/rest/db/browse", s.getDBBrowse)                   // folder [prefix] [dirsonly] [levels]
	restMux.HandlerFunc(http.MethodGet, "/rest/folder/versions", s.getFolderVersions)       // folder
	restMux.HandlerFunc(http.MethodGet, "/rest/folder/errors", s.getFolderErrors)           // folder
	restMux.HandlerFunc(http.MethodGet, "/rest/folder/pullerrors", s.getFolderErrors)       // folder (deprecated)
	restMux.HandlerFunc(http.MethodGet, "/rest/events", s.getIndexEvents)                   // [since] [limit] [timeout] [events]
	restMux.HandlerFunc(http.MethodGet, "/rest/events/disk", s.getDiskEvents)               // [since] [limit] [timeout]
	restMux.HandlerFunc(http.MethodGet, "/rest/stats/device", s.getDeviceStats)             // -
	restMux.HandlerFunc(http.MethodGet, "/rest/stats/folder", s.getFolderStats)             // -
	restMux.HandlerFunc(http.MethodGet, "/rest/svc/deviceid", s.getDeviceID)                // id
	restMux.HandlerFunc(http.MethodGet, "/rest/svc/lang", s.getLang)                        // -
	restMux.HandlerFunc(http.MethodGet, "/rest/svc/report", s.getReport)                    // -
	restMux.HandlerFunc(http.MethodGet, "/rest/svc/random/string", s.getRandomString)       // [length]
	restMux.HandlerFunc(http.MethodGet, "/rest/system/browse", s.getSystemBrowse)           // current
	restMux.HandlerFunc(http.MethodGet, "/rest/system/connections", s.getSystemConnections) // -
	restMux.HandlerFunc(http.MethodGet, "/rest/system/discovery", s.getSystemDiscovery)     // -
	restMux.HandlerFunc(http.MethodGet, "/rest/system/error", s.getSystemError)             // -
	restMux.HandlerFunc(http.MethodGet, "/rest/system/ping", s.restPing)                    // -
	restMux.HandlerFunc(http.MethodGet, "/rest/system/status", s.getSystemStatus)           // -
	restMux.HandlerFunc(http.MethodGet, "/rest/system/upgrade", s.getSystemUpgrade)         // -
	restMux.HandlerFunc(http.MethodGet, "/rest/system/version", s.getSystemVersion)         // -
	restMux.HandlerFunc(http.MethodGet, "/rest/system/debug", s.getSystemDebug)             // -
	restMux.HandlerFunc(http.MethodGet, "/rest/system/log", s.getSystemLog)                 // [since]
	restMux.HandlerFunc(http.MethodGet, "/rest/system/log.txt", s.getSystemLogTxt)          // [since]

	getSuppressedPaths = strings.Split(GetSuppressedSpec, ",")

	// The POST handlers
	restMux.HandlerFunc(http.MethodPost, "/rest/db/prio", s.postDBPrio)                          // folder file [perpage] [page]
	restMux.HandlerFunc(http.MethodPost, "/rest/db/ignores", s.postDBIgnores)                    // folder
	restMux.HandlerFunc(http.MethodPost, "/rest/db/override", s.postDBOverride)                  // folder
	restMux.HandlerFunc(http.MethodPost, "/rest/db/revert", s.postDBRevert)                      // folder
	restMux.HandlerFunc(http.MethodPost, "/rest/db/scan", s.postDBScan)                          // folder [sub...] [delay]
	restMux.HandlerFunc(http.MethodPost, "/rest/folder/versions", s.postFolderVersionsRestore)   // folder <body>
	restMux.HandlerFunc(http.MethodPost, "/rest/system/error", s.postSystemError)                // <body>
	restMux.HandlerFunc(http.MethodPost, "/rest/system/error/clear", s.postSystemErrorClear)     // -
	restMux.HandlerFunc(http.MethodPost, "/rest/system/ping", s.restPing)                        // -
	restMux.HandlerFunc(http.MethodPost, "/rest/system/reset", s.postSystemReset)                // [folder]
	restMux.HandlerFunc(http.MethodPost, "/rest/system/restart", s.postSystemRestart)            // -
	restMux.HandlerFunc(http.MethodPost, "/rest/system/shutdown", s.postSystemShutdown)          // -
	restMux.HandlerFunc(http.MethodPost, "/rest/system/upgrade", s.postSystemUpgrade)            // -
	restMux.HandlerFunc(http.MethodPost, "/rest/system/pause", s.makeDevicePauseHandler(true))   // [device]
	restMux.HandlerFunc(http.MethodPost, "/rest/system/resume", s.makeDevicePauseHandler(false)) // [device]
	restMux.HandlerFunc(http.MethodPost, "/rest/system/debug", s.postSystemDebug)                // [enable] [disable]

	// Config endpoints

	configBuilder := &configMuxBuilder{
		Router: restMux,
		id:     s.id,
		cfg:    s.cfg,
		mut:    sync.NewMutex(),
	}

	configBuilder.registerConfig("/rest/config")
	configBuilder.registerConfigInsync("/rest/config/insync")
	configBuilder.registerFolders("/rest/config/folders")
	configBuilder.registerDevices("/rest/config/devices")
	configBuilder.registerFolder("/rest/config/folders/:id")
	configBuilder.registerDevice("/rest/config/devices/:id")
	configBuilder.registerOptions("/rest/config/options")
	configBuilder.registerLDAP("/rest/config/ldap")
	configBuilder.registerGUI("/rest/config/gui")

	// Deprecated config endpoints
	configBuilder.registerConfigDeprecated("/rest/system/config") // POST instead of PUT
	configBuilder.registerConfigInsync("/rest/system/config/insync")

	postSuppressedPaths = strings.Split(PostSuppressedSpec, ",")

	// Debug endpoints, not for general use
	debugMux := http.NewServeMux()
	debugMux.HandleFunc("/rest/debug/peerCompletion", s.getPeerCompletion)
	debugMux.HandleFunc("/rest/debug/httpmetrics", s.getSystemHTTPMetrics)
	debugMux.HandleFunc("/rest/debug/cpuprof", s.getCPUProf) // duration
	debugMux.HandleFunc("/rest/debug/heapprof", s.getHeapProf)
	debugMux.HandleFunc("/rest/debug/support", s.getSupportBundle)
	restMux.Handler(http.MethodGet, "/rest/debug/*method", s.whenDebugging(debugMux))

	// A handler that disables caching
	noCacheRestMux := noCacheMiddleware(metricsMiddleware(restMux))

	// The main routing handler
	mux := http.NewServeMux()
	mux.Handle("/rest/", noCacheRestMux)
	mux.HandleFunc("/qr/", s.getQR)

	// Serve compiled in assets unless an asset directory was set (for development)
	mux.Handle("/", s.statics)

	// Handle the special meta.js path
	mux.HandleFunc("/meta.js", s.getJSMetadata)

	guiCfg := s.cfg.GUI()

	// Wrap everything in CSRF protection. The /rest prefix should be
	// protected, other requests will grant cookies.
	var handler http.Handler = newCsrfManager(s.id.String()[:5], "/rest", guiCfg, mux, locations.Get(locations.CsrfTokens))

	// Add our version and ID as a header to responses
	handler = withDetailsMiddleware(s.id, handler)

	// Wrap everything in basic auth, if user/password is set.
	if guiCfg.IsAuthEnabled() {
		handler = basicAuthAndSessionMiddleware("sessionid-"+s.id.String()[:5], guiCfg, s.cfg.LDAP(), handler, s.evLogger)
	}

	// Redirect to HTTPS if we are supposed to
	if guiCfg.UseTLS() {
		handler = redirectToHTTPSMiddleware(handler)
	}

	// Add the CORS handling
	handler = corsMiddleware(handler, guiCfg.InsecureAllowFrameLoading)

	if addressIsLocalhost(guiCfg.Address()) && !guiCfg.InsecureSkipHostCheck {
		// Verify source host
		handler = localhostMiddleware(handler)
	}

	handler = debugMiddleware(handler)

	srv := http.Server{
		Handler: handler,
		// ReadTimeout must be longer than SyncthingController $scope.refresh
		// interval to avoid HTTP keepalive/GUI refresh race.
		ReadTimeout: 15 * time.Second,
		// Prevent the HTTP server from logging stuff on its own. The things we
		// care about we log ourselves from the handlers.
		ErrorLog: log.New(ioutil.Discard, "", 0),
	}

	l.Infoln("GUI and API listening on", listener.Addr())
	l.Infoln("Access the GUI via the following URL:", guiCfg.URL())
	if s.started != nil {
		// only set when run by the tests
		select {
		case <-ctx.Done(): // Shouldn't return directly due to cleanup below
		case s.started <- listener.Addr().String():
		}
	}

	// Indicate successful initial startup, to ourselves and to interested
	// listeners (i.e. the thing that starts the browser).
	select {
	case <-s.startedOnce:
	default:
		close(s.startedOnce)
	}

	// Serve in the background

	serveError := make(chan error, 1)
	go func() {
		select {
		case serveError <- srv.Serve(listener):
		case <-ctx.Done():
		}
	}()

	// Wait for stop, restart or error signals

	select {
	case <-ctx.Done():
		// Shutting down permanently
		l.Debugln("shutting down (stop)")
	case <-s.configChanged:
		// Soft restart due to configuration change
		l.Debugln("restarting (config changed)")
	case <-serveError:
		// Restart due to listen/serve failure
		l.Warnln("GUI/API:", err, "(restarting)")
	}
	srv.Close()
}

// Complete implements suture.IsCompletable, which signifies to the supervisor
// whether to stop restarting the service.
func (s *service) Complete() bool {
	select {
	case <-s.startedOnce:
		return s.startupErr != nil
	default:
	}
	return false
}

func (s *service) String() string {
	return fmt.Sprintf("api.service@%p", s)
}

func (s *service) VerifyConfiguration(from, to config.Configuration) error {
	if to.GUI.Network() != "tcp" {
		return nil
	}
	_, err := net.ResolveTCPAddr("tcp", to.GUI.Address())
	return err
}

func (s *service) CommitConfiguration(from, to config.Configuration) bool {
	// No action required when this changes, so mask the fact that it changed at all.
	from.GUI.Debugging = to.GUI.Debugging

	if untrusted := to.Options.FeatureFlag(featureFlagUntrusted); untrusted != from.Options.FeatureFlag(featureFlagUntrusted) {
		s.statics.setUntrusted(untrusted)
	}

	if to.GUI == from.GUI {
		// No GUI changes, we're done here.
		return true
	}

	if to.GUI.Theme != from.GUI.Theme {
		s.statics.setTheme(to.GUI.Theme)
	}

	// Tell the serve loop to restart
	s.configChanged <- struct{}{}

	return true
}

<<<<<<< HEAD
func listContainsString(s []string, e string) bool {
  for _, a := range s {
    if a == e {
      return true
    }
  }
  return false
}

func getPostHandler(get, post http.Handler) http.Handler {
	return http.HandlerFunc(func(w http.ResponseWriter, r *http.Request) {
		switch r.Method {
		case "GET":
			if listContainsString(getSuppressedPaths, r.URL.Path) {
				l.Infoln("Suppressed", r.Method, r.URL.Path)
				http.Error(w, "Not found", http.StatusNotFound)
			} else {
				get.ServeHTTP(w, r)
			}
		case "POST":
			if listContainsString(postSuppressedPaths, r.URL.Path) {
				l.Infoln("Suppressed", r.Method, r.URL.Path)
				http.Error(w, "Not found", http.StatusNotFound)
			} else {
				post.ServeHTTP(w, r)
			}
		default:
			http.Error(w, "Method not allowed", http.StatusMethodNotAllowed)
		}
	})
}

=======
>>>>>>> b16cc72f
func debugMiddleware(h http.Handler) http.Handler {
	return http.HandlerFunc(func(w http.ResponseWriter, r *http.Request) {
		t0 := time.Now()
		h.ServeHTTP(w, r)

		if shouldDebugHTTP() {
			ms := 1000 * time.Since(t0).Seconds()

			// The variable `w` is most likely a *http.response, which we can't do
			// much with since it's a non exported type. We can however peek into
			// it with reflection to get at the status code and number of bytes
			// written.
			var status, written int64
			if rw := reflect.Indirect(reflect.ValueOf(w)); rw.IsValid() && rw.Kind() == reflect.Struct {
				if rf := rw.FieldByName("status"); rf.IsValid() && rf.Kind() == reflect.Int {
					status = rf.Int()
				}
				if rf := rw.FieldByName("written"); rf.IsValid() && rf.Kind() == reflect.Int64 {
					written = rf.Int()
				}
			}
			l.Debugf("http: %s %q: status %d, %d bytes in %.02f ms", r.Method, r.URL.String(), status, written, ms)
		}
	})
}

func corsMiddleware(next http.Handler, allowFrameLoading bool) http.Handler {
	// Handle CORS headers and CORS OPTIONS request.
	// CORS OPTIONS request are typically sent by browser during AJAX preflight
	// when the browser initiate a POST request.
	//
	// As the OPTIONS request is unauthorized, this handler must be the first
	// of the chain (hence added at the end).
	//
	// See https://www.w3.org/TR/cors/ for details.
	return http.HandlerFunc(func(w http.ResponseWriter, r *http.Request) {
		// Process OPTIONS requests
		if r.Method == "OPTIONS" {
			// Add a generous access-control-allow-origin header for CORS requests
			w.Header().Add("Access-Control-Allow-Origin", "*")
			// Only GET/POST/OPTIONS Methods are supported
			w.Header().Set("Access-Control-Allow-Methods", "GET, POST, PUT, PATCH, DELETE, OPTIONS")
			// Only these headers can be set
			w.Header().Set("Access-Control-Allow-Headers", "Content-Type, X-API-Key")
			// The request is meant to be cached 10 minutes
			w.Header().Set("Access-Control-Max-Age", "600")

			// Indicate that no content will be returned
			w.WriteHeader(204)

			return
		}

		// Other security related headers that should be present.
		// https://www.owasp.org/index.php/Security_Headers

		if !allowFrameLoading {
			// We don't want to be rendered in an <iframe>,
			// <frame> or <object>. (Unless we do it ourselves.
			// This is also an escape hatch for people who serve
			// Syncthing GUI as part of their own website
			// through a proxy, so they don't need to set the
			// allowFrameLoading bool.)
			w.Header().Set("X-Frame-Options", "SAMEORIGIN")
		}

		// If the browser senses an XSS attack it's allowed to take
		// action. (How this would not always be the default I
		// don't fully understand.)
		w.Header().Set("X-XSS-Protection", "1; mode=block")

		// Our content type headers are correct. Don't guess.
		w.Header().Set("X-Content-Type-Options", "nosniff")

		// For everything else, pass to the next handler
		next.ServeHTTP(w, r)
	})
}

func metricsMiddleware(h http.Handler) http.Handler {
	return http.HandlerFunc(func(w http.ResponseWriter, r *http.Request) {
		t := metrics.GetOrRegisterTimer(r.URL.Path, nil)
		t0 := time.Now()
		h.ServeHTTP(w, r)
		t.UpdateSince(t0)
	})
}

func redirectToHTTPSMiddleware(h http.Handler) http.Handler {
	return http.HandlerFunc(func(w http.ResponseWriter, r *http.Request) {
		if r.TLS == nil {
			// Redirect HTTP requests to HTTPS
			r.URL.Host = r.Host
			r.URL.Scheme = "https"
			http.Redirect(w, r, r.URL.String(), http.StatusTemporaryRedirect)
		} else {
			h.ServeHTTP(w, r)
		}
	})
}

func noCacheMiddleware(h http.Handler) http.Handler {
	return http.HandlerFunc(func(w http.ResponseWriter, r *http.Request) {
		w.Header().Set("Cache-Control", "max-age=0, no-cache, no-store")
		w.Header().Set("Expires", time.Now().UTC().Format(http.TimeFormat))
		w.Header().Set("Pragma", "no-cache")
		h.ServeHTTP(w, r)
	})
}

func withDetailsMiddleware(id protocol.DeviceID, h http.Handler) http.Handler {
	return http.HandlerFunc(func(w http.ResponseWriter, r *http.Request) {
		w.Header().Set("X-Syncthing-Version", build.Version)
		w.Header().Set("X-Syncthing-ID", id.String())
		h.ServeHTTP(w, r)
	})
}

func localhostMiddleware(h http.Handler) http.Handler {
	return http.HandlerFunc(func(w http.ResponseWriter, r *http.Request) {
		if addressIsLocalhost(r.Host) {
			h.ServeHTTP(w, r)
			return
		}

		http.Error(w, "Host check error", http.StatusForbidden)
	})
}

func (s *service) whenDebugging(h http.Handler) http.Handler {
	return http.HandlerFunc(func(w http.ResponseWriter, r *http.Request) {
		if s.cfg.GUI().Debugging {
			h.ServeHTTP(w, r)
			return
		}

		http.Error(w, "Debugging disabled", http.StatusForbidden)
	})
}

func (s *service) restPing(w http.ResponseWriter, r *http.Request) {
	sendJSON(w, map[string]string{"ping": "pong"})
}

func (s *service) getJSMetadata(w http.ResponseWriter, r *http.Request) {
	meta, _ := json.Marshal(map[string]string{
		"deviceID": s.id.String(),
	})
	w.Header().Set("Content-Type", "application/javascript")
	fmt.Fprintf(w, "var metadata = %s;\n", meta)
}

func (s *service) getSystemVersion(w http.ResponseWriter, r *http.Request) {
	sendJSON(w, map[string]interface{}{
		"version":     build.Version,
		"codename":    build.Codename,
		"longVersion": build.LongVersion,
		"os":          build.OS,
		"arch":        runtime.GOARCH,
		"isBeta":      build.IsBeta,
		"isCandidate": build.IsCandidate,
		"isRelease":   build.IsRelease,
		"date":        build.Date,
		"tags":        build.Tags,
		"stamp":       build.Stamp,
		"user":        build.User,
	})
}

func (s *service) getSystemDebug(w http.ResponseWriter, r *http.Request) {
	names := l.Facilities()
	enabled := l.FacilityDebugging()
	sort.Strings(enabled)
	sendJSON(w, map[string]interface{}{
		"facilities": names,
		"enabled":    enabled,
	})
}

func (s *service) postSystemDebug(w http.ResponseWriter, r *http.Request) {
	w.Header().Set("Content-Type", "application/json; charset=utf-8")
	q := r.URL.Query()
	for _, f := range strings.Split(q.Get("enable"), ",") {
		if f == "" || l.ShouldDebug(f) {
			continue
		}
		l.SetDebug(f, true)
		l.Infof("Enabled debug data for %q", f)
	}
	for _, f := range strings.Split(q.Get("disable"), ",") {
		if f == "" || !l.ShouldDebug(f) {
			continue
		}
		l.SetDebug(f, false)
		l.Infof("Disabled debug data for %q", f)
	}
}

func (s *service) getDBBrowse(w http.ResponseWriter, r *http.Request) {
	qs := r.URL.Query()
	folder := qs.Get("folder")
	prefix := qs.Get("prefix")
	dirsonly := qs.Get("dirsonly") != ""

	levels, err := strconv.Atoi(qs.Get("levels"))
	if err != nil {
		levels = -1
	}

	sendJSON(w, s.model.GlobalDirectoryTree(folder, prefix, levels, dirsonly))
}

func (s *service) getDBCompletion(w http.ResponseWriter, r *http.Request) {
	var qs = r.URL.Query()
	var folder = qs.Get("folder")    // empty means all folders
	var deviceStr = qs.Get("device") // empty means local device ID

	// We will check completion status for either the local device, or a
	// specific given device ID.

	device := protocol.LocalDeviceID
	if deviceStr != "" {
		var err error
		device, err = protocol.DeviceIDFromString(deviceStr)
		if err != nil {
			http.Error(w, err.Error(), http.StatusBadRequest)
			return
		}
	}

	sendJSON(w, s.model.Completion(device, folder).Map())
}

func (s *service) getDBStatus(w http.ResponseWriter, r *http.Request) {
	qs := r.URL.Query()
	folder := qs.Get("folder")
	if sum, err := s.fss.Summary(folder); err != nil {
		http.Error(w, err.Error(), http.StatusNotFound)
	} else {
		sendJSON(w, sum)
	}
}

func (s *service) postDBOverride(w http.ResponseWriter, r *http.Request) {
	var qs = r.URL.Query()
	var folder = qs.Get("folder")
	go s.model.Override(folder)
}

func (s *service) postDBRevert(w http.ResponseWriter, r *http.Request) {
	var qs = r.URL.Query()
	var folder = qs.Get("folder")
	go s.model.Revert(folder)
}

func getPagingParams(qs url.Values) (int, int) {
	page, err := strconv.Atoi(qs.Get("page"))
	if err != nil || page < 1 {
		page = 1
	}
	perpage, err := strconv.Atoi(qs.Get("perpage"))
	if err != nil || perpage < 1 {
		perpage = 1 << 16
	}
	return page, perpage
}

func (s *service) getDBNeed(w http.ResponseWriter, r *http.Request) {
	qs := r.URL.Query()

	folder := qs.Get("folder")

	page, perpage := getPagingParams(qs)

	progress, queued, rest := s.model.NeedFolderFiles(folder, page, perpage)

	// Convert the struct to a more loose structure, and inject the size.
	sendJSON(w, map[string]interface{}{
		"progress": toJsonFileInfoSlice(progress),
		"queued":   toJsonFileInfoSlice(queued),
		"rest":     toJsonFileInfoSlice(rest),
		"page":     page,
		"perpage":  perpage,
	})
}

func (s *service) getDBRemoteNeed(w http.ResponseWriter, r *http.Request) {
	qs := r.URL.Query()

	folder := qs.Get("folder")
	device := qs.Get("device")
	deviceID, err := protocol.DeviceIDFromString(device)
	if err != nil {
		http.Error(w, err.Error(), 500)
		return
	}

	page, perpage := getPagingParams(qs)

	snap, err := s.model.DBSnapshot(folder)
	if err != nil {
		http.Error(w, err.Error(), http.StatusNotFound)
		return
	}
	defer snap.Release()
	files := snap.RemoteNeedFolderFiles(deviceID, page, perpage)
	sendJSON(w, map[string]interface{}{
		"files":   toJsonFileInfoSlice(files),
		"page":    page,
		"perpage": perpage,
	})
}

func (s *service) getDBLocalChanged(w http.ResponseWriter, r *http.Request) {
	qs := r.URL.Query()

	folder := qs.Get("folder")

	page, perpage := getPagingParams(qs)

	snap, err := s.model.DBSnapshot(folder)
	if err != nil {
		http.Error(w, err.Error(), http.StatusNotFound)
		return
	}
	defer snap.Release()
	files := snap.LocalChangedFiles(page, perpage)

	sendJSON(w, map[string]interface{}{
		"files":   toJsonFileInfoSlice(files),
		"page":    page,
		"perpage": perpage,
	})
}

func (s *service) getSystemConnections(w http.ResponseWriter, r *http.Request) {
	sendJSON(w, s.model.ConnectionStats())
}

func (s *service) getDeviceStats(w http.ResponseWriter, r *http.Request) {
	stats, err := s.model.DeviceStatistics()
	if err != nil {
		http.Error(w, "Internal Server Error", http.StatusInternalServerError)
		return
	}
	sendJSON(w, stats)
}

func (s *service) getFolderStats(w http.ResponseWriter, r *http.Request) {
	stats, err := s.model.FolderStatistics()
	if err != nil {
		http.Error(w, "Internal Server Error", http.StatusInternalServerError)
		return
	}
	sendJSON(w, stats)
}

func (s *service) getDBFile(w http.ResponseWriter, r *http.Request) {
	qs := r.URL.Query()
	folder := qs.Get("folder")
	file := qs.Get("file")
	gf, gfOk := s.model.CurrentGlobalFile(folder, file)
	lf, lfOk := s.model.CurrentFolderFile(folder, file)

	if !(gfOk || lfOk) {
		// This file for sure does not exist.
		http.Error(w, "No such object in the index", http.StatusNotFound)
		return
	}

	av := s.model.Availability(folder, gf, protocol.BlockInfo{})
	sendJSON(w, map[string]interface{}{
		"global":       jsonFileInfo(gf),
		"local":        jsonFileInfo(lf),
		"availability": av,
	})
}

func (s *service) postSystemRestart(w http.ResponseWriter, r *http.Request) {
	s.flushResponse(`{"ok": "restarting"}`, w)
	go s.contr.Restart()
}

func (s *service) postSystemReset(w http.ResponseWriter, r *http.Request) {
	var qs = r.URL.Query()
	folder := qs.Get("folder")

	if len(folder) > 0 {
		if _, ok := s.cfg.Folders()[folder]; !ok {
			http.Error(w, "Invalid folder ID", 500)
			return
		}
	}

	if len(folder) == 0 {
		// Reset all folders.
		for folder := range s.cfg.Folders() {
			s.model.ResetFolder(folder)
		}
		s.flushResponse(`{"ok": "resetting database"}`, w)
	} else {
		// Reset a specific folder, assuming it's supposed to exist.
		s.model.ResetFolder(folder)
		s.flushResponse(`{"ok": "resetting folder `+folder+`"}`, w)
	}

	go s.contr.Restart()
}

func (s *service) postSystemShutdown(w http.ResponseWriter, r *http.Request) {
	s.flushResponse(`{"ok": "shutting down"}`, w)
	go s.contr.Shutdown()
}

func (s *service) flushResponse(resp string, w http.ResponseWriter) {
	w.Write([]byte(resp + "\n"))
	f := w.(http.Flusher)
	f.Flush()
}

func (s *service) getSystemStatus(w http.ResponseWriter, r *http.Request) {
	var m runtime.MemStats
	runtime.ReadMemStats(&m)

	tilde := "."
	if !build.IsIOS() {
		tilde, _ = fs.ExpandTilde("~")
	}
	res := make(map[string]interface{})
	res["myID"] = s.id.String()
	res["goroutines"] = runtime.NumGoroutine()
	res["alloc"] = m.Alloc
	res["sys"] = m.Sys - m.HeapReleased
	res["tilde"] = tilde
	if s.cfg.Options().LocalAnnEnabled || s.cfg.Options().GlobalAnnEnabled {
		res["discoveryEnabled"] = true
		discoErrors := make(map[string]string)
		discoMethods := 0
		for disco, err := range s.discoverer.ChildErrors() {
			discoMethods++
			if err != nil {
				discoErrors[disco] = err.Error()
			}
		}
		res["discoveryMethods"] = discoMethods
		res["discoveryErrors"] = discoErrors
	}

	res["connectionServiceStatus"] = s.connectionsService.ListenerStatus()
	res["lastDialStatus"] = s.connectionsService.ConnectionStatus()
	res["cpuPercent"] = 0 // deprecated from API
	res["pathSeparator"] = string(filepath.Separator)
	res["urVersionMax"] = ur.Version
	res["uptime"] = s.urService.UptimeS()
	res["startTime"] = ur.StartTime
	res["guiAddressOverridden"] = s.cfg.GUI().IsOverridden()
	res["guiAddressUsed"] = s.listenerAddr.String()

	sendJSON(w, res)
}

func (s *service) getSystemError(w http.ResponseWriter, r *http.Request) {
	sendJSON(w, map[string][]logger.Line{
		"errors": s.guiErrors.Since(time.Time{}),
	})
}

func (s *service) postSystemError(w http.ResponseWriter, r *http.Request) {
	bs, _ := ioutil.ReadAll(r.Body)
	r.Body.Close()
	l.Warnln(string(bs))
}

func (s *service) postSystemErrorClear(w http.ResponseWriter, r *http.Request) {
	s.guiErrors.Clear()
}

func (s *service) getSystemLog(w http.ResponseWriter, r *http.Request) {
	q := r.URL.Query()
	since, err := time.Parse(time.RFC3339, q.Get("since"))
	if err != nil {
		l.Debugln(err)
	}
	sendJSON(w, map[string][]logger.Line{
		"messages": s.systemLog.Since(since),
	})
}

func (s *service) getSystemLogTxt(w http.ResponseWriter, r *http.Request) {
	q := r.URL.Query()
	since, err := time.Parse(time.RFC3339, q.Get("since"))
	if err != nil {
		l.Debugln(err)
	}
	w.Header().Set("Content-Type", "text/plain; charset=utf-8")

	for _, line := range s.systemLog.Since(since) {
		fmt.Fprintf(w, "%s: %s\n", line.When.Format(time.RFC3339), line.Message)
	}
}

type fileEntry struct {
	name string
	data []byte
}

func (s *service) getSupportBundle(w http.ResponseWriter, r *http.Request) {
	var files []fileEntry

	// Redacted configuration as a JSON
	if jsonConfig, err := json.MarshalIndent(getRedactedConfig(s), "", "  "); err != nil {
		l.Warnln("Support bundle: failed to create config.json:", err)
	} else {
		files = append(files, fileEntry{name: "config.json.txt", data: jsonConfig})
	}

	// Log as a text
	var buflog bytes.Buffer
	for _, line := range s.systemLog.Since(time.Time{}) {
		fmt.Fprintf(&buflog, "%s: %s\n", line.When.Format(time.RFC3339), line.Message)
	}
	files = append(files, fileEntry{name: "log-inmemory.txt", data: buflog.Bytes()})

	// Errors as a JSON
	if errs := s.guiErrors.Since(time.Time{}); len(errs) > 0 {
		if jsonError, err := json.MarshalIndent(errs, "", "  "); err != nil {
			l.Warnln("Support bundle: failed to create errors.json:", err)
		} else {
			files = append(files, fileEntry{name: "errors.json.txt", data: jsonError})
		}
	}

	// Panic files
	if panicFiles, err := filepath.Glob(filepath.Join(locations.GetBaseDir(locations.ConfigBaseDir), "panic*")); err == nil {
		for _, f := range panicFiles {
			if panicFile, err := ioutil.ReadFile(f); err != nil {
				l.Warnf("Support bundle: failed to load %s: %s", filepath.Base(f), err)
			} else {
				files = append(files, fileEntry{name: filepath.Base(f), data: panicFile})
			}
		}
	}

	// Archived log (default on Windows)
	if logFile, err := ioutil.ReadFile(locations.Get(locations.LogFile)); err == nil {
		files = append(files, fileEntry{name: "log-ondisk.txt", data: logFile})
	}

	// Version and platform information as a JSON
	if versionPlatform, err := json.MarshalIndent(map[string]string{
		"now":         time.Now().Format(time.RFC3339),
		"version":     build.Version,
		"codename":    build.Codename,
		"longVersion": build.LongVersion,
		"os":          build.OS,
		"arch":        runtime.GOARCH,
	}, "", "  "); err == nil {
		files = append(files, fileEntry{name: "version-platform.json.txt", data: versionPlatform})
	} else {
		l.Warnln("Failed to create versionPlatform.json: ", err)
	}

	// Report Data as a JSON
	if r, err := s.urService.ReportData(context.TODO()); err != nil {
		l.Warnln("Support bundle: failed to create usage-reporting.json.txt:", err)
	} else {
		if usageReportingData, err := json.MarshalIndent(r, "", "  "); err != nil {
			l.Warnln("Support bundle: failed to serialize usage-reporting.json.txt", err)
		} else {
			files = append(files, fileEntry{name: "usage-reporting.json.txt", data: usageReportingData})

		}
	}

	// Heap and CPU Proofs as a pprof extension
	var heapBuffer, cpuBuffer bytes.Buffer
	filename := fmt.Sprintf("syncthing-heap-%s-%s-%s-%s.pprof", build.OS, runtime.GOARCH, build.Version, time.Now().Format("150405")) // hhmmss
	runtime.GC()
	if err := pprof.WriteHeapProfile(&heapBuffer); err == nil {
		files = append(files, fileEntry{name: filename, data: heapBuffer.Bytes()})
	}

	const duration = 4 * time.Second
	filename = fmt.Sprintf("syncthing-cpu-%s-%s-%s-%s.pprof", build.OS, runtime.GOARCH, build.Version, time.Now().Format("150405")) // hhmmss
	if err := pprof.StartCPUProfile(&cpuBuffer); err == nil {
		time.Sleep(duration)
		pprof.StopCPUProfile()
		files = append(files, fileEntry{name: filename, data: cpuBuffer.Bytes()})
	}

	// Add buffer files to buffer zip
	var zipFilesBuffer bytes.Buffer
	if err := writeZip(&zipFilesBuffer, files); err != nil {
		l.Warnln("Support bundle: failed to create support bundle zip:", err)
		http.Error(w, err.Error(), http.StatusInternalServerError)
		return
	}

	// Set zip file name and path
	zipFileName := fmt.Sprintf("support-bundle-%s-%s.zip", s.id.Short().String(), time.Now().Format("2006-01-02T150405"))
	zipFilePath := filepath.Join(locations.GetBaseDir(locations.ConfigBaseDir), zipFileName)

	// Write buffer zip to local zip file (back up)
	if err := ioutil.WriteFile(zipFilePath, zipFilesBuffer.Bytes(), 0600); err != nil {
		l.Warnln("Support bundle: support bundle zip could not be created:", err)
	}

	// Serve the buffer zip to client for download
	w.Header().Set("Content-Type", "application/zip")
	w.Header().Set("Content-Disposition", "attachment; filename="+zipFileName)
	io.Copy(w, &zipFilesBuffer)
}

func (s *service) getSystemHTTPMetrics(w http.ResponseWriter, r *http.Request) {
	stats := make(map[string]interface{})
	metrics.Each(func(name string, intf interface{}) {
		if m, ok := intf.(*metrics.StandardTimer); ok {
			pct := m.Percentiles([]float64{0.50, 0.95, 0.99})
			for i := range pct {
				pct[i] /= 1e6 // ns to ms
			}
			stats[name] = map[string]interface{}{
				"count":         m.Count(),
				"sumMs":         m.Sum() / 1e6, // ns to ms
				"ratesPerS":     []float64{m.Rate1(), m.Rate5(), m.Rate15()},
				"percentilesMs": pct,
			}
		}
	})
	bs, _ := json.MarshalIndent(stats, "", "  ")
	w.Write(bs)
}

func (s *service) getSystemDiscovery(w http.ResponseWriter, r *http.Request) {
	devices := make(map[string]discover.CacheEntry)

	if s.discoverer != nil {
		// Device ids can't be marshalled as keys so we need to manually
		// rebuild this map using strings. Discoverer may be nil if discovery
		// has not started yet.
		for device, entry := range s.discoverer.Cache() {
			devices[device.String()] = entry
		}
	}

	sendJSON(w, devices)
}

func (s *service) getReport(w http.ResponseWriter, r *http.Request) {
	version := ur.Version
	if val, _ := strconv.Atoi(r.URL.Query().Get("version")); val > 0 {
		version = val
	}
	if r, err := s.urService.ReportDataPreview(context.TODO(), version); err != nil {
		http.Error(w, err.Error(), 500)
		return
	} else {
		sendJSON(w, r)
	}

}

func (s *service) getRandomString(w http.ResponseWriter, r *http.Request) {
	length := 32
	if val, _ := strconv.Atoi(r.URL.Query().Get("length")); val > 0 {
		length = val
	}
	str := rand.String(length)

	sendJSON(w, map[string]string{"random": str})
}

func (s *service) getDBIgnores(w http.ResponseWriter, r *http.Request) {
	qs := r.URL.Query()

	folder := qs.Get("folder")

	lines, patterns, err := s.model.GetIgnores(folder)
	if err != nil && !ignore.IsParseError(err) {
		http.Error(w, err.Error(), 500)
		return
	}

	sendJSON(w, map[string]interface{}{
		"ignore":   lines,
		"expanded": patterns,
		"error":    errorString(err),
	})
}

func (s *service) postDBIgnores(w http.ResponseWriter, r *http.Request) {
	qs := r.URL.Query()

	bs, err := ioutil.ReadAll(r.Body)
	r.Body.Close()
	if err != nil {
		http.Error(w, err.Error(), 500)
		return
	}

	var data map[string][]string
	err = json.Unmarshal(bs, &data)
	if err != nil {
		http.Error(w, err.Error(), 500)
		return
	}

	err = s.model.SetIgnores(qs.Get("folder"), data["ignore"])
	if err != nil {
		http.Error(w, err.Error(), 500)
		return
	}

	s.getDBIgnores(w, r)
}

func (s *service) getIndexEvents(w http.ResponseWriter, r *http.Request) {
	mask := s.getEventMask(r.URL.Query().Get("events"))
	sub := s.getEventSub(mask)
	s.getEvents(w, r, sub)
}

func (s *service) getDiskEvents(w http.ResponseWriter, r *http.Request) {
	sub := s.getEventSub(DiskEventMask)
	s.getEvents(w, r, sub)
}

func (s *service) getEvents(w http.ResponseWriter, r *http.Request, eventSub events.BufferedSubscription) {
	if eventSub.Mask()&(events.FolderSummary|events.FolderCompletion) != 0 {
		s.fss.OnEventRequest()
	}

	qs := r.URL.Query()
	sinceStr := qs.Get("since")
	limitStr := qs.Get("limit")
	timeoutStr := qs.Get("timeout")
	since, _ := strconv.Atoi(sinceStr)
	limit, _ := strconv.Atoi(limitStr)

	timeout := defaultEventTimeout
	if timeoutSec, timeoutErr := strconv.Atoi(timeoutStr); timeoutErr == nil && timeoutSec >= 0 { // 0 is a valid timeout
		timeout = time.Duration(timeoutSec) * time.Second
	}

	// Flush before blocking, to indicate that we've received the request and
	// that it should not be retried. Must set Content-Type header before
	// flushing.
	w.Header().Set("Content-Type", "application/json; charset=utf-8")
	f := w.(http.Flusher)
	f.Flush()

	// If there are no events available return an empty slice, as this gets serialized as `[]`
	evs := eventSub.Since(since, []events.Event{}, timeout)
	if 0 < limit && limit < len(evs) {
		evs = evs[len(evs)-limit:]
	}

	sendJSON(w, evs)
}

func (s *service) getEventMask(evs string) events.EventType {
	eventMask := DefaultEventMask
	if evs != "" {
		eventList := strings.Split(evs, ",")
		eventMask = 0
		for _, ev := range eventList {
			eventMask |= events.UnmarshalEventType(strings.TrimSpace(ev))
		}
	}
	return eventMask
}

func (s *service) getEventSub(mask events.EventType) events.BufferedSubscription {
	s.eventSubsMut.Lock()
	bufsub, ok := s.eventSubs[mask]
	if !ok {
		evsub := s.evLogger.Subscribe(mask)
		bufsub = events.NewBufferedSubscription(evsub, EventSubBufferSize)
		s.eventSubs[mask] = bufsub
	}
	s.eventSubsMut.Unlock()

	return bufsub
}

func (s *service) getSystemUpgrade(w http.ResponseWriter, r *http.Request) {
	if s.noUpgrade {
		http.Error(w, upgrade.ErrUpgradeUnsupported.Error(), http.StatusServiceUnavailable)
		return
	}
	opts := s.cfg.Options()
	rel, err := upgrade.LatestRelease(opts.ReleasesURL, build.Version, opts.UpgradeToPreReleases)
	if err != nil {
		http.Error(w, err.Error(), 500)
		return
	}
	res := make(map[string]interface{})
	res["running"] = build.Version
	res["latest"] = rel.Tag
	res["newer"] = upgrade.CompareVersions(rel.Tag, build.Version) == upgrade.Newer
	res["majorNewer"] = upgrade.CompareVersions(rel.Tag, build.Version) == upgrade.MajorNewer

	sendJSON(w, res)
}

func (s *service) getDeviceID(w http.ResponseWriter, r *http.Request) {
	qs := r.URL.Query()
	idStr := qs.Get("id")
	id, err := protocol.DeviceIDFromString(idStr)

	if err == nil {
		sendJSON(w, map[string]string{
			"id": id.String(),
		})
	} else {
		sendJSON(w, map[string]string{
			"error": err.Error(),
		})
	}
}

func (s *service) getLang(w http.ResponseWriter, r *http.Request) {
	lang := r.Header.Get("Accept-Language")
	var langs []string
	for _, l := range strings.Split(lang, ",") {
		parts := strings.SplitN(l, ";", 2)
		langs = append(langs, strings.ToLower(strings.TrimSpace(parts[0])))
	}
	sendJSON(w, langs)
}

func (s *service) postSystemUpgrade(w http.ResponseWriter, r *http.Request) {
	opts := s.cfg.Options()
	rel, err := upgrade.LatestRelease(opts.ReleasesURL, build.Version, opts.UpgradeToPreReleases)
	if err != nil {
		l.Warnln("getting latest release:", err)
		http.Error(w, err.Error(), 500)
		return
	}

	if upgrade.CompareVersions(rel.Tag, build.Version) > upgrade.Equal {
		err = upgrade.To(rel)
		if err != nil {
			l.Warnln("upgrading:", err)
			http.Error(w, err.Error(), 500)
			return
		}

		s.flushResponse(`{"ok": "restarting"}`, w)
		s.contr.ExitUpgrading()
	}
}

func (s *service) makeDevicePauseHandler(paused bool) http.HandlerFunc {
	return func(w http.ResponseWriter, r *http.Request) {
		var qs = r.URL.Query()
		var deviceStr = qs.Get("device")

		var cfgs []config.DeviceConfiguration

		if deviceStr == "" {
			for _, cfg := range s.cfg.Devices() {
				cfg.Paused = paused
				cfgs = append(cfgs, cfg)
			}
		} else {
			device, err := protocol.DeviceIDFromString(deviceStr)
			if err != nil {
				http.Error(w, err.Error(), 500)
				return
			}

			cfg, ok := s.cfg.Devices()[device]
			if !ok {
				http.Error(w, "not found", http.StatusNotFound)
				return
			}

			cfg.Paused = paused
			cfgs = append(cfgs, cfg)
		}

		if _, err := s.cfg.SetDevices(cfgs); err != nil {
			http.Error(w, err.Error(), 500)
		}
	}
}

func (s *service) postDBScan(w http.ResponseWriter, r *http.Request) {
	qs := r.URL.Query()
	folder := qs.Get("folder")
	if folder != "" {
		subs := qs["sub"]
		err := s.model.ScanFolderSubdirs(folder, subs)
		if err != nil {
			http.Error(w, err.Error(), 500)
			return
		}
		nextStr := qs.Get("next")
		next, err := strconv.Atoi(nextStr)
		if err == nil {
			s.model.DelayScan(folder, time.Duration(next)*time.Second)
		}
	} else {
		errors := s.model.ScanFolders()
		if len(errors) > 0 {
			http.Error(w, "Error scanning folders", 500)
			sendJSON(w, errors)
			return
		}
	}
}

func (s *service) postDBPrio(w http.ResponseWriter, r *http.Request) {
	qs := r.URL.Query()
	folder := qs.Get("folder")
	file := qs.Get("file")
	s.model.BringToFront(folder, file)
	s.getDBNeed(w, r)
}

func (s *service) getQR(w http.ResponseWriter, r *http.Request) {
	var qs = r.URL.Query()
	var text = qs.Get("text")
	code, err := qr.Encode(text, qr.M)
	if err != nil {
		http.Error(w, "Invalid", 500)
		return
	}

	w.Header().Set("Content-Type", "image/png")
	w.Write(code.PNG())
}

func (s *service) getPeerCompletion(w http.ResponseWriter, r *http.Request) {
	tot := map[string]float64{}
	count := map[string]float64{}

	for _, folder := range s.cfg.Folders() {
		for _, device := range folder.DeviceIDs() {
			deviceStr := device.String()
			if _, ok := s.model.Connection(device); ok {
				tot[deviceStr] += s.model.Completion(device, folder.ID).CompletionPct
			} else {
				tot[deviceStr] = 0
			}
			count[deviceStr]++
		}
	}

	comp := map[string]int{}
	for device := range tot {
		comp[device] = int(tot[device] / count[device])
	}

	sendJSON(w, comp)
}

func (s *service) getFolderVersions(w http.ResponseWriter, r *http.Request) {
	qs := r.URL.Query()
	versions, err := s.model.GetFolderVersions(qs.Get("folder"))
	if err != nil {
		http.Error(w, err.Error(), 500)
		return
	}
	sendJSON(w, versions)
}

func (s *service) postFolderVersionsRestore(w http.ResponseWriter, r *http.Request) {
	qs := r.URL.Query()

	bs, err := ioutil.ReadAll(r.Body)
	r.Body.Close()
	if err != nil {
		http.Error(w, err.Error(), 500)
		return
	}

	var versions map[string]time.Time
	err = json.Unmarshal(bs, &versions)
	if err != nil {
		http.Error(w, err.Error(), 500)
		return
	}

	ferr, err := s.model.RestoreFolderVersions(qs.Get("folder"), versions)
	if err != nil {
		http.Error(w, err.Error(), 500)
		return
	}
	sendJSON(w, ferr)
}

func (s *service) getFolderErrors(w http.ResponseWriter, r *http.Request) {
	qs := r.URL.Query()
	folder := qs.Get("folder")
	page, perpage := getPagingParams(qs)

	errors, err := s.model.FolderErrors(folder)

	if err != nil {
		http.Error(w, err.Error(), http.StatusNotFound)
		return
	}

	start := (page - 1) * perpage
	if start >= len(errors) {
		errors = nil
	} else {
		errors = errors[start:]
		if perpage < len(errors) {
			errors = errors[:perpage]
		}
	}

	sendJSON(w, map[string]interface{}{
		"folder":  folder,
		"errors":  errors,
		"page":    page,
		"perpage": perpage,
	})
}

func (s *service) getSystemBrowse(w http.ResponseWriter, r *http.Request) {
	qs := r.URL.Query()
	current := qs.Get("current")

	// Default value or in case of error unmarshalling ends up being basic fs.
	var fsType fs.FilesystemType
	fsType.UnmarshalText([]byte(qs.Get("filesystem")))

	sendJSON(w, browseFiles(current, fsType))
}

const (
	matchExact int = iota
	matchCaseIns
	noMatch
)

func checkPrefixMatch(s, prefix string) int {
	if strings.HasPrefix(s, prefix) {
		return matchExact
	}

	if strings.HasPrefix(strings.ToLower(s), strings.ToLower(prefix)) {
		return matchCaseIns
	}

	return noMatch
}

func browseFiles(current string, fsType fs.FilesystemType) []string {
	if current == "" {
		filesystem := fs.NewFilesystem(fsType, "")
		if roots, err := filesystem.Roots(); err == nil {
			return roots
		}
		return nil
	}
	search, _ := fs.ExpandTilde(current)
	pathSeparator := string(fs.PathSeparator)

	if strings.HasSuffix(current, pathSeparator) && !strings.HasSuffix(search, pathSeparator) {
		search = search + pathSeparator
	}
	searchDir := filepath.Dir(search)

	// The searchFile should be the last component of search, or empty if it
	// ends with a path separator
	var searchFile string
	if !strings.HasSuffix(search, pathSeparator) {
		searchFile = filepath.Base(search)
	}

	fs := fs.NewFilesystem(fsType, searchDir)

	subdirectories, _ := fs.DirNames(".")

	exactMatches := make([]string, 0, len(subdirectories))
	caseInsMatches := make([]string, 0, len(subdirectories))

	for _, subdirectory := range subdirectories {
		info, err := fs.Stat(subdirectory)
		if err != nil || !info.IsDir() {
			continue
		}

		switch checkPrefixMatch(subdirectory, searchFile) {
		case matchExact:
			exactMatches = append(exactMatches, filepath.Join(searchDir, subdirectory)+pathSeparator)
		case matchCaseIns:
			caseInsMatches = append(caseInsMatches, filepath.Join(searchDir, subdirectory)+pathSeparator)
		}
	}

	// sort to return matches in deterministic order (don't depend on file system order)
	sort.Strings(exactMatches)
	sort.Strings(caseInsMatches)
	return append(exactMatches, caseInsMatches...)
}

func (s *service) getCPUProf(w http.ResponseWriter, r *http.Request) {
	duration, err := time.ParseDuration(r.FormValue("duration"))
	if err != nil {
		duration = 30 * time.Second
	}

	filename := fmt.Sprintf("syncthing-cpu-%s-%s-%s-%s.pprof", build.OS, runtime.GOARCH, build.Version, time.Now().Format("150405")) // hhmmss

	w.Header().Set("Content-Type", "application/octet-stream")
	w.Header().Set("Content-Disposition", "attachment; filename="+filename)

	if err := pprof.StartCPUProfile(w); err == nil {
		time.Sleep(duration)
		pprof.StopCPUProfile()
	}
}

func (s *service) getHeapProf(w http.ResponseWriter, r *http.Request) {
	filename := fmt.Sprintf("syncthing-heap-%s-%s-%s-%s.pprof", build.OS, runtime.GOARCH, build.Version, time.Now().Format("150405")) // hhmmss

	w.Header().Set("Content-Type", "application/octet-stream")
	w.Header().Set("Content-Disposition", "attachment; filename="+filename)

	runtime.GC()
	pprof.WriteHeapProfile(w)
}

func toJsonFileInfoSlice(fs []db.FileInfoTruncated) []jsonFileInfoTrunc {
	res := make([]jsonFileInfoTrunc, len(fs))
	for i, f := range fs {
		res[i] = jsonFileInfoTrunc(f)
	}
	return res
}

// Type wrappers for nice JSON serialization

type jsonFileInfo protocol.FileInfo

func (f jsonFileInfo) MarshalJSON() ([]byte, error) {
	m := fileIntfJSONMap(protocol.FileInfo(f))
	m["numBlocks"] = len(f.Blocks)
	return json.Marshal(m)
}

type jsonFileInfoTrunc db.FileInfoTruncated

func (f jsonFileInfoTrunc) MarshalJSON() ([]byte, error) {
	m := fileIntfJSONMap(db.FileInfoTruncated(f))
	m["numBlocks"] = nil // explicitly unknown
	return json.Marshal(m)
}

func fileIntfJSONMap(f protocol.FileIntf) map[string]interface{} {
	out := map[string]interface{}{
		"name":          f.FileName(),
		"type":          f.FileType().String(),
		"size":          f.FileSize(),
		"deleted":       f.IsDeleted(),
		"invalid":       f.IsInvalid(),
		"ignored":       f.IsIgnored(),
		"mustRescan":    f.MustRescan(),
		"noPermissions": !f.HasPermissionBits(),
		"modified":      f.ModTime(),
		"modifiedBy":    f.FileModifiedBy().String(),
		"sequence":      f.SequenceNo(),
		"version":       jsonVersionVector(f.FileVersion()),
		"localFlags":    f.FileLocalFlags(),
	}
	if f.HasPermissionBits() {
		out["permissions"] = fmt.Sprintf("%#o", f.FilePermissions())
	}
	return out
}

type jsonVersionVector protocol.Vector

func (v jsonVersionVector) MarshalJSON() ([]byte, error) {
	res := make([]string, len(v.Counters))
	for i, c := range v.Counters {
		res[i] = fmt.Sprintf("%v:%d", c.ID, c.Value)
	}
	return json.Marshal(res)
}

func dirNames(dir string) []string {
	fd, err := os.Open(dir)
	if err != nil {
		return nil
	}
	defer fd.Close()

	fis, err := fd.Readdir(-1)
	if err != nil {
		return nil
	}

	var dirs []string
	for _, fi := range fis {
		if fi.IsDir() {
			dirs = append(dirs, filepath.Base(fi.Name()))
		}
	}

	sort.Strings(dirs)
	return dirs
}

func addressIsLocalhost(addr string) bool {
	host, _, err := net.SplitHostPort(addr)
	if err != nil {
		// There was no port, so we assume the address was just a hostname
		host = addr
	}
	switch strings.ToLower(host) {
	case "localhost", "localhost.":
		return true
	default:
		ip := net.ParseIP(host)
		if ip == nil {
			// not an IP address
			return false
		}
		return ip.IsLoopback()
	}
}

// shouldRegenerateCertificate checks for certificate expiry or other known
// issues with our API/GUI certificate and returns either nil (leave the
// certificate alone) or an error describing the reason the certificate
// should be regenerated.
func shouldRegenerateCertificate(cert tls.Certificate) error {
	leaf := cert.Leaf
	if leaf == nil {
		// Leaf can be nil or not, depending on how parsed the certificate
		// was when we got it.
		if len(cert.Certificate) < 1 {
			// can't happen
			return errors.New("no certificate in certificate")
		}
		var err error
		leaf, err = x509.ParseCertificate(cert.Certificate[0])
		if err != nil {
			return err
		}
	}

	if leaf.Subject.String() != leaf.Issuer.String() || len(leaf.IPAddresses) != 0 {
		// The certificate is not self signed, or has IP attributes we don't
		// add, so we leave it alone.
		return nil
	}
	if len(leaf.DNSNames) > 1 {
		// The certificate has more DNS SANs attributes than we ever add, so
		// we leave it alone.
		return nil
	}
	if len(leaf.DNSNames) == 1 && leaf.DNSNames[0] != leaf.Issuer.CommonName {
		// The one SAN is different from the issuer, so it's not one of our
		// newer self signed certificates.
		return nil
	}

	if leaf.NotAfter.Before(time.Now()) {
		return errors.New("certificate has expired")
	}
	if leaf.NotAfter.Before(time.Now().Add(30 * 24 * time.Hour)) {
		return errors.New("certificate will soon expire")
	}

	// On macOS, check for certificates issued on or after July 1st, 2019,
	// with a longer validity time than 825 days.
	cutoff := time.Date(2019, 7, 1, 0, 0, 0, 0, time.UTC)
	if runtime.GOOS == "darwin" &&
		leaf.NotBefore.After(cutoff) &&
		leaf.NotAfter.Sub(leaf.NotBefore) > 825*24*time.Hour {
		return errors.New("certificate incompatible with macOS 10.15 (Catalina)")
	}

	return nil
}

func errorString(err error) *string {
	if err != nil {
		msg := err.Error()
		return &msg
	}
	return nil
}<|MERGE_RESOLUTION|>--- conflicted
+++ resolved
@@ -479,7 +479,6 @@
 	return true
 }
 
-<<<<<<< HEAD
 func listContainsString(s []string, e string) bool {
   for _, a := range s {
     if a == e {
@@ -512,8 +511,6 @@
 	})
 }
 
-=======
->>>>>>> b16cc72f
 func debugMiddleware(h http.Handler) http.Handler {
 	return http.HandlerFunc(func(w http.ResponseWriter, r *http.Request) {
 		t0 := time.Now()
