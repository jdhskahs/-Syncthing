// Copyright (C) 2014 The Syncthing Authors.
//
// This Source Code Form is subject to the terms of the Mozilla Public
// License, v. 2.0. If a copy of the MPL was not distributed with this file,
// You can obtain one at https://mozilla.org/MPL/2.0/.

package api

import (
	"bytes"
	"context"
	"crypto/tls"
	"crypto/x509"
	"encoding/json"
	"errors"
	"fmt"
	"io"
	"log"
	"net"
	"net/http"
	"net/url"
	"os"
	"path/filepath"
	"reflect"
	"runtime"
	"runtime/pprof"
	"sort"
	"strconv"
	"strings"
	"time"
	"unicode"

	"github.com/calmh/incontainer"
	"github.com/julienschmidt/httprouter"
	"github.com/prometheus/client_golang/prometheus/promhttp"
	"github.com/rcrowley/go-metrics"
	"github.com/thejerf/suture/v4"
	"github.com/vitrun/qart/qr"
	"golang.org/x/text/runes"
	"golang.org/x/text/transform"
	"golang.org/x/text/unicode/norm"

	"github.com/syncthing/syncthing/lib/build"
	"github.com/syncthing/syncthing/lib/config"
	"github.com/syncthing/syncthing/lib/connections"
	"github.com/syncthing/syncthing/lib/db"
	"github.com/syncthing/syncthing/lib/discover"
	"github.com/syncthing/syncthing/lib/events"
	"github.com/syncthing/syncthing/lib/fs"
	"github.com/syncthing/syncthing/lib/ignore"
	"github.com/syncthing/syncthing/lib/locations"
	"github.com/syncthing/syncthing/lib/logger"
	"github.com/syncthing/syncthing/lib/model"
	"github.com/syncthing/syncthing/lib/protocol"
	"github.com/syncthing/syncthing/lib/rand"
	"github.com/syncthing/syncthing/lib/svcutil"
	"github.com/syncthing/syncthing/lib/sync"
	"github.com/syncthing/syncthing/lib/tlsutil"
	"github.com/syncthing/syncthing/lib/upgrade"
	"github.com/syncthing/syncthing/lib/ur"
)

const (
	// Default mask excludes these very noisy event types to avoid filling the pipe.
	// FIXME: ItemStarted and ItemFinished should be excluded for the same reason.
	DefaultEventMask      = events.AllEvents &^ events.LocalChangeDetected &^ events.RemoteChangeDetected
	DiskEventMask         = events.LocalChangeDetected | events.RemoteChangeDetected
	EventSubBufferSize    = 1000
	defaultEventTimeout   = time.Minute
	httpsCertLifetimeDays = 820
)

type service struct {
	suture.Service

	id                   protocol.DeviceID
	cfg                  config.Wrapper
	statics              *staticsServer
	model                model.Model
	eventSubs            map[events.EventType]events.BufferedSubscription
	eventSubsMut         sync.Mutex
	evLogger             events.Logger
	discoverer           discover.Manager
	connectionsService   connections.Service
	fss                  model.FolderSummaryService
	urService            *ur.Service
	noUpgrade            bool
	tlsDefaultCommonName string
	configChanged        chan struct{} // signals intentional listener close due to config change
	started              chan string   // signals startup complete by sending the listener address, for testing only
	startedOnce          chan struct{} // the service has started successfully at least once
	startupErr           error
	listenerAddr         net.Addr
	exitChan             chan *svcutil.FatalErr

	guiErrors logger.Recorder
	systemLog logger.Recorder
}

var _ config.Verifier = &service{}

type Service interface {
	suture.Service
	config.Committer
	WaitForStart() error
}

func New(id protocol.DeviceID, cfg config.Wrapper, assetDir, tlsDefaultCommonName string, m model.Model, defaultSub, diskSub events.BufferedSubscription, evLogger events.Logger, discoverer discover.Manager, connectionsService connections.Service, urService *ur.Service, fss model.FolderSummaryService, errors, systemLog logger.Recorder, noUpgrade bool) Service {
	return &service{
		id:      id,
		cfg:     cfg,
		statics: newStaticsServer(cfg.GUI().Theme, assetDir),
		model:   m,
		eventSubs: map[events.EventType]events.BufferedSubscription{
			DefaultEventMask: defaultSub,
			DiskEventMask:    diskSub,
		},
		eventSubsMut:         sync.NewMutex(),
		evLogger:             evLogger,
		discoverer:           discoverer,
		connectionsService:   connectionsService,
		fss:                  fss,
		urService:            urService,
		guiErrors:            errors,
		systemLog:            systemLog,
		noUpgrade:            noUpgrade,
		tlsDefaultCommonName: tlsDefaultCommonName,
		configChanged:        make(chan struct{}),
		startedOnce:          make(chan struct{}),
		exitChan:             make(chan *svcutil.FatalErr, 1),
	}
}

func (s *service) WaitForStart() error {
	<-s.startedOnce
	return s.startupErr
}

func (s *service) getListener(guiCfg config.GUIConfiguration) (net.Listener, error) {
	httpsCertFile := locations.Get(locations.HTTPSCertFile)
	httpsKeyFile := locations.Get(locations.HTTPSKeyFile)
	cert, err := tls.LoadX509KeyPair(httpsCertFile, httpsKeyFile)

	// If the certificate has expired or will expire in the next month, fail
	// it and generate a new one.
	if err == nil {
		err = shouldRegenerateCertificate(cert)
	}
	if err != nil {
		l.Infoln("Loading HTTPS certificate:", err)
		l.Infoln("Creating new HTTPS certificate")

		// When generating the HTTPS certificate, use the system host name per
		// default. If that isn't available, use the "syncthing" default.
		var name string
		name, err = os.Hostname()
		if err != nil {
			name = s.tlsDefaultCommonName
		}
		name, err = sanitizedHostname(name)
		if err != nil {
			name = s.tlsDefaultCommonName
		}

		cert, err = tlsutil.NewCertificate(httpsCertFile, httpsKeyFile, name, httpsCertLifetimeDays)
	}
	if err != nil {
		return nil, err
	}
	tlsCfg := tlsutil.SecureDefaultWithTLS12()
	tlsCfg.Certificates = []tls.Certificate{cert}

	if guiCfg.Network() == "unix" {
		// When listening on a UNIX socket we should unlink before bind,
		// lest we get a "bind: address already in use". We don't
		// particularly care if this succeeds or not.
		os.Remove(guiCfg.Address())
	}
	rawListener, err := net.Listen(guiCfg.Network(), guiCfg.Address())
	if err != nil {
		return nil, err
	}

	if guiCfg.Network() == "unix" && guiCfg.UnixSocketPermissions() != 0 {
		// We should error if this fails under the assumption that these permissions are
		// required for operation.
		err = os.Chmod(guiCfg.Address(), guiCfg.UnixSocketPermissions())
		if err != nil {
			return nil, err
		}
	}

	listener := &tlsutil.DowngradingListener{
		Listener:  rawListener,
		TLSConfig: tlsCfg,
	}
	return listener, nil
}

func sendJSON(w http.ResponseWriter, jsonObject interface{}) {
	w.Header().Set("Content-Type", "application/json; charset=utf-8")
	// Marshalling might fail, in which case we should return a 500 with the
	// actual error.
	bs, err := json.MarshalIndent(jsonObject, "", "  ")
	if err != nil {
		// This Marshal() can't fail though.
		bs, _ = json.Marshal(map[string]string{"error": err.Error()})
		http.Error(w, string(bs), http.StatusInternalServerError)
		return
	}
	fmt.Fprintf(w, "%s\n", bs)
}

func (s *service) Serve(ctx context.Context) error {
	listener, err := s.getListener(s.cfg.GUI())
	if err != nil {
		select {
		case <-s.startedOnce:
			// We let this be a loud user-visible warning as it may be the only
			// indication they get that the GUI won't be available.
			l.Warnln("Starting API/GUI:", err)

		default:
			// This is during initialization. A failure here should be fatal
			// as there will be no way for the user to communicate with us
			// otherwise anyway.
			s.startupErr = err
			close(s.startedOnce)
		}
		return err
	}

	if listener == nil {
		// Not much we can do here other than exit quickly. The supervisor
		// will log an error at some point.
		return nil
	}

	s.listenerAddr = listener.Addr()
	defer listener.Close()

	s.cfg.Subscribe(s)
	defer s.cfg.Unsubscribe(s)

	restMux := httprouter.New()

	// The GET handlers
	restMux.HandlerFunc(http.MethodGet, "/rest/cluster/pending/devices", s.getPendingDevices) // -
	restMux.HandlerFunc(http.MethodGet, "/rest/cluster/pending/folders", s.getPendingFolders) // [device]
	restMux.HandlerFunc(http.MethodGet, "/rest/db/completion", s.getDBCompletion)             // [device] [folder]
	restMux.HandlerFunc(http.MethodGet, "/rest/db/file", s.getDBFile)                         // folder file
	restMux.HandlerFunc(http.MethodGet, "/rest/db/ignores", s.getDBIgnores)                   // folder
	restMux.HandlerFunc(http.MethodGet, "/rest/db/need", s.getDBNeed)                         // folder [perpage] [page]
	restMux.HandlerFunc(http.MethodGet, "/rest/db/remoteneed", s.getDBRemoteNeed)             // device folder [perpage] [page]
	restMux.HandlerFunc(http.MethodGet, "/rest/db/localchanged", s.getDBLocalChanged)         // folder [perpage] [page]
	restMux.HandlerFunc(http.MethodGet, "/rest/db/status", s.getDBStatus)                     // folder
	restMux.HandlerFunc(http.MethodGet, "/rest/db/browse", s.getDBBrowse)                     // folder [prefix] [dirsonly] [levels]
	restMux.HandlerFunc(http.MethodGet, "/rest/folder/versions", s.getFolderVersions)         // folder
	restMux.HandlerFunc(http.MethodGet, "/rest/folder/errors", s.getFolderErrors)             // folder [perpage] [page]
	restMux.HandlerFunc(http.MethodGet, "/rest/folder/pullerrors", s.getFolderErrors)         // folder (deprecated)
	restMux.HandlerFunc(http.MethodGet, "/rest/events", s.getIndexEvents)                     // [since] [limit] [timeout] [events]
	restMux.HandlerFunc(http.MethodGet, "/rest/events/disk", s.getDiskEvents)                 // [since] [limit] [timeout]
	restMux.HandlerFunc(http.MethodGet, "/rest/noauth/health", s.getHealth)                   // -
	restMux.HandlerFunc(http.MethodGet, "/rest/stats/device", s.getDeviceStats)               // -
	restMux.HandlerFunc(http.MethodGet, "/rest/stats/folder", s.getFolderStats)               // -
	restMux.HandlerFunc(http.MethodGet, "/rest/svc/deviceid", s.getDeviceID)                  // id
	restMux.HandlerFunc(http.MethodGet, "/rest/svc/lang", s.getLang)                          // -
	restMux.HandlerFunc(http.MethodGet, "/rest/svc/report", s.getReport)                      // -
	restMux.HandlerFunc(http.MethodGet, "/rest/svc/random/string", s.getRandomString)         // [length]
	restMux.HandlerFunc(http.MethodGet, "/rest/system/browse", s.getSystemBrowse)             // current
	restMux.HandlerFunc(http.MethodGet, "/rest/system/connections", s.getSystemConnections)   // -
	restMux.HandlerFunc(http.MethodGet, "/rest/system/discovery", s.getSystemDiscovery)       // -
	restMux.HandlerFunc(http.MethodGet, "/rest/system/error", s.getSystemError)               // -
	restMux.HandlerFunc(http.MethodGet, "/rest/system/paths", s.getSystemPaths)               // -
	restMux.HandlerFunc(http.MethodGet, "/rest/system/ping", s.restPing)                      // -
	restMux.HandlerFunc(http.MethodGet, "/rest/system/status", s.getSystemStatus)             // -
	restMux.HandlerFunc(http.MethodGet, "/rest/system/upgrade", s.getSystemUpgrade)           // -
	restMux.HandlerFunc(http.MethodGet, "/rest/system/version", s.getSystemVersion)           // -
	restMux.HandlerFunc(http.MethodGet, "/rest/system/debug", s.getSystemDebug)               // -
	restMux.HandlerFunc(http.MethodGet, "/rest/system/log", s.getSystemLog)                   // [since]
	restMux.HandlerFunc(http.MethodGet, "/rest/system/log.txt", s.getSystemLogTxt)            // [since]

	// The POST handlers
	restMux.HandlerFunc(http.MethodPost, "/rest/db/prio", s.postDBPrio)                          // folder file
	restMux.HandlerFunc(http.MethodPost, "/rest/db/ignores", s.postDBIgnores)                    // folder
	restMux.HandlerFunc(http.MethodPost, "/rest/db/override", s.postDBOverride)                  // folder
	restMux.HandlerFunc(http.MethodPost, "/rest/db/revert", s.postDBRevert)                      // folder
	restMux.HandlerFunc(http.MethodPost, "/rest/db/scan", s.postDBScan)                          // folder [sub...] [delay]
	restMux.HandlerFunc(http.MethodPost, "/rest/folder/versions", s.postFolderVersionsRestore)   // folder <body>
	restMux.HandlerFunc(http.MethodPost, "/rest/system/error", s.postSystemError)                // <body>
	restMux.HandlerFunc(http.MethodPost, "/rest/system/error/clear", s.postSystemErrorClear)     // -
	restMux.HandlerFunc(http.MethodPost, "/rest/system/ping", s.restPing)                        // -
	restMux.HandlerFunc(http.MethodPost, "/rest/system/reset", s.postSystemReset)                // [folder]
	restMux.HandlerFunc(http.MethodPost, "/rest/system/restart", s.postSystemRestart)            // -
	restMux.HandlerFunc(http.MethodPost, "/rest/system/shutdown", s.postSystemShutdown)          // -
	restMux.HandlerFunc(http.MethodPost, "/rest/system/upgrade", s.postSystemUpgrade)            // -
	restMux.HandlerFunc(http.MethodPost, "/rest/system/pause", s.makeDevicePauseHandler(true))   // [device]
	restMux.HandlerFunc(http.MethodPost, "/rest/system/resume", s.makeDevicePauseHandler(false)) // [device]
	restMux.HandlerFunc(http.MethodPost, "/rest/system/debug", s.postSystemDebug)                // [enable] [disable]

	// The DELETE handlers
	restMux.HandlerFunc(http.MethodDelete, "/rest/cluster/pending/devices", s.deletePendingDevices) // device
	restMux.HandlerFunc(http.MethodDelete, "/rest/cluster/pending/folders", s.deletePendingFolders) // folder [device]

	// Config endpoints

	configBuilder := &configMuxBuilder{
		Router: restMux,
		id:     s.id,
		cfg:    s.cfg,
	}

	configBuilder.registerConfig("/rest/config")
	configBuilder.registerConfigInsync("/rest/config/insync") // deprecated
	configBuilder.registerConfigRequiresRestart("/rest/config/restart-required")
	configBuilder.registerFolders("/rest/config/folders")
	configBuilder.registerDevices("/rest/config/devices")
	configBuilder.registerFolder("/rest/config/folders/:id")
	configBuilder.registerDevice("/rest/config/devices/:id")
	configBuilder.registerDefaultFolder("/rest/config/defaults/folder")
	configBuilder.registerDefaultDevice("/rest/config/defaults/device")
	configBuilder.registerDefaultIgnores("/rest/config/defaults/ignores")
	configBuilder.registerOptions("/rest/config/options")
	configBuilder.registerLDAP("/rest/config/ldap")
	configBuilder.registerGUI("/rest/config/gui")

	// Deprecated config endpoints
	configBuilder.registerConfigDeprecated("/rest/system/config") // POST instead of PUT
	configBuilder.registerConfigInsync("/rest/system/config/insync")

	// Debug endpoints, not for general use
	debugMux := http.NewServeMux()
	debugMux.HandleFunc("/rest/debug/peerCompletion", s.getPeerCompletion)
	debugMux.HandleFunc("/rest/debug/httpmetrics", s.getSystemHTTPMetrics)
	debugMux.HandleFunc("/rest/debug/cpuprof", s.getCPUProf) // duration
	debugMux.HandleFunc("/rest/debug/heapprof", s.getHeapProf)
	debugMux.HandleFunc("/rest/debug/support", s.getSupportBundle)
	debugMux.HandleFunc("/rest/debug/file", s.getDebugFile)
	restMux.Handler(http.MethodGet, "/rest/debug/*method", s.whenDebugging(debugMux))

	// A handler that disables caching
	noCacheRestMux := noCacheMiddleware(metricsMiddleware(restMux))

	// The main routing handler
	mux := http.NewServeMux()
	mux.Handle("/rest/", noCacheRestMux)
	mux.HandleFunc("/qr/", s.getQR)

	// Serve compiled in assets unless an asset directory was set (for development)
	mux.Handle("/", s.statics)

	// Handle the special meta.js path
	mux.HandleFunc("/meta.js", s.getJSMetadata)

	// Handle Prometheus metrics
	promHttpHandler := promhttp.Handler()
	mux.HandleFunc("/metrics", func(w http.ResponseWriter, req *http.Request) {
		// fetching metrics counts as an event, for the purpose of whether
		// we should prepare folder summaries etc.
		s.fss.OnEventRequest()
		promHttpHandler.ServeHTTP(w, req)
	})

	guiCfg := s.cfg.GUI()

	// Wrap everything in CSRF protection. The /rest prefix should be
	// protected, other requests will grant cookies.
	var handler http.Handler = newCsrfManager(s.id.String()[:5], "/rest", guiCfg, mux, locations.Get(locations.CsrfTokens))

	// Add our version and ID as a header to responses
	handler = withDetailsMiddleware(s.id, handler)

	// Wrap everything in basic auth, if user/password is set.
	if guiCfg.IsAuthEnabled() {
		handler = basicAuthAndSessionMiddleware("sessionid-"+s.id.String()[:5], guiCfg, s.cfg.LDAP(), handler, s.evLogger)
	}

	// Redirect to HTTPS if we are supposed to
	if guiCfg.UseTLS() {
		handler = redirectToHTTPSMiddleware(handler)
	}

	// Add the CORS handling
	handler = corsMiddleware(handler, guiCfg.InsecureAllowFrameLoading)

	if addressIsLocalhost(guiCfg.Address()) && !guiCfg.InsecureSkipHostCheck {
		// Verify source host
		handler = localhostMiddleware(handler)
	}

	handler = debugMiddleware(handler)

	srv := http.Server{
		Handler: handler,
		// ReadTimeout must be longer than SyncthingController $scope.refresh
		// interval to avoid HTTP keepalive/GUI refresh race.
		ReadTimeout: 15 * time.Second,
		// Prevent the HTTP server from logging stuff on its own. The things we
		// care about we log ourselves from the handlers.
		ErrorLog: log.New(io.Discard, "", 0),
	}

	l.Infoln("GUI and API listening on", listener.Addr())
	l.Infoln("Access the GUI via the following URL:", guiCfg.URL())
	if s.started != nil {
		// only set when run by the tests
		select {
		case <-ctx.Done(): // Shouldn't return directly due to cleanup below
		case s.started <- listener.Addr().String():
		}
	}

	// Indicate successful initial startup, to ourselves and to interested
	// listeners (i.e. the thing that starts the browser).
	select {
	case <-s.startedOnce:
	default:
		close(s.startedOnce)
	}

	// Serve in the background

	serveError := make(chan error, 1)
	go func() {
		select {
		case serveError <- srv.Serve(listener):
		case <-ctx.Done():
		}
	}()

	// Wait for stop, restart or error signals

	err = nil
	select {
	case <-ctx.Done():
		// Shutting down permanently
		l.Debugln("shutting down (stop)")
	case <-s.configChanged:
		// Soft restart due to configuration change
		l.Debugln("restarting (config changed)")
	case err = <-s.exitChan:
	case err = <-serveError:
		// Restart due to listen/serve failure
		l.Warnln("GUI/API:", err, "(restarting)")
	}
	// Give it a moment to shut down gracefully, e.g. if we are restarting
	// due to a config change through the API, let that finish successfully.
	timeout, cancel := context.WithTimeout(context.Background(), 100*time.Millisecond)
	defer cancel()
	if err := srv.Shutdown(timeout); err == timeout.Err() {
		srv.Close()
	}

	return err
}

// Complete implements suture.IsCompletable, which signifies to the supervisor
// whether to stop restarting the service.
func (s *service) Complete() bool {
	select {
	case <-s.startedOnce:
		return s.startupErr != nil
	default:
	}
	return false
}

func (s *service) String() string {
	return fmt.Sprintf("api.service@%p", s)
}

func (*service) VerifyConfiguration(_, to config.Configuration) error {
	if to.GUI.Network() != "tcp" {
		return nil
	}
	_, err := net.ResolveTCPAddr("tcp", to.GUI.Address())
	return err
}

func (s *service) CommitConfiguration(from, to config.Configuration) bool {
	// No action required when this changes, so mask the fact that it changed at all.
	from.GUI.Debugging = to.GUI.Debugging

	if to.GUI == from.GUI {
		// No GUI changes, we're done here.
		return true
	}

	if to.GUI.Theme != from.GUI.Theme {
		s.statics.setTheme(to.GUI.Theme)
	}

	// Tell the serve loop to restart
	s.configChanged <- struct{}{}

	return true
}

func (s *service) fatal(err *svcutil.FatalErr) {
	// s.exitChan is 1-buffered and whoever is first gets handled.
	select {
	case s.exitChan <- err:
	default:
	}
}

func debugMiddleware(h http.Handler) http.Handler {
	return http.HandlerFunc(func(w http.ResponseWriter, r *http.Request) {
		t0 := time.Now()
		h.ServeHTTP(w, r)

		if shouldDebugHTTP() {
			ms := 1000 * time.Since(t0).Seconds()

			// The variable `w` is most likely a *http.response, which we can't do
			// much with since it's a non exported type. We can however peek into
			// it with reflection to get at the status code and number of bytes
			// written.
			var status, written int64
			if rw := reflect.Indirect(reflect.ValueOf(w)); rw.IsValid() && rw.Kind() == reflect.Struct {
				if rf := rw.FieldByName("status"); rf.IsValid() && rf.Kind() == reflect.Int {
					status = rf.Int()
				}
				if rf := rw.FieldByName("written"); rf.IsValid() && rf.Kind() == reflect.Int64 {
					written = rf.Int()
				}
			}
			l.Debugf("http: %s %q: status %d, %d bytes in %.02f ms", r.Method, r.URL.String(), status, written, ms)
		}
	})
}

func corsMiddleware(next http.Handler, allowFrameLoading bool) http.Handler {
	// Handle CORS headers and CORS OPTIONS request.
	// CORS OPTIONS request are typically sent by browser during AJAX preflight
	// when the browser initiate a POST request.
	//
	// As the OPTIONS request is unauthorized, this handler must be the first
	// of the chain (hence added at the end).
	//
	// See https://www.w3.org/TR/cors/ for details.
	return http.HandlerFunc(func(w http.ResponseWriter, r *http.Request) {
		// Process OPTIONS requests
		if r.Method == "OPTIONS" {
			// Add a generous access-control-allow-origin header for CORS requests
			w.Header().Add("Access-Control-Allow-Origin", "*")
			// Only GET/POST/OPTIONS Methods are supported
			w.Header().Set("Access-Control-Allow-Methods", "GET, POST, PUT, PATCH, DELETE, OPTIONS")
			// Only these headers can be set
			w.Header().Set("Access-Control-Allow-Headers", "Content-Type, X-API-Key")
			// The request is meant to be cached 10 minutes
			w.Header().Set("Access-Control-Max-Age", "600")

			// Indicate that no content will be returned
			w.WriteHeader(204)

			return
		}

		// Other security related headers that should be present.
		// https://www.owasp.org/index.php/Security_Headers

		if !allowFrameLoading {
			// We don't want to be rendered in an <iframe>,
			// <frame> or <object>. (Unless we do it ourselves.
			// This is also an escape hatch for people who serve
			// Syncthing GUI as part of their own website
			// through a proxy, so they don't need to set the
			// allowFrameLoading bool.)
			w.Header().Set("X-Frame-Options", "SAMEORIGIN")
		}

		// If the browser senses an XSS attack it's allowed to take
		// action. (How this would not always be the default I
		// don't fully understand.)
		w.Header().Set("X-XSS-Protection", "1; mode=block")

		// Our content type headers are correct. Don't guess.
		w.Header().Set("X-Content-Type-Options", "nosniff")

		// For everything else, pass to the next handler
		next.ServeHTTP(w, r)
	})
}

func metricsMiddleware(h http.Handler) http.Handler {
	return http.HandlerFunc(func(w http.ResponseWriter, r *http.Request) {
		t := metrics.GetOrRegisterTimer(r.URL.Path, nil)
		t0 := time.Now()
		h.ServeHTTP(w, r)
		t.UpdateSince(t0)
	})
}

func redirectToHTTPSMiddleware(h http.Handler) http.Handler {
	return http.HandlerFunc(func(w http.ResponseWriter, r *http.Request) {
		if r.TLS == nil {
			// Redirect HTTP requests to HTTPS
			r.URL.Host = r.Host
			r.URL.Scheme = "https"
			http.Redirect(w, r, r.URL.String(), http.StatusTemporaryRedirect)
		} else {
			h.ServeHTTP(w, r)
		}
	})
}

func noCacheMiddleware(h http.Handler) http.Handler {
	return http.HandlerFunc(func(w http.ResponseWriter, r *http.Request) {
		w.Header().Set("Cache-Control", "max-age=0, no-cache, no-store")
		w.Header().Set("Expires", time.Now().UTC().Format(http.TimeFormat))
		w.Header().Set("Pragma", "no-cache")
		h.ServeHTTP(w, r)
	})
}

func withDetailsMiddleware(id protocol.DeviceID, h http.Handler) http.Handler {
	return http.HandlerFunc(func(w http.ResponseWriter, r *http.Request) {
		w.Header().Set("X-Syncthing-Version", build.Version)
		w.Header().Set("X-Syncthing-ID", id.String())
		h.ServeHTTP(w, r)
	})
}

func localhostMiddleware(h http.Handler) http.Handler {
	return http.HandlerFunc(func(w http.ResponseWriter, r *http.Request) {
		if addressIsLocalhost(r.Host) {
			h.ServeHTTP(w, r)
			return
		}

		http.Error(w, "Host check error", http.StatusForbidden)
	})
}

func (s *service) whenDebugging(h http.Handler) http.Handler {
	return http.HandlerFunc(func(w http.ResponseWriter, r *http.Request) {
		if s.cfg.GUI().Debugging {
			h.ServeHTTP(w, r)
			return
		}

		http.Error(w, "Debugging disabled", http.StatusForbidden)
	})
}

func (s *service) getPendingDevices(w http.ResponseWriter, _ *http.Request) {
	devices, err := s.model.PendingDevices()
	if err != nil {
		http.Error(w, err.Error(), http.StatusInternalServerError)
		return
	}
	sendJSON(w, devices)
}

func (s *service) deletePendingDevices(w http.ResponseWriter, r *http.Request) {
	qs := r.URL.Query()

	device := qs.Get("device")
	deviceID, err := protocol.DeviceIDFromString(device)
	if err != nil {
		http.Error(w, err.Error(), http.StatusBadRequest)
		return
	}

	if err := s.model.DismissPendingDevice(deviceID); err != nil {
		http.Error(w, err.Error(), http.StatusInternalServerError)
	}
}

func (s *service) getPendingFolders(w http.ResponseWriter, r *http.Request) {
	qs := r.URL.Query()

	device := qs.Get("device")
	deviceID, err := protocol.DeviceIDFromString(device)
	if err != nil {
		http.Error(w, err.Error(), http.StatusBadRequest)
		return
	}

	folders, err := s.model.PendingFolders(deviceID)
	if err != nil {
		http.Error(w, err.Error(), http.StatusInternalServerError)
		return
	}
	sendJSON(w, folders)
}

func (s *service) deletePendingFolders(w http.ResponseWriter, r *http.Request) {
	qs := r.URL.Query()

	device := qs.Get("device")
	deviceID, err := protocol.DeviceIDFromString(device)
	if err != nil {
		http.Error(w, err.Error(), http.StatusBadRequest)
		return
	}
	folderID := qs.Get("folder")

	if err := s.model.DismissPendingFolder(deviceID, folderID); err != nil {
		http.Error(w, err.Error(), http.StatusInternalServerError)
	}
}

func (*service) restPing(w http.ResponseWriter, _ *http.Request) {
	sendJSON(w, map[string]string{"ping": "pong"})
}

func (*service) getSystemPaths(w http.ResponseWriter, _ *http.Request) {
	sendJSON(w, locations.ListExpandedPaths())
}

func (s *service) getJSMetadata(w http.ResponseWriter, _ *http.Request) {
	meta, _ := json.Marshal(map[string]string{
		"deviceID": s.id.String(),
	})
	w.Header().Set("Content-Type", "application/javascript")
	fmt.Fprintf(w, "var metadata = %s;\n", meta)
}

func (*service) getSystemVersion(w http.ResponseWriter, _ *http.Request) {
	sendJSON(w, map[string]interface{}{
		"version":     build.Version,
		"codename":    build.Codename,
		"longVersion": build.LongVersion,
		"extra":       build.Extra,
		"os":          runtime.GOOS,
		"arch":        runtime.GOARCH,
		"isBeta":      build.IsBeta,
		"isCandidate": build.IsCandidate,
		"isRelease":   build.IsRelease,
		"date":        build.Date,
		"tags":        build.TagsList(),
		"stamp":       build.Stamp,
		"user":        build.User,
		"container":   incontainer.Detect(),
	})
}

func (*service) getSystemDebug(w http.ResponseWriter, _ *http.Request) {
	names := l.Facilities()
	enabled := l.FacilityDebugging()
	sort.Strings(enabled)
	sendJSON(w, map[string]interface{}{
		"facilities": names,
		"enabled":    enabled,
	})
}

func (*service) postSystemDebug(w http.ResponseWriter, r *http.Request) {
	w.Header().Set("Content-Type", "application/json; charset=utf-8")
	q := r.URL.Query()
	for _, f := range strings.Split(q.Get("enable"), ",") {
		if f == "" || l.ShouldDebug(f) {
			continue
		}
		l.SetDebug(f, true)
		l.Infof("Enabled debug data for %q", f)
	}
	for _, f := range strings.Split(q.Get("disable"), ",") {
		if f == "" || !l.ShouldDebug(f) {
			continue
		}
		l.SetDebug(f, false)
		l.Infof("Disabled debug data for %q", f)
	}
}

func (s *service) getDBBrowse(w http.ResponseWriter, r *http.Request) {
	qs := r.URL.Query()
	folder := qs.Get("folder")
	prefix := qs.Get("prefix")
	dirsOnly := qs.Get("dirsonly") != ""

	levels, err := strconv.Atoi(qs.Get("levels"))
	if err != nil {
		levels = -1
	}
	result, err := s.model.GlobalDirectoryTree(folder, prefix, levels, dirsOnly)
	if err != nil {
		http.Error(w, err.Error(), http.StatusInternalServerError)
		return
	}

	sendJSON(w, result)
}

func (s *service) getDBCompletion(w http.ResponseWriter, r *http.Request) {
	qs := r.URL.Query()
	folder := qs.Get("folder")    // empty means all folders
	deviceStr := qs.Get("device") // empty means local device ID

	// We will check completion status for either the local device, or a
	// specific given device ID.

	device := protocol.LocalDeviceID
	if deviceStr != "" {
		var err error
		device, err = protocol.DeviceIDFromString(deviceStr)
		if err != nil {
			http.Error(w, err.Error(), http.StatusBadRequest)
			return
		}
	}

	if comp, err := s.model.Completion(device, folder); err != nil {
		status := http.StatusInternalServerError
		if isFolderNotFound(err) {
			status = http.StatusNotFound
		}
		http.Error(w, err.Error(), status)
	} else {
		sendJSON(w, comp.Map())
	}
}

func (s *service) getDBStatus(w http.ResponseWriter, r *http.Request) {
	qs := r.URL.Query()
	folder := qs.Get("folder")
	if sum, err := s.fss.Summary(folder); err != nil {
		http.Error(w, err.Error(), http.StatusNotFound)
	} else {
		sendJSON(w, sum)
	}
}

func (s *service) postDBOverride(_ http.ResponseWriter, r *http.Request) {
	qs := r.URL.Query()
	folder := qs.Get("folder")
	go s.model.Override(folder)
}

func (s *service) postDBRevert(_ http.ResponseWriter, r *http.Request) {
	qs := r.URL.Query()
	folder := qs.Get("folder")
	go s.model.Revert(folder)
}

func getPagingParams(qs url.Values) (int, int) {
	page, err := strconv.Atoi(qs.Get("page"))
	if err != nil || page < 1 {
		page = 1
	}
	perpage, err := strconv.Atoi(qs.Get("perpage"))
	if err != nil || perpage < 1 {
		perpage = 1 << 16
	}
	return page, perpage
}

func (s *service) getDBNeed(w http.ResponseWriter, r *http.Request) {
	qs := r.URL.Query()

	folder := qs.Get("folder")

	page, perpage := getPagingParams(qs)

	progress, queued, rest, err := s.model.NeedFolderFiles(folder, page, perpage)
	if err != nil {
		http.Error(w, err.Error(), http.StatusNotFound)
		return
	}

	// Convert the struct to a more loose structure, and inject the size.
	sendJSON(w, map[string]interface{}{
		"progress": toJsonFileInfoSlice(progress),
		"queued":   toJsonFileInfoSlice(queued),
		"rest":     toJsonFileInfoSlice(rest),
		"page":     page,
		"perpage":  perpage,
	})
}

func (s *service) getDBRemoteNeed(w http.ResponseWriter, r *http.Request) {
	qs := r.URL.Query()

	folder := qs.Get("folder")
	device := qs.Get("device")
	deviceID, err := protocol.DeviceIDFromString(device)
	if err != nil {
		http.Error(w, err.Error(), http.StatusInternalServerError)
		return
	}

	page, perpage := getPagingParams(qs)

	files, err := s.model.RemoteNeedFolderFiles(folder, deviceID, page, perpage)
	if err != nil {
		http.Error(w, err.Error(), http.StatusNotFound)
		return
	}

	sendJSON(w, map[string]interface{}{
		"files":   toJsonFileInfoSlice(files),
		"page":    page,
		"perpage": perpage,
	})
}

func (s *service) getDBLocalChanged(w http.ResponseWriter, r *http.Request) {
	qs := r.URL.Query()

	folder := qs.Get("folder")

	page, perpage := getPagingParams(qs)

	files, err := s.model.LocalChangedFolderFiles(folder, page, perpage)
	if err != nil {
		http.Error(w, err.Error(), http.StatusNotFound)
		return
	}

	sendJSON(w, map[string]interface{}{
		"files":   toJsonFileInfoSlice(files),
		"page":    page,
		"perpage": perpage,
	})
}

func (s *service) getSystemConnections(w http.ResponseWriter, _ *http.Request) {
	sendJSON(w, s.model.ConnectionStats())
}

func (s *service) getDeviceStats(w http.ResponseWriter, _ *http.Request) {
	stats, err := s.model.DeviceStatistics()
	if err != nil {
		http.Error(w, "Internal Server Error", http.StatusInternalServerError)
		return
	}
	sendJSON(w, stats)
}

func (s *service) getFolderStats(w http.ResponseWriter, _ *http.Request) {
	stats, err := s.model.FolderStatistics()
	if err != nil {
		http.Error(w, "Internal Server Error", http.StatusInternalServerError)
		return
	}
	sendJSON(w, stats)
}

func (s *service) getDBFile(w http.ResponseWriter, r *http.Request) {
	qs := r.URL.Query()
	folder := qs.Get("folder")
	file := qs.Get("file")

	errStatus := http.StatusInternalServerError
	gf, gfOk, err := s.model.CurrentGlobalFile(folder, file)
	if err != nil {
		if isFolderNotFound(err) {
			errStatus = http.StatusNotFound
		}
		http.Error(w, err.Error(), errStatus)
		return
	}

	lf, lfOk, err := s.model.CurrentFolderFile(folder, file)
	if err != nil {
		if isFolderNotFound(err) {
			errStatus = http.StatusNotFound
		}
		http.Error(w, err.Error(), errStatus)
		return
	}

	if !(gfOk || lfOk) {
		// This file for sure does not exist.
		http.Error(w, "No such object in the index", http.StatusNotFound)
		return
	}

	av, err := s.model.Availability(folder, gf, protocol.BlockInfo{})
	if err != nil {
		http.Error(w, err.Error(), http.StatusInternalServerError)
	}
	mtimeMapping, mtimeErr := s.model.GetMtimeMapping(folder, file)

	sendJSON(w, map[string]interface{}{
		"global":       jsonFileInfo(gf),
		"local":        jsonFileInfo(lf),
		"availability": av,
		"mtime": map[string]interface{}{
			"err":   mtimeErr,
			"value": mtimeMapping,
		},
	})
}

func (s *service) getDebugFile(w http.ResponseWriter, r *http.Request) {
	qs := r.URL.Query()
	folder := qs.Get("folder")
	file := qs.Get("file")

	snap, err := s.model.DBSnapshot(folder)
	if err != nil {
		http.Error(w, err.Error(), http.StatusNotFound)
		return
	}

	mtimeMapping, mtimeErr := s.model.GetMtimeMapping(folder, file)

	lf, _ := snap.Get(protocol.LocalDeviceID, file)
	gf, _ := snap.GetGlobal(file)
	av := snap.Availability(file)
	vl := snap.DebugGlobalVersions(file)

	sendJSON(w, map[string]interface{}{
		"global":         jsonFileInfo(gf),
		"local":          jsonFileInfo(lf),
		"availability":   av,
		"globalVersions": vl.String(),
		"mtime": map[string]interface{}{
			"err":   mtimeErr,
			"value": mtimeMapping,
		},
	})
}

func (s *service) postSystemRestart(w http.ResponseWriter, _ *http.Request) {
	s.flushResponse(`{"ok": "restarting"}`, w)

	s.fatal(&svcutil.FatalErr{
		Err:    errors.New("restart initiated by rest API"),
		Status: svcutil.ExitRestart,
	})
}

func (s *service) postSystemReset(w http.ResponseWriter, r *http.Request) {
	qs := r.URL.Query()
	folder := qs.Get("folder")

	if len(folder) > 0 {
		if _, ok := s.cfg.Folders()[folder]; !ok {
			http.Error(w, "Invalid folder ID", http.StatusInternalServerError)
			return
		}
	}

	if folder == "" {
		// Reset all folders.
		for folder := range s.cfg.Folders() {
			if err := s.model.ResetFolder(folder); err != nil {
				http.Error(w, err.Error(), http.StatusInternalServerError)
				return
			}
		}
		s.flushResponse(`{"ok": "resetting database"}`, w)
	} else {
		// Reset a specific folder, assuming it's supposed to exist.
		if err := s.model.ResetFolder(folder); err != nil {
			http.Error(w, err.Error(), http.StatusInternalServerError)
			return
		}
		s.flushResponse(`{"ok": "resetting folder `+folder+`"}`, w)
	}

	s.fatal(&svcutil.FatalErr{
		Err:    errors.New("restart after db reset initiated by rest API"),
		Status: svcutil.ExitRestart,
	})
}

func (s *service) postSystemShutdown(w http.ResponseWriter, _ *http.Request) {
	s.flushResponse(`{"ok": "shutting down"}`, w)
	s.fatal(&svcutil.FatalErr{
		Err:    errors.New("shutdown initiated by rest API"),
		Status: svcutil.ExitSuccess,
	})
}

func (*service) flushResponse(resp string, w http.ResponseWriter) {
	w.Write([]byte(resp + "\n"))
	f := w.(http.Flusher)
	f.Flush()
}

func (s *service) getSystemStatus(w http.ResponseWriter, _ *http.Request) {
	var m runtime.MemStats
	runtime.ReadMemStats(&m)

	tilde, _ := fs.ExpandTilde("~")
	res := make(map[string]interface{})
	res["myID"] = s.id.String()
	res["goroutines"] = runtime.NumGoroutine()
	res["alloc"] = m.Alloc
	res["sys"] = m.Sys - m.HeapReleased
	res["tilde"] = tilde
	if s.cfg.Options().LocalAnnEnabled || s.cfg.Options().GlobalAnnEnabled {
		res["discoveryEnabled"] = true
		discoStatus := s.discoverer.ChildErrors()
		res["discoveryStatus"] = discoveryStatusMap(discoStatus)
		res["discoveryMethods"] = len(discoStatus) // DEPRECATED: Redundant, only for backwards compatibility, should be removed.
		discoErrors := make(map[string]*string, len(discoStatus))
		for s, e := range discoStatus {
			if e != nil {
				discoErrors[s] = errorString(e)
			}
		}
		res["discoveryErrors"] = discoErrors // DEPRECATED: Redundant, only for backwards compatibility, should be removed.
	}

	res["connectionServiceStatus"] = s.connectionsService.ListenerStatus()
	res["lastDialStatus"] = s.connectionsService.ConnectionStatus()
	res["cpuPercent"] = 0 // deprecated from API
	res["pathSeparator"] = string(filepath.Separator)
	res["urVersionMax"] = ur.Version
	res["uptime"] = s.urService.UptimeS()
	res["startTime"] = ur.StartTime
	res["guiAddressOverridden"] = s.cfg.GUI().IsOverridden()
	res["guiAddressUsed"] = s.listenerAddr.String()

	sendJSON(w, res)
}

func (s *service) getSystemError(w http.ResponseWriter, _ *http.Request) {
	sendJSON(w, map[string][]logger.Line{
		"errors": s.guiErrors.Since(time.Time{}),
	})
}

func (*service) postSystemError(_ http.ResponseWriter, r *http.Request) {
	bs, _ := io.ReadAll(r.Body)
	r.Body.Close()
	l.Warnln(string(bs))
}

func (s *service) postSystemErrorClear(_ http.ResponseWriter, _ *http.Request) {
	s.guiErrors.Clear()
}

func (s *service) getSystemLog(w http.ResponseWriter, r *http.Request) {
	q := r.URL.Query()
	since, err := time.Parse(time.RFC3339, q.Get("since"))
	if err != nil {
		l.Debugln(err)
	}
	sendJSON(w, map[string][]logger.Line{
		"messages": s.systemLog.Since(since),
	})
}

func (s *service) getSystemLogTxt(w http.ResponseWriter, r *http.Request) {
	q := r.URL.Query()
	since, err := time.Parse(time.RFC3339, q.Get("since"))
	if err != nil {
		l.Debugln(err)
	}
	w.Header().Set("Content-Type", "text/plain; charset=utf-8")

	for _, line := range s.systemLog.Since(since) {
		fmt.Fprintf(w, "%s: %s\n", line.When.Format(time.RFC3339), line.Message)
	}
}

type fileEntry struct {
	name string
	data []byte
}

func (s *service) getSupportBundle(w http.ResponseWriter, r *http.Request) {
	var files []fileEntry

	// Redacted configuration as a JSON
	if jsonConfig, err := json.MarshalIndent(getRedactedConfig(s), "", "  "); err != nil {
		l.Warnln("Support bundle: failed to create config.json:", err)
	} else {
		files = append(files, fileEntry{name: "config.json.txt", data: jsonConfig})
	}

	// Log as a text
	var buflog bytes.Buffer
	for _, line := range s.systemLog.Since(time.Time{}) {
		fmt.Fprintf(&buflog, "%s: %s\n", line.When.Format(time.RFC3339), line.Message)
	}
	files = append(files, fileEntry{name: "log-inmemory.txt", data: buflog.Bytes()})

	// Errors as a JSON
	if errs := s.guiErrors.Since(time.Time{}); len(errs) > 0 {
		if jsonError, err := json.MarshalIndent(errs, "", "  "); err != nil {
			l.Warnln("Support bundle: failed to create errors.json:", err)
		} else {
			files = append(files, fileEntry{name: "errors.json.txt", data: jsonError})
		}
	}

	// Panic files
	if panicFiles, err := filepath.Glob(filepath.Join(locations.GetBaseDir(locations.ConfigBaseDir), "panic*")); err == nil {
		for _, f := range panicFiles {
			if panicFile, err := os.ReadFile(f); err != nil {
				l.Warnf("Support bundle: failed to load %s: %s", filepath.Base(f), err)
			} else {
				files = append(files, fileEntry{name: filepath.Base(f), data: panicFile})
			}
		}
	}

	// Archived log (default on Windows)
	if logFile, err := os.ReadFile(locations.Get(locations.LogFile)); err == nil {
		files = append(files, fileEntry{name: "log-ondisk.txt", data: logFile})
	}

	// Version and platform information as a JSON
	if versionPlatform, err := json.MarshalIndent(map[string]string{
		"now":         time.Now().Format(time.RFC3339),
		"version":     build.Version,
		"codename":    build.Codename,
		"longVersion": build.LongVersion,
		"os":          runtime.GOOS,
		"arch":        runtime.GOARCH,
	}, "", "  "); err == nil {
		files = append(files, fileEntry{name: "version-platform.json.txt", data: versionPlatform})
	} else {
		l.Warnln("Failed to create versionPlatform.json: ", err)
	}

	// Report Data as a JSON
	if r, err := s.urService.ReportDataPreview(r.Context(), ur.Version); err != nil {
		l.Warnln("Support bundle: failed to create usage-reporting.json.txt:", err)
	} else {
		if usageReportingData, err := json.MarshalIndent(r, "", "  "); err != nil {
			l.Warnln("Support bundle: failed to serialize usage-reporting.json.txt", err)
		} else {
			files = append(files, fileEntry{name: "usage-reporting.json.txt", data: usageReportingData})
		}
	}

<<<<<<< HEAD
	// Connection data as JSON
	connStats := s.model.ConnectionStats()
	if connStatsJSON, err := json.MarshalIndent(connStats, "", "  "); err != nil {
		l.Warnln("Support bundle: failed to serialize connection-stats.json.txt", err)
	} else {
		files = append(files, fileEntry{name: "connection-stats.json.txt", data: connStatsJSON})
	}
=======
	// Metrics data as text
	buf := bytes.NewBuffer(nil)
	wr := bufferedResponseWriter{Writer: buf}
	promhttp.Handler().ServeHTTP(wr, &http.Request{Method: http.MethodGet})
	files = append(files, fileEntry{name: "metrics.txt", data: buf.Bytes()})
>>>>>>> e09146ee

	// Heap and CPU Proofs as a pprof extension
	var heapBuffer, cpuBuffer bytes.Buffer
	filename := fmt.Sprintf("syncthing-heap-%s-%s-%s-%s.pprof", runtime.GOOS, runtime.GOARCH, build.Version, time.Now().Format("150405")) // hhmmss
	runtime.GC()
	if err := pprof.WriteHeapProfile(&heapBuffer); err == nil {
		files = append(files, fileEntry{name: filename, data: heapBuffer.Bytes()})
	}

	const duration = 4 * time.Second
	filename = fmt.Sprintf("syncthing-cpu-%s-%s-%s-%s.pprof", runtime.GOOS, runtime.GOARCH, build.Version, time.Now().Format("150405")) // hhmmss
	if err := pprof.StartCPUProfile(&cpuBuffer); err == nil {
		time.Sleep(duration)
		pprof.StopCPUProfile()
		files = append(files, fileEntry{name: filename, data: cpuBuffer.Bytes()})
	}

	// Add buffer files to buffer zip
	var zipFilesBuffer bytes.Buffer
	if err := writeZip(&zipFilesBuffer, files); err != nil {
		l.Warnln("Support bundle: failed to create support bundle zip:", err)
		http.Error(w, err.Error(), http.StatusInternalServerError)
		return
	}

	// Set zip file name and path
	zipFileName := fmt.Sprintf("support-bundle-%s-%s.zip", s.id.Short().String(), time.Now().Format("2006-01-02T150405"))
	zipFilePath := filepath.Join(locations.GetBaseDir(locations.ConfigBaseDir), zipFileName)

	// Write buffer zip to local zip file (back up)
	if err := os.WriteFile(zipFilePath, zipFilesBuffer.Bytes(), 0o600); err != nil {
		l.Warnln("Support bundle: support bundle zip could not be created:", err)
	}

	// Serve the buffer zip to client for download
	w.Header().Set("Content-Type", "application/zip")
	w.Header().Set("Content-Disposition", "attachment; filename="+zipFileName)
	io.Copy(w, &zipFilesBuffer)
}

func (*service) getSystemHTTPMetrics(w http.ResponseWriter, _ *http.Request) {
	stats := make(map[string]interface{})
	metrics.Each(func(name string, intf interface{}) {
		if m, ok := intf.(*metrics.StandardTimer); ok {
			pct := m.Percentiles([]float64{0.50, 0.95, 0.99})
			for i := range pct {
				pct[i] /= 1e6 // ns to ms
			}
			stats[name] = map[string]interface{}{
				"count":         m.Count(),
				"sumMs":         m.Sum() / 1e6, // ns to ms
				"ratesPerS":     []float64{m.Rate1(), m.Rate5(), m.Rate15()},
				"percentilesMs": pct,
			}
		}
	})
	bs, _ := json.MarshalIndent(stats, "", "  ")
	w.Write(bs)
}

func (s *service) getSystemDiscovery(w http.ResponseWriter, _ *http.Request) {
	devices := make(map[string]discover.CacheEntry)

	if s.discoverer != nil {
		// Device ids can't be marshalled as keys so we need to manually
		// rebuild this map using strings. Discoverer may be nil if discovery
		// has not started yet.
		for device, entry := range s.discoverer.Cache() {
			devices[device.String()] = entry
		}
	}

	sendJSON(w, devices)
}

func (s *service) getReport(w http.ResponseWriter, r *http.Request) {
	version := ur.Version
	if val, _ := strconv.Atoi(r.URL.Query().Get("version")); val > 0 {
		version = val
	}
	if r, err := s.urService.ReportDataPreview(context.TODO(), version); err != nil {
		http.Error(w, err.Error(), http.StatusInternalServerError)
		return
	} else {
		sendJSON(w, r)
	}
}

func (*service) getRandomString(w http.ResponseWriter, r *http.Request) {
	length := 32
	if val, _ := strconv.Atoi(r.URL.Query().Get("length")); val > 0 {
		length = val
	}
	str := rand.String(length)

	sendJSON(w, map[string]string{"random": str})
}

func (s *service) getDBIgnores(w http.ResponseWriter, r *http.Request) {
	qs := r.URL.Query()

	folder := qs.Get("folder")

	lines, patterns, err := s.model.LoadIgnores(folder)
	if err != nil && !ignore.IsParseError(err) {
		http.Error(w, err.Error(), http.StatusInternalServerError)
		return
	}

	sendJSON(w, map[string]interface{}{
		"ignore":   lines,
		"expanded": patterns,
		"error":    errorString(err),
	})
}

func (s *service) postDBIgnores(w http.ResponseWriter, r *http.Request) {
	qs := r.URL.Query()

	bs, err := io.ReadAll(r.Body)
	r.Body.Close()
	if err != nil {
		http.Error(w, err.Error(), http.StatusInternalServerError)
		return
	}

	var data map[string][]string
	err = json.Unmarshal(bs, &data)
	if err != nil {
		http.Error(w, err.Error(), http.StatusInternalServerError)
		return
	}

	err = s.model.SetIgnores(qs.Get("folder"), data["ignore"])
	if err != nil {
		http.Error(w, err.Error(), http.StatusInternalServerError)
		return
	}

	s.getDBIgnores(w, r)
}

func (s *service) getIndexEvents(w http.ResponseWriter, r *http.Request) {
	mask := s.getEventMask(r.URL.Query().Get("events"))
	sub := s.getEventSub(mask)
	s.getEvents(w, r, sub)
}

func (s *service) getDiskEvents(w http.ResponseWriter, r *http.Request) {
	sub := s.getEventSub(DiskEventMask)
	s.getEvents(w, r, sub)
}

func (s *service) getEvents(w http.ResponseWriter, r *http.Request, eventSub events.BufferedSubscription) {
	if eventSub.Mask()&(events.FolderSummary|events.FolderCompletion) != 0 {
		s.fss.OnEventRequest()
	}

	qs := r.URL.Query()
	sinceStr := qs.Get("since")
	limitStr := qs.Get("limit")
	timeoutStr := qs.Get("timeout")
	since, _ := strconv.Atoi(sinceStr)
	limit, _ := strconv.Atoi(limitStr)

	timeout := defaultEventTimeout
	if timeoutSec, timeoutErr := strconv.Atoi(timeoutStr); timeoutErr == nil && timeoutSec >= 0 { // 0 is a valid timeout
		timeout = time.Duration(timeoutSec) * time.Second
	}

	// Flush before blocking, to indicate that we've received the request and
	// that it should not be retried. Must set Content-Type header before
	// flushing.
	w.Header().Set("Content-Type", "application/json; charset=utf-8")
	f := w.(http.Flusher)
	f.Flush()

	// If there are no events available return an empty slice, as this gets serialized as `[]`
	evs := eventSub.Since(since, []events.Event{}, timeout)
	if 0 < limit && limit < len(evs) {
		evs = evs[len(evs)-limit:]
	}

	sendJSON(w, evs)
}

func (*service) getEventMask(evs string) events.EventType {
	eventMask := DefaultEventMask
	if evs != "" {
		eventList := strings.Split(evs, ",")
		eventMask = 0
		for _, ev := range eventList {
			eventMask |= events.UnmarshalEventType(strings.TrimSpace(ev))
		}
	}
	return eventMask
}

func (s *service) getEventSub(mask events.EventType) events.BufferedSubscription {
	s.eventSubsMut.Lock()
	bufsub, ok := s.eventSubs[mask]
	if !ok {
		evsub := s.evLogger.Subscribe(mask)
		bufsub = events.NewBufferedSubscription(evsub, EventSubBufferSize)
		s.eventSubs[mask] = bufsub
	}
	s.eventSubsMut.Unlock()

	return bufsub
}

func (s *service) getSystemUpgrade(w http.ResponseWriter, _ *http.Request) {
	if s.noUpgrade {
		http.Error(w, upgrade.ErrUpgradeUnsupported.Error(), http.StatusNotImplemented)
		return
	}
	opts := s.cfg.Options()
	rel, err := upgrade.LatestRelease(opts.ReleasesURL, build.Version, opts.UpgradeToPreReleases)
	if err != nil {
		httpError(w, err)
		return
	}
	res := make(map[string]interface{})
	res["running"] = build.Version
	res["latest"] = rel.Tag
	res["newer"] = upgrade.CompareVersions(rel.Tag, build.Version) == upgrade.Newer
	res["majorNewer"] = upgrade.CompareVersions(rel.Tag, build.Version) == upgrade.MajorNewer

	sendJSON(w, res)
}

func (*service) getDeviceID(w http.ResponseWriter, r *http.Request) {
	qs := r.URL.Query()
	idStr := qs.Get("id")
	id, err := protocol.DeviceIDFromString(idStr)

	if err == nil {
		sendJSON(w, map[string]string{
			"id": id.String(),
		})
	} else {
		sendJSON(w, map[string]string{
			"error": err.Error(),
		})
	}
}

func (*service) getLang(w http.ResponseWriter, r *http.Request) {
	lang := r.Header.Get("Accept-Language")
	var langs []string
	for _, l := range strings.Split(lang, ",") {
		parts := strings.SplitN(l, ";", 2)
		langs = append(langs, strings.ToLower(strings.TrimSpace(parts[0])))
	}
	sendJSON(w, langs)
}

func (s *service) postSystemUpgrade(w http.ResponseWriter, _ *http.Request) {
	opts := s.cfg.Options()
	rel, err := upgrade.LatestRelease(opts.ReleasesURL, build.Version, opts.UpgradeToPreReleases)
	if err != nil {
		httpError(w, err)
		return
	}

	if upgrade.CompareVersions(rel.Tag, build.Version) > upgrade.Equal {
		err = upgrade.To(rel)
		if err != nil {
			l.Warnln("upgrading:", err)
			http.Error(w, err.Error(), http.StatusInternalServerError)
			return
		}

		s.flushResponse(`{"ok": "restarting"}`, w)
		s.fatal(&svcutil.FatalErr{
			Err:    errors.New("exit after upgrade initiated by rest API"),
			Status: svcutil.ExitUpgrade,
		})
	}
}

func (s *service) makeDevicePauseHandler(paused bool) http.HandlerFunc {
	return func(w http.ResponseWriter, r *http.Request) {
		qs := r.URL.Query()
		deviceStr := qs.Get("device")

		var msg string
		var status int
		_, err := s.cfg.Modify(func(cfg *config.Configuration) {
			if deviceStr == "" {
				for i := range cfg.Devices {
					cfg.Devices[i].Paused = paused
				}
				return
			}

			device, err := protocol.DeviceIDFromString(deviceStr)
			if err != nil {
				msg = err.Error()
				status = 500
				return
			}

			_, i, ok := cfg.Device(device)
			if !ok {
				msg = "not found"
				status = http.StatusNotFound
				return
			}

			cfg.Devices[i].Paused = paused
		})

		if msg != "" {
			http.Error(w, msg, status)
		} else if err != nil {
			http.Error(w, err.Error(), http.StatusInternalServerError)
		}
	}
}

func (s *service) postDBScan(w http.ResponseWriter, r *http.Request) {
	qs := r.URL.Query()
	folder := qs.Get("folder")
	if folder != "" {
		subs := qs["sub"]
		err := s.model.ScanFolderSubdirs(folder, subs)
		if err != nil {
			http.Error(w, err.Error(), http.StatusInternalServerError)
			return
		}
		nextStr := qs.Get("next")
		next, err := strconv.Atoi(nextStr)
		if err == nil {
			s.model.DelayScan(folder, time.Duration(next)*time.Second)
		}
	} else {
		errors := s.model.ScanFolders()
		if len(errors) > 0 {
			http.Error(w, "Error scanning folders", http.StatusInternalServerError)
			sendJSON(w, errors)
			return
		}
	}
}

func (s *service) postDBPrio(w http.ResponseWriter, r *http.Request) {
	qs := r.URL.Query()
	folder := qs.Get("folder")
	file := qs.Get("file")
	s.model.BringToFront(folder, file)
	s.getDBNeed(w, r)
}

func (*service) getHealth(w http.ResponseWriter, _ *http.Request) {
	sendJSON(w, map[string]string{"status": "OK"})
}

func (*service) getQR(w http.ResponseWriter, r *http.Request) {
	qs := r.URL.Query()
	text := qs.Get("text")
	code, err := qr.Encode(text, qr.M)
	if err != nil {
		http.Error(w, "Invalid", http.StatusInternalServerError)
		return
	}

	w.Header().Set("Content-Type", "image/png")
	w.Write(code.PNG())
}

func (s *service) getPeerCompletion(w http.ResponseWriter, _ *http.Request) {
	tot := map[string]float64{}
	count := map[string]float64{}

	for _, folder := range s.cfg.Folders() {
		for _, device := range folder.DeviceIDs() {
			deviceStr := device.String()
			if _, ok := s.model.Connection(device); ok {
				comp, err := s.model.Completion(device, folder.ID)
				if err != nil {
					http.Error(w, err.Error(), http.StatusInternalServerError)
					return
				}
				tot[deviceStr] += comp.CompletionPct
			} else {
				tot[deviceStr] = 0
			}
			count[deviceStr]++
		}
	}

	comp := map[string]int{}
	for device := range tot {
		comp[device] = int(tot[device] / count[device])
	}

	sendJSON(w, comp)
}

func (s *service) getFolderVersions(w http.ResponseWriter, r *http.Request) {
	qs := r.URL.Query()
	versions, err := s.model.GetFolderVersions(qs.Get("folder"))
	if err != nil {
		http.Error(w, err.Error(), http.StatusInternalServerError)
		return
	}
	sendJSON(w, versions)
}

func (s *service) postFolderVersionsRestore(w http.ResponseWriter, r *http.Request) {
	qs := r.URL.Query()

	bs, err := io.ReadAll(r.Body)
	r.Body.Close()
	if err != nil {
		http.Error(w, err.Error(), http.StatusInternalServerError)
		return
	}

	var versions map[string]time.Time
	err = json.Unmarshal(bs, &versions)
	if err != nil {
		http.Error(w, err.Error(), http.StatusInternalServerError)
		return
	}

	ferr, err := s.model.RestoreFolderVersions(qs.Get("folder"), versions)
	if err != nil {
		http.Error(w, err.Error(), http.StatusInternalServerError)
		return
	}
	sendJSON(w, errorStringMap(ferr))
}

func (s *service) getFolderErrors(w http.ResponseWriter, r *http.Request) {
	qs := r.URL.Query()
	folder := qs.Get("folder")
	page, perpage := getPagingParams(qs)

	errors, err := s.model.FolderErrors(folder)
	if err != nil {
		http.Error(w, err.Error(), http.StatusNotFound)
		return
	}

	start := (page - 1) * perpage
	if start >= len(errors) {
		errors = nil
	} else {
		errors = errors[start:]
		if perpage < len(errors) {
			errors = errors[:perpage]
		}
	}

	sendJSON(w, map[string]interface{}{
		"folder":  folder,
		"errors":  errors,
		"page":    page,
		"perpage": perpage,
	})
}

func (*service) getSystemBrowse(w http.ResponseWriter, r *http.Request) {
	qs := r.URL.Query()
	current := qs.Get("current")

	// Default value or in case of error unmarshalling ends up being basic fs.
	var fsType fs.FilesystemType
	fsType.UnmarshalText([]byte(qs.Get("filesystem")))

	sendJSON(w, browse(fsType, current))
}

func browse(fsType fs.FilesystemType, current string) []string {
	if current == "" {
		return browseRoots(fsType)
	}

	parent, base := parentAndBase(current)
	ffs := fs.NewFilesystem(fsType, parent)
	files := browseFiles(ffs, base)
	for i := range files {
		files[i] = filepath.Join(parent, files[i])
	}
	return files
}

const (
	matchExact int = iota
	matchCaseIns
	noMatch
)

func checkPrefixMatch(s, prefix string) int {
	if strings.HasPrefix(s, prefix) {
		return matchExact
	}

	if strings.HasPrefix(strings.ToLower(s), strings.ToLower(prefix)) {
		return matchCaseIns
	}

	return noMatch
}

func browseRoots(fsType fs.FilesystemType) []string {
	filesystem := fs.NewFilesystem(fsType, "")
	if roots, err := filesystem.Roots(); err == nil {
		return roots
	}

	return nil
}

// parentAndBase returns the parent directory and the remaining base of the
// path. The base may be empty if the path ends with a path separator.
func parentAndBase(current string) (string, string) {
	search, _ := fs.ExpandTilde(current)
	pathSeparator := string(fs.PathSeparator)

	if strings.HasSuffix(current, pathSeparator) && !strings.HasSuffix(search, pathSeparator) {
		search = search + pathSeparator
	}
	searchDir := filepath.Dir(search)

	// The searchFile should be the last component of search, or empty if it
	// ends with a path separator
	var searchFile string
	if !strings.HasSuffix(search, pathSeparator) {
		searchFile = filepath.Base(search)
	}

	return searchDir, searchFile
}

func browseFiles(ffs fs.Filesystem, search string) []string {
	subdirectories, _ := ffs.DirNames(".")
	pathSeparator := string(fs.PathSeparator)

	exactMatches := make([]string, 0, len(subdirectories))
	caseInsMatches := make([]string, 0, len(subdirectories))

	for _, subdirectory := range subdirectories {
		info, err := ffs.Stat(subdirectory)
		if err != nil || !info.IsDir() {
			continue
		}

		switch checkPrefixMatch(subdirectory, search) {
		case matchExact:
			exactMatches = append(exactMatches, subdirectory+pathSeparator)
		case matchCaseIns:
			caseInsMatches = append(caseInsMatches, subdirectory+pathSeparator)
		}
	}

	// sort to return matches in deterministic order (don't depend on file system order)
	sort.Strings(exactMatches)
	sort.Strings(caseInsMatches)
	return append(exactMatches, caseInsMatches...)
}

func (*service) getCPUProf(w http.ResponseWriter, r *http.Request) {
	duration, err := time.ParseDuration(r.FormValue("duration"))
	if err != nil {
		duration = 30 * time.Second
	}

	filename := fmt.Sprintf("syncthing-cpu-%s-%s-%s-%s.pprof", runtime.GOOS, runtime.GOARCH, build.Version, time.Now().Format("150405")) // hhmmss

	w.Header().Set("Content-Type", "application/octet-stream")
	w.Header().Set("Content-Disposition", "attachment; filename="+filename)

	if err := pprof.StartCPUProfile(w); err == nil {
		time.Sleep(duration)
		pprof.StopCPUProfile()
	}
}

func (*service) getHeapProf(w http.ResponseWriter, _ *http.Request) {
	filename := fmt.Sprintf("syncthing-heap-%s-%s-%s-%s.pprof", runtime.GOOS, runtime.GOARCH, build.Version, time.Now().Format("150405")) // hhmmss

	w.Header().Set("Content-Type", "application/octet-stream")
	w.Header().Set("Content-Disposition", "attachment; filename="+filename)

	runtime.GC()
	pprof.WriteHeapProfile(w)
}

func toJsonFileInfoSlice(fs []db.FileInfoTruncated) []jsonFileInfoTrunc {
	res := make([]jsonFileInfoTrunc, len(fs))
	for i, f := range fs {
		res[i] = jsonFileInfoTrunc(f)
	}
	return res
}

// Type wrappers for nice JSON serialization

type jsonFileInfo protocol.FileInfo

func (f jsonFileInfo) MarshalJSON() ([]byte, error) {
	m := fileIntfJSONMap(protocol.FileInfo(f))
	m["numBlocks"] = len(f.Blocks)
	return json.Marshal(m)
}

type jsonFileInfoTrunc db.FileInfoTruncated

func (f jsonFileInfoTrunc) MarshalJSON() ([]byte, error) {
	m := fileIntfJSONMap(db.FileInfoTruncated(f))
	m["numBlocks"] = nil // explicitly unknown
	return json.Marshal(m)
}

func fileIntfJSONMap(f protocol.FileIntf) map[string]interface{} {
	out := map[string]interface{}{
		"name":          f.FileName(),
		"type":          f.FileType().String(),
		"size":          f.FileSize(),
		"deleted":       f.IsDeleted(),
		"invalid":       f.IsInvalid(),
		"ignored":       f.IsIgnored(),
		"mustRescan":    f.MustRescan(),
		"noPermissions": !f.HasPermissionBits(),
		"modified":      f.ModTime(),
		"modifiedBy":    f.FileModifiedBy().String(),
		"sequence":      f.SequenceNo(),
		"version":       jsonVersionVector(f.FileVersion()),
		"localFlags":    f.FileLocalFlags(),
		"platform":      f.PlatformData(),
		"inodeChange":   f.InodeChangeTime(),
		"blocksHash":    f.FileBlocksHash(),
	}
	if f.HasPermissionBits() {
		out["permissions"] = fmt.Sprintf("%#o", f.FilePermissions())
	}
	return out
}

type jsonVersionVector protocol.Vector

func (v jsonVersionVector) MarshalJSON() ([]byte, error) {
	res := make([]string, len(v.Counters))
	for i, c := range v.Counters {
		res[i] = fmt.Sprintf("%v:%d", c.ID, c.Value)
	}
	return json.Marshal(res)
}

func dirNames(dir string) []string {
	fis, err := os.ReadDir(dir)
	if err != nil {
		return nil
	}

	var dirs []string
	for _, fi := range fis {
		if fi.IsDir() {
			dirs = append(dirs, filepath.Base(fi.Name()))
		}
	}

	sort.Strings(dirs)
	return dirs
}

func addressIsLocalhost(addr string) bool {
	host, _, err := net.SplitHostPort(addr)
	if err != nil {
		// There was no port, so we assume the address was just a hostname
		host = addr
	}
	host = strings.ToLower(host)
	switch {
	case host == "localhost":
		return true
	case host == "localhost.":
		return true
	case strings.HasSuffix(host, ".localhost"):
		return true
	default:
		ip := net.ParseIP(host)
		if ip == nil {
			// not an IP address
			return false
		}
		return ip.IsLoopback()
	}
}

// shouldRegenerateCertificate checks for certificate expiry or other known
// issues with our API/GUI certificate and returns either nil (leave the
// certificate alone) or an error describing the reason the certificate
// should be regenerated.
func shouldRegenerateCertificate(cert tls.Certificate) error {
	leaf := cert.Leaf
	if leaf == nil {
		// Leaf can be nil or not, depending on how parsed the certificate
		// was when we got it.
		if len(cert.Certificate) < 1 {
			// can't happen
			return errors.New("no certificate in certificate")
		}
		var err error
		leaf, err = x509.ParseCertificate(cert.Certificate[0])
		if err != nil {
			return err
		}
	}

	if leaf.Subject.String() != leaf.Issuer.String() || len(leaf.IPAddresses) != 0 {
		// The certificate is not self signed, or has IP attributes we don't
		// add, so we leave it alone.
		return nil
	}
	if len(leaf.DNSNames) > 1 {
		// The certificate has more DNS SANs attributes than we ever add, so
		// we leave it alone.
		return nil
	}
	if len(leaf.DNSNames) == 1 && leaf.DNSNames[0] != leaf.Issuer.CommonName {
		// The one SAN is different from the issuer, so it's not one of our
		// newer self signed certificates.
		return nil
	}

	if leaf.NotAfter.Before(time.Now()) {
		return errors.New("certificate has expired")
	}
	if leaf.NotAfter.Before(time.Now().Add(30 * 24 * time.Hour)) {
		return errors.New("certificate will soon expire")
	}

	// On macOS, check for certificates issued on or after July 1st, 2019,
	// with a longer validity time than 825 days.
	cutoff := time.Date(2019, 7, 1, 0, 0, 0, 0, time.UTC)
	if build.IsDarwin &&
		leaf.NotBefore.After(cutoff) &&
		leaf.NotAfter.Sub(leaf.NotBefore) > 825*24*time.Hour {
		return errors.New("certificate incompatible with macOS 10.15 (Catalina)")
	}

	return nil
}

func errorStringMap(errs map[string]error) map[string]*string {
	out := make(map[string]*string, len(errs))
	for s, e := range errs {
		out[s] = errorString(e)
	}
	return out
}

func errorString(err error) *string {
	if err != nil {
		msg := err.Error()
		return &msg
	}
	return nil
}

type discoveryStatusEntry struct {
	Error *string `json:"error"`
}

func discoveryStatusMap(errs map[string]error) map[string]discoveryStatusEntry {
	out := make(map[string]discoveryStatusEntry, len(errs))
	for s, e := range errs {
		out[s] = discoveryStatusEntry{
			Error: errorString(e),
		}
	}
	return out
}

// sanitizedHostname returns the given name in a suitable form for use as
// the common name in a certificate, or an error.
func sanitizedHostname(name string) (string, error) {
	// Remove diacritics and non-alphanumerics. This works by first
	// transforming into normalization form D (things with diacriticals are
	// split into the base character and the mark) and then removing
	// undesired characters.
	t := transform.Chain(
		// Split runes with diacritics into base character and mark.
		norm.NFD,
		// Leave only [A-Za-z0-9-.].
		runes.Remove(runes.Predicate(func(r rune) bool {
			return r > unicode.MaxASCII ||
				!unicode.IsLetter(r) && !unicode.IsNumber(r) &&
					r != '.' && r != '-'
		})))
	name, _, err := transform.String(t, name)
	if err != nil {
		return "", err
	}

	// Name should not start or end with a dash or dot.
	name = strings.Trim(name, "-.")

	// Name should not be empty.
	if name == "" {
		return "", errors.New("no suitable name")
	}

	return strings.ToLower(name), nil
}

func isFolderNotFound(err error) bool {
	for _, target := range []error{
		model.ErrFolderMissing,
		model.ErrFolderPaused,
		model.ErrFolderNotRunning,
	} {
		if errors.Is(err, target) {
			return true
		}
	}
	return false
}

func httpError(w http.ResponseWriter, err error) {
	if errors.Is(err, upgrade.ErrUpgradeUnsupported) {
		http.Error(w, upgrade.ErrUpgradeUnsupported.Error(), http.StatusNotImplemented)
	} else {
		http.Error(w, err.Error(), http.StatusInternalServerError)
	}
}

type bufferedResponseWriter struct {
	io.Writer
}

func (w bufferedResponseWriter) WriteHeader(int) {}
func (w bufferedResponseWriter) Header() http.Header {
	return http.Header{}
}<|MERGE_RESOLUTION|>--- conflicted
+++ resolved
@@ -1224,7 +1224,12 @@
 		}
 	}
 
-<<<<<<< HEAD
+	// Metrics data as text
+	buf := bytes.NewBuffer(nil)
+	wr := bufferedResponseWriter{Writer: buf}
+	promhttp.Handler().ServeHTTP(wr, &http.Request{Method: http.MethodGet})
+	files = append(files, fileEntry{name: "metrics.txt", data: buf.Bytes()})
+
 	// Connection data as JSON
 	connStats := s.model.ConnectionStats()
 	if connStatsJSON, err := json.MarshalIndent(connStats, "", "  "); err != nil {
@@ -1232,13 +1237,6 @@
 	} else {
 		files = append(files, fileEntry{name: "connection-stats.json.txt", data: connStatsJSON})
 	}
-=======
-	// Metrics data as text
-	buf := bytes.NewBuffer(nil)
-	wr := bufferedResponseWriter{Writer: buf}
-	promhttp.Handler().ServeHTTP(wr, &http.Request{Method: http.MethodGet})
-	files = append(files, fileEntry{name: "metrics.txt", data: buf.Bytes()})
->>>>>>> e09146ee
 
 	// Heap and CPU Proofs as a pprof extension
 	var heapBuffer, cpuBuffer bytes.Buffer
