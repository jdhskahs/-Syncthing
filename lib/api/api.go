--- conflicted
+++ resolved
@@ -694,15 +694,11 @@
 	sendJSON(w, map[string]string{"ping": "pong"})
 }
 
-<<<<<<< HEAD
-func (s *service) getSystemPaths(w http.ResponseWriter, r *http.Request) {
+func (*service) getSystemPaths(w http.ResponseWriter, _ *http.Request) {
 	sendJSON(w, locations.ListExpandedPaths())
 }
 
-func (s *service) getJSMetadata(w http.ResponseWriter, r *http.Request) {
-=======
 func (s *service) getJSMetadata(w http.ResponseWriter, _ *http.Request) {
->>>>>>> 585fb3f4
 	meta, _ := json.Marshal(map[string]string{
 		"deviceID": s.id.String(),
 	})
