--- conflicted
+++ resolved
@@ -110,13 +110,12 @@
 	return noopWaiter{}, nil
 }
 
-<<<<<<< HEAD
+func (c *mockedConfig) RemoveFolder(id string) (config.Waiter, error) {
+	return noopWaiter{}, nil
+}
+
 func (c *mockedConfig) FolderPasswords(device protocol.DeviceID) map[string]string {
 	return nil
-=======
-func (c *mockedConfig) RemoveFolder(id string) (config.Waiter, error) {
-	return noopWaiter{}, nil
->>>>>>> a20d85d4
 }
 
 func (c *mockedConfig) Device(id protocol.DeviceID) (config.DeviceConfiguration, bool) {
