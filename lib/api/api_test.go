// Copyright (C) 2016 The Syncthing Authors.
//
// This Source Code Form is subject to the terms of the Mozilla Public
// License, v. 2.0. If a copy of the MPL was not distributed with this file,
// You can obtain one at https://mozilla.org/MPL/2.0/.

package api

import (
	"bytes"
	"compress/gzip"
	"context"
	"encoding/json"
	"fmt"
	"io"
	"net"
	"net/http"
	"net/http/httptest"
	"os"
	"path/filepath"
	"runtime"
	"strconv"
	"strings"
	"testing"
	"time"

	"github.com/d4l3k/messagediff"
	"github.com/syncthing/syncthing/lib/assets"
	"github.com/syncthing/syncthing/lib/config"
	connmocks "github.com/syncthing/syncthing/lib/connections/mocks"
	discovermocks "github.com/syncthing/syncthing/lib/discover/mocks"
	"github.com/syncthing/syncthing/lib/events"
	eventmocks "github.com/syncthing/syncthing/lib/events/mocks"
	"github.com/syncthing/syncthing/lib/fs"
	"github.com/syncthing/syncthing/lib/locations"
	"github.com/syncthing/syncthing/lib/logger"
	loggermocks "github.com/syncthing/syncthing/lib/logger/mocks"
	modelmocks "github.com/syncthing/syncthing/lib/model/mocks"
	"github.com/syncthing/syncthing/lib/protocol"
	"github.com/syncthing/syncthing/lib/svcutil"
	"github.com/syncthing/syncthing/lib/sync"
	"github.com/syncthing/syncthing/lib/tlsutil"
	"github.com/syncthing/syncthing/lib/ur"
	"github.com/syncthing/syncthing/lib/util"
	"github.com/thejerf/suture/v4"
)

var (
	confDir    = filepath.Join("testdata", "config")
	token      = filepath.Join(confDir, "csrftokens.txt")
	dev1       protocol.DeviceID
	apiCfg     = newMockedConfig()
	testAPIKey = "foobarbaz"
)

func init() {
	dev1, _ = protocol.DeviceIDFromString("AIR6LPZ-7K4PTTV-UXQSMUU-CPQ5YWH-OEDFIIQ-JUG777G-2YQXXR5-YD6AWQR")
	apiCfg.GUIReturns(config.GUIConfiguration{APIKey: testAPIKey})
}

func TestMain(m *testing.M) {
	orig := locations.GetBaseDir(locations.ConfigBaseDir)
	locations.SetBaseDir(locations.ConfigBaseDir, confDir)

	exitCode := m.Run()

	locations.SetBaseDir(locations.ConfigBaseDir, orig)

	os.Exit(exitCode)
}

func TestCSRFToken(t *testing.T) {
	t.Parallel()

	max := 250
	int := 5
	if testing.Short() {
		max = 20
		int = 2
	}

	m := newCsrfManager("unique", "prefix", config.GUIConfiguration{}, nil, "")

	t1 := m.newToken()
	t2 := m.newToken()

	t3 := m.newToken()
	if !m.validToken(t3) {
		t.Fatal("t3 should be valid")
	}

	for i := 0; i < max; i++ {
		if i%int == 0 {
			// t1 and t2 should remain valid by virtue of us checking them now
			// and then.
			if !m.validToken(t1) {
				t.Fatal("t1 should be valid at iteration", i)
			}
			if !m.validToken(t2) {
				t.Fatal("t2 should be valid at iteration", i)
			}
		}

		// The newly generated token is always valid
		t4 := m.newToken()
		if !m.validToken(t4) {
			t.Fatal("t4 should be valid at iteration", i)
		}
	}

	if m.validToken(t3) {
		t.Fatal("t3 should have expired by now")
	}
}

func TestStopAfterBrokenConfig(t *testing.T) {
	t.Parallel()

	cfg := config.Configuration{
		GUI: config.GUIConfiguration{
			RawAddress: "127.0.0.1:0",
			RawUseTLS:  false,
		},
	}
	w := config.Wrap("/dev/null", cfg, protocol.LocalDeviceID, events.NoopLogger)

	srv := New(protocol.LocalDeviceID, w, "", "syncthing", nil, nil, nil, events.NoopLogger, nil, nil, nil, nil, nil, nil, false).(*service)
	defer os.Remove(token)

	srv.started = make(chan string)

	sup := suture.New("test", svcutil.SpecWithDebugLogger(l))
	sup.Add(srv)
	ctx, cancel := context.WithCancel(context.Background())
	sup.ServeBackground(ctx)

	<-srv.started

	// Service is now running, listening on a random port on localhost. Now we
	// request a config change to a completely invalid listen address. The
	// commit will fail and the service will be in a broken state.

	newCfg := config.Configuration{
		GUI: config.GUIConfiguration{
			RawAddress: "totally not a valid address",
			RawUseTLS:  false,
		},
	}
	if err := srv.VerifyConfiguration(cfg, newCfg); err == nil {
		t.Fatal("Verify config should have failed")
	}

	cancel()
}

func TestAssetsDir(t *testing.T) {
	t.Parallel()

	// For any given request to $FILE, we should return the first found of
	//  - assetsdir/$THEME/$FILE
	//  - compiled in asset $THEME/$FILE
	//  - assetsdir/default/$FILE
	//  - compiled in asset default/$FILE

	// The asset map contains compressed assets, so create a couple of gzip compressed assets here.
	buf := new(bytes.Buffer)
	gw := gzip.NewWriter(buf)
	gw.Write([]byte("default"))
	gw.Close()
	def := assets.Asset{
		Content: buf.String(),
		Gzipped: true,
	}

	buf = new(bytes.Buffer)
	gw = gzip.NewWriter(buf)
	gw.Write([]byte("foo"))
	gw.Close()
	foo := assets.Asset{
		Content: buf.String(),
		Gzipped: true,
	}

	e := &staticsServer{
		theme:    "foo",
		mut:      sync.NewRWMutex(),
		assetDir: "testdata",
		assets: map[string]assets.Asset{
			"foo/a":     foo, // overridden in foo/a
			"foo/b":     foo,
			"default/a": def, // overridden in default/a (but foo/a takes precedence)
			"default/b": def, // overridden in default/b (but foo/b takes precedence)
			"default/c": def,
		},
	}

	s := httptest.NewServer(e)
	defer s.Close()

	// assetsdir/foo/a exists, overrides compiled in
	expectURLToContain(t, s.URL+"/a", "overridden-foo")

	// foo/b is compiled in, default/b is overridden, return compiled in
	expectURLToContain(t, s.URL+"/b", "foo")

	// only exists as compiled in default/c so use that
	expectURLToContain(t, s.URL+"/c", "default")

	// only exists as overridden default/d so use that
	expectURLToContain(t, s.URL+"/d", "overridden-default")
}

func expectURLToContain(t *testing.T, url, exp string) {
	res, err := http.Get(url)
	if err != nil {
		t.Error(err)
		return
	}

	if res.StatusCode != 200 {
		t.Errorf("Got %s instead of 200 OK", res.Status)
		return
	}

	data, err := io.ReadAll(res.Body)
	res.Body.Close()
	if err != nil {
		t.Error(err)
		return
	}

	if string(data) != exp {
		t.Errorf("Got %q instead of %q on %q", data, exp, url)
		return
	}
}

func TestDirNames(t *testing.T) {
	t.Parallel()

	names := dirNames("testdata")
	expected := []string{"config", "default", "foo", "testfolder"}
	if diff, equal := messagediff.PrettyDiff(expected, names); !equal {
		t.Errorf("Unexpected dirNames return: %#v\n%s", names, diff)
	}
}

type httpTestCase struct {
	URL     string        // URL to check
	Code    int           // Expected result code
	Type    string        // Expected content type
	Prefix  string        // Expected result prefix
	Timeout time.Duration // Defaults to a second
}

func TestAPIServiceRequests(t *testing.T) {
	t.Parallel()

	baseURL, cancel, err := startHTTP(apiCfg)
	if err != nil {
		t.Fatal(err)
	}
	defer cancel()

	cases := []httpTestCase{
		// /rest/db
		{
			URL:    "/rest/db/completion?device=" + protocol.LocalDeviceID.String() + "&folder=default",
			Code:   200,
			Type:   "application/json",
			Prefix: "{",
		},
		{
			URL:  "/rest/db/file?folder=default&file=something",
			Code: 404,
		},
		{
			URL:    "/rest/db/ignores?folder=default",
			Code:   200,
			Type:   "application/json",
			Prefix: "{",
		},
		{
			URL:    "/rest/db/need?folder=default",
			Code:   200,
			Type:   "application/json",
			Prefix: "{",
		},
		{
			URL:    "/rest/db/status?folder=default",
			Code:   200,
			Type:   "application/json",
			Prefix: "{",
		},
		{
			URL:    "/rest/db/browse?folder=default",
			Code:   200,
			Type:   "application/json",
			Prefix: "null",
		},

		// /rest/stats
		{
			URL:    "/rest/stats/device",
			Code:   200,
			Type:   "application/json",
			Prefix: "null",
		},
		{
			URL:    "/rest/stats/folder",
			Code:   200,
			Type:   "application/json",
			Prefix: "null",
		},

		// /rest/svc
		{
			URL:    "/rest/svc/deviceid?id=" + protocol.LocalDeviceID.String(),
			Code:   200,
			Type:   "application/json",
			Prefix: "{",
		},
		{
			URL:    "/rest/svc/lang",
			Code:   200,
			Type:   "application/json",
			Prefix: "[",
		},
		{
			URL:     "/rest/svc/report",
			Code:    200,
			Type:    "application/json",
			Prefix:  "{",
			Timeout: 5 * time.Second,
		},

		// /rest/system
		{
			URL:    "/rest/system/browse?current=~",
			Code:   200,
			Type:   "application/json",
			Prefix: "[",
		},
		{
			URL:    "/rest/system/config",
			Code:   200,
			Type:   "application/json",
			Prefix: "{",
		},
		{
			URL:    "/rest/system/config/insync",
			Code:   200,
			Type:   "application/json",
			Prefix: "{",
		},
		{
			URL:    "/rest/system/connections",
			Code:   200,
			Type:   "application/json",
			Prefix: "null",
		},
		{
			URL:    "/rest/system/discovery",
			Code:   200,
			Type:   "application/json",
			Prefix: "{",
		},
		{
			URL:    "/rest/system/error?since=0",
			Code:   200,
			Type:   "application/json",
			Prefix: "{",
		},
		{
			URL:    "/rest/system/ping",
			Code:   200,
			Type:   "application/json",
			Prefix: "{",
		},
		{
			URL:    "/rest/system/status",
			Code:   200,
			Type:   "application/json",
			Prefix: "{",
		},
		{
			URL:    "/rest/system/version",
			Code:   200,
			Type:   "application/json",
			Prefix: "{",
		},
		{
			URL:    "/rest/system/debug",
			Code:   200,
			Type:   "application/json",
			Prefix: "{",
		},
		{
			URL:    "/rest/system/log?since=0",
			Code:   200,
			Type:   "application/json",
			Prefix: "{",
		},
		{
			URL:    "/rest/system/log.txt?since=0",
			Code:   200,
			Type:   "text/plain",
			Prefix: "",
		},

		// /rest/config
		{
			URL:    "/rest/config",
			Code:   200,
			Type:   "application/json",
			Prefix: "",
		},
		{
			URL:    "/rest/config/folders",
			Code:   200,
			Type:   "application/json",
			Prefix: "",
		},
		{
			URL:    "/rest/config/folders/missing",
			Code:   404,
			Type:   "text/plain",
			Prefix: "",
		},
		{
			URL:    "/rest/config/devices",
			Code:   200,
			Type:   "application/json",
			Prefix: "",
		},
		{
			URL:    "/rest/config/devices/illegalid",
			Code:   400,
			Type:   "text/plain",
			Prefix: "",
		},
		{
			URL:    "/rest/config/devices/" + protocol.GlobalDeviceID.String(),
			Code:   404,
			Type:   "text/plain",
			Prefix: "",
		},
		{
			URL:    "/rest/config/options",
			Code:   200,
			Type:   "application/json",
			Prefix: "{",
		},
		{
			URL:    "/rest/config/gui",
			Code:   200,
			Type:   "application/json",
			Prefix: "{",
		},
		{
			URL:    "/rest/config/ldap",
			Code:   200,
			Type:   "application/json",
			Prefix: "{",
		},
	}

	for _, tc := range cases {
		t.Log("Testing", tc.URL, "...")
		testHTTPRequest(t, baseURL, tc, testAPIKey)
	}
}

// testHTTPRequest tries the given test case, comparing the result code,
// content type, and result prefix.
func testHTTPRequest(t *testing.T, baseURL string, tc httpTestCase, apikey string) {
	timeout := time.Second
	if tc.Timeout > 0 {
		timeout = tc.Timeout
	}
	cli := &http.Client{
		Timeout: timeout,
	}

	req, err := http.NewRequest("GET", baseURL+tc.URL, nil)
	if err != nil {
		t.Errorf("Unexpected error requesting %s: %v", tc.URL, err)
		return
	}
	req.Header.Set("X-API-Key", apikey)

	resp, err := cli.Do(req)
	if err != nil {
		t.Errorf("Unexpected error requesting %s: %v", tc.URL, err)
		return
	}
	defer resp.Body.Close()

	if resp.StatusCode != tc.Code {
		t.Errorf("Get on %s should have returned status code %d, not %s", tc.URL, tc.Code, resp.Status)
		return
	}

	ct := resp.Header.Get("Content-Type")
	if !strings.HasPrefix(ct, tc.Type) {
		t.Errorf("The content type on %s should be %q, not %q", tc.URL, tc.Type, ct)
		return
	}

	data, err := io.ReadAll(resp.Body)
	if err != nil {
		t.Errorf("Unexpected error reading %s: %v", tc.URL, err)
		return
	}

	if !bytes.HasPrefix(data, []byte(tc.Prefix)) {
		t.Errorf("Returned data from %s does not have prefix %q: %s", tc.URL, tc.Prefix, data)
		return
	}
}

func TestHTTPLogin(t *testing.T) {
	t.Parallel()

	cfg := newMockedConfig()
	cfg.GUIReturns(config.GUIConfiguration{
		User:     "üser",
		Password: "$2a$10$IdIZTxTg/dCNuNEGlmLynOjqg4B1FvDKuIV5e0BB3pnWVHNb8.GSq", // bcrypt of "räksmörgås" in UTF-8
	})
	baseURL, cancel, err := startHTTP(cfg)
	if err != nil {
		t.Fatal(err)
	}
	defer cancel()

	// Verify rejection when not using authorization

	req, _ := http.NewRequest("GET", baseURL, nil)
	resp, err := http.DefaultClient.Do(req)
	if err != nil {
		t.Fatal(err)
	}
	if resp.StatusCode != http.StatusUnauthorized {
		t.Errorf("Unexpected non-401 return code %d for unauthed request", resp.StatusCode)
	}

	// Verify that incorrect password is rejected

	req.SetBasicAuth("üser", "rksmrgs")
	resp, err = http.DefaultClient.Do(req)
	if err != nil {
		t.Fatal(err)
	}
	if resp.StatusCode != http.StatusUnauthorized {
		t.Errorf("Unexpected non-401 return code %d for incorrect password", resp.StatusCode)
	}

	// Verify that incorrect username is rejected

	req.SetBasicAuth("user", "räksmörgås") // string literals in Go source code are in UTF-8
	resp, err = http.DefaultClient.Do(req)
	if err != nil {
		t.Fatal(err)
	}
	if resp.StatusCode != http.StatusUnauthorized {
		t.Errorf("Unexpected non-401 return code %d for incorrect username", resp.StatusCode)
	}

	// Verify that UTF-8 auth works

	req.SetBasicAuth("üser", "räksmörgås") // string literals in Go source code are in UTF-8
	resp, err = http.DefaultClient.Do(req)
	if err != nil {
		t.Fatal(err)
	}
	if resp.StatusCode != http.StatusOK {
		t.Errorf("Unexpected non-200 return code %d for authed request (UTF-8)", resp.StatusCode)
	}

	// Verify that ISO-8859-1 auth

	req.SetBasicAuth("\xfcser", "r\xe4ksm\xf6rg\xe5s") // escaped ISO-8859-1
	resp, err = http.DefaultClient.Do(req)
	if err != nil {
		t.Fatal(err)
	}
	if resp.StatusCode != http.StatusOK {
		t.Errorf("Unexpected non-200 return code %d for authed request (ISO-8859-1)", resp.StatusCode)
	}
}

func startHTTP(cfg config.Wrapper) (string, context.CancelFunc, error) {
	m := new(modelmocks.Model)
	assetDir := "../../gui"
	eventSub := new(eventmocks.BufferedSubscription)
	diskEventSub := new(eventmocks.BufferedSubscription)
	discoverer := new(discovermocks.Manager)
	connections := new(connmocks.Service)
	errorLog := new(loggermocks.Recorder)
	systemLog := new(loggermocks.Recorder)
	for _, l := range []*loggermocks.Recorder{errorLog, systemLog} {
		l.SinceReturns([]logger.Line{
			{
				When:    time.Now(),
				Message: "Test message",
			},
		})
	}
	addrChan := make(chan string)
	mockedSummary := &modelmocks.FolderSummaryService{}
	mockedSummary.SummaryReturns(map[string]interface{}{"mocked": true}, nil)

	// Instantiate the API service
	urService := ur.New(cfg, m, connections, false)
	svc := New(protocol.LocalDeviceID, cfg, assetDir, "syncthing", m, eventSub, diskEventSub, events.NoopLogger, discoverer, connections, urService, mockedSummary, errorLog, systemLog, false).(*service)
	defer os.Remove(token)
	svc.started = addrChan

	// Actually start the API service
	supervisor := suture.New("API test", suture.Spec{
		PassThroughPanics: true,
	})
	supervisor.Add(svc)
	ctx, cancel := context.WithCancel(context.Background())
	supervisor.ServeBackground(ctx)

	// Make sure the API service is listening, and get the URL to use.
	addr := <-addrChan
	tcpAddr, err := net.ResolveTCPAddr("tcp", addr)
	if err != nil {
		cancel()
		return "", cancel, fmt.Errorf("weird address from API service: %w", err)
	}

	host, _, _ := net.SplitHostPort(cfg.GUI().RawAddress)
	if host == "" || host == "0.0.0.0" {
		host = "127.0.0.1"
	}
	baseURL := fmt.Sprintf("http://%s", net.JoinHostPort(host, strconv.Itoa(tcpAddr.Port)))

	return baseURL, cancel, nil
}

func TestCSRFRequired(t *testing.T) {
	t.Parallel()

	baseURL, cancel, err := startHTTP(apiCfg)
	if err != nil {
		t.Fatal("Unexpected error from getting base URL:", err)
	}
	defer cancel()

	cli := &http.Client{
		Timeout: time.Minute,
	}

	// Getting the base URL (i.e. "/") should succeed.

	resp, err := cli.Get(baseURL)
	if err != nil {
		t.Fatal("Unexpected error from getting base URL:", err)
	}
	resp.Body.Close()
	if resp.StatusCode != http.StatusOK {
		t.Fatal("Getting base URL should succeed, not", resp.Status)
	}

	// Find the returned CSRF token for future use

	var csrfTokenName, csrfTokenValue string
	for _, cookie := range resp.Cookies() {
		if strings.HasPrefix(cookie.Name, "CSRF-Token") {
			csrfTokenName = cookie.Name
			csrfTokenValue = cookie.Value
			break
		}
	}

	// Calling on /rest without a token should fail

	resp, err = cli.Get(baseURL + "/rest/system/config")
	if err != nil {
		t.Fatal("Unexpected error from getting /rest/system/config:", err)
	}
	resp.Body.Close()
	if resp.StatusCode != http.StatusForbidden {
		t.Fatal("Getting /rest/system/config without CSRF token should fail, not", resp.Status)
	}

	// Calling on /rest with a token should succeed

	req, _ := http.NewRequest("GET", baseURL+"/rest/system/config", nil)
	req.Header.Set("X-"+csrfTokenName, csrfTokenValue)
	resp, err = cli.Do(req)
	if err != nil {
		t.Fatal("Unexpected error from getting /rest/system/config:", err)
	}
	resp.Body.Close()
	if resp.StatusCode != http.StatusOK {
		t.Fatal("Getting /rest/system/config with CSRF token should succeed, not", resp.Status)
	}

	// Calling on /rest with the API key should succeed

	req, _ = http.NewRequest("GET", baseURL+"/rest/system/config", nil)
	req.Header.Set("X-API-Key", testAPIKey)
	resp, err = cli.Do(req)
	if err != nil {
		t.Fatal("Unexpected error from getting /rest/system/config:", err)
	}
	resp.Body.Close()
	if resp.StatusCode != http.StatusOK {
		t.Fatal("Getting /rest/system/config with API key should succeed, not", resp.Status)
	}
}

func TestRandomString(t *testing.T) {
	t.Parallel()

	baseURL, cancel, err := startHTTP(apiCfg)
	if err != nil {
		t.Fatal(err)
	}
	defer cancel()
	cli := &http.Client{
		Timeout: time.Second,
	}

	// The default should be to return a 32 character random string

	for _, url := range []string{"/rest/svc/random/string", "/rest/svc/random/string?length=-1", "/rest/svc/random/string?length=yo"} {
		req, _ := http.NewRequest("GET", baseURL+url, nil)
		req.Header.Set("X-API-Key", testAPIKey)
		resp, err := cli.Do(req)
		if err != nil {
			t.Fatal(err)
		}

		var res map[string]string
		if err := json.NewDecoder(resp.Body).Decode(&res); err != nil {
			t.Fatal(err)
		}
		if len(res["random"]) != 32 {
			t.Errorf("Expected 32 random characters, got %q of length %d", res["random"], len(res["random"]))
		}
	}

	// We can ask for a different length if we like

	req, _ := http.NewRequest("GET", baseURL+"/rest/svc/random/string?length=27", nil)
	req.Header.Set("X-API-Key", testAPIKey)
	resp, err := cli.Do(req)
	if err != nil {
		t.Fatal(err)
	}

	var res map[string]string
	if err := json.NewDecoder(resp.Body).Decode(&res); err != nil {
		t.Fatal(err)
	}
	if len(res["random"]) != 27 {
		t.Errorf("Expected 27 random characters, got %q of length %d", res["random"], len(res["random"]))
	}
}

func TestConfigPostOK(t *testing.T) {
	t.Parallel()

	cfg := bytes.NewBuffer([]byte(`{
		"version": 15,
		"folders": [
			{
				"id": "foo",
				"path": "TestConfigPostOK"
			}
		]
	}`))

	resp, err := testConfigPost(cfg)
	if err != nil {
		t.Fatal(err)
	}
	if resp.StatusCode != http.StatusOK {
		t.Error("Expected 200 OK, not", resp.Status)
	}
	os.RemoveAll("TestConfigPostOK")
}

func TestConfigPostDupFolder(t *testing.T) {
	t.Parallel()

	cfg := bytes.NewBuffer([]byte(`{
		"version": 15,
		"folders": [
			{"id": "foo"},
			{"id": "foo"}
		]
	}`))

	resp, err := testConfigPost(cfg)
	if err != nil {
		t.Fatal(err)
	}
	if resp.StatusCode != http.StatusBadRequest {
		t.Error("Expected 400 Bad Request, not", resp.Status)
	}
}

func testConfigPost(data io.Reader) (*http.Response, error) {
	baseURL, cancel, err := startHTTP(apiCfg)
	if err != nil {
		return nil, err
	}
	defer cancel()
	cli := &http.Client{
		Timeout: time.Second,
	}

	req, _ := http.NewRequest("POST", baseURL+"/rest/system/config", data)
	req.Header.Set("X-API-Key", testAPIKey)
	return cli.Do(req)
}

func TestHostCheck(t *testing.T) {
	t.Parallel()

	// An API service bound to localhost should reject non-localhost host Headers

	cfg := newMockedConfig()
	cfg.GUIReturns(config.GUIConfiguration{RawAddress: "127.0.0.1:0"})
	baseURL, cancel, err := startHTTP(cfg)
	if err != nil {
		t.Fatal(err)
	}
	defer cancel()

	// A normal HTTP get to the localhost-bound service should succeed

	resp, err := http.Get(baseURL)
	if err != nil {
		t.Fatal(err)
	}
	resp.Body.Close()
	if resp.StatusCode != http.StatusOK {
		t.Error("Regular HTTP get: expected 200 OK, not", resp.Status)
	}

	// A request with a suspicious Host header should fail

	req, _ := http.NewRequest("GET", baseURL, nil)
	req.Host = "example.com"
	resp, err = http.DefaultClient.Do(req)
	if err != nil {
		t.Fatal(err)
	}
	resp.Body.Close()
	if resp.StatusCode != http.StatusForbidden {
		t.Error("Suspicious Host header: expected 403 Forbidden, not", resp.Status)
	}

	// A request with an explicit "localhost:8384" Host header should pass

	req, _ = http.NewRequest("GET", baseURL, nil)
	req.Host = "localhost:8384"
	resp, err = http.DefaultClient.Do(req)
	if err != nil {
		t.Fatal(err)
	}
	resp.Body.Close()
	if resp.StatusCode != http.StatusOK {
		t.Error("Explicit localhost:8384: expected 200 OK, not", resp.Status)
	}

	// A request with an explicit "localhost" Host header (no port) should pass

	req, _ = http.NewRequest("GET", baseURL, nil)
	req.Host = "localhost"
	resp, err = http.DefaultClient.Do(req)
	if err != nil {
		t.Fatal(err)
	}
	resp.Body.Close()
	if resp.StatusCode != http.StatusOK {
		t.Error("Explicit localhost: expected 200 OK, not", resp.Status)
	}

	// A server with InsecureSkipHostCheck set behaves differently

	cfg = newMockedConfig()
	cfg.GUIReturns(config.GUIConfiguration{
		RawAddress:            "127.0.0.1:0",
		InsecureSkipHostCheck: true,
	})
	baseURL, cancel, err = startHTTP(cfg)
	if err != nil {
		t.Fatal(err)
	}
	defer cancel()

	// A request with a suspicious Host header should be allowed

	req, _ = http.NewRequest("GET", baseURL, nil)
	req.Host = "example.com"
	resp, err = http.DefaultClient.Do(req)
	if err != nil {
		t.Fatal(err)
	}
	resp.Body.Close()
	if resp.StatusCode != http.StatusOK {
		t.Error("Incorrect host header, check disabled: expected 200 OK, not", resp.Status)
	}

	// A server bound to a wildcard address also doesn't do the check

	cfg = newMockedConfig()
	cfg.GUIReturns(config.GUIConfiguration{
		RawAddress:            "0.0.0.0:0",
		InsecureSkipHostCheck: true,
	})
	baseURL, cancel, err = startHTTP(cfg)
	if err != nil {
		t.Fatal(err)
	}
	defer cancel()

	// A request with a suspicious Host header should be allowed

	req, _ = http.NewRequest("GET", baseURL, nil)
	req.Host = "example.com"
	resp, err = http.DefaultClient.Do(req)
	if err != nil {
		t.Fatal(err)
	}
	resp.Body.Close()
	if resp.StatusCode != http.StatusOK {
		t.Error("Incorrect host header, wildcard bound: expected 200 OK, not", resp.Status)
	}

	// This should all work over IPv6 as well

	if runningInContainer() {
		// Working IPv6 in Docker can't be taken for granted.
		return
	}

	cfg = newMockedConfig()
	cfg.GUIReturns(config.GUIConfiguration{
		RawAddress: "[::1]:0",
	})
	baseURL, cancel, err = startHTTP(cfg)
	if err != nil {
		t.Fatal(err)
	}
	defer cancel()

	// A normal HTTP get to the localhost-bound service should succeed

	resp, err = http.Get(baseURL)
	if err != nil {
		t.Fatal(err)
	}
	resp.Body.Close()
	if resp.StatusCode != http.StatusOK {
		t.Error("Regular HTTP get (IPv6): expected 200 OK, not", resp.Status)
	}

	// A request with a suspicious Host header should fail

	req, _ = http.NewRequest("GET", baseURL, nil)
	req.Host = "example.com"
	resp, err = http.DefaultClient.Do(req)
	if err != nil {
		t.Fatal(err)
	}
	resp.Body.Close()
	if resp.StatusCode != http.StatusForbidden {
		t.Error("Suspicious Host header (IPv6): expected 403 Forbidden, not", resp.Status)
	}

	// A request with an explicit "localhost:8384" Host header should pass

	req, _ = http.NewRequest("GET", baseURL, nil)
	req.Host = "localhost:8384"
	resp, err = http.DefaultClient.Do(req)
	if err != nil {
		t.Fatal(err)
	}
	resp.Body.Close()
	if resp.StatusCode != http.StatusOK {
		t.Error("Explicit localhost:8384 (IPv6): expected 200 OK, not", resp.Status)
	}
}

func TestAddressIsLocalhost(t *testing.T) {
	t.Parallel()

	testcases := []struct {
		address string
		result  bool
	}{
		// These are all valid localhost addresses
		{"localhost", true},
		{"LOCALHOST", true},
		{"localhost.", true},
		{"::1", true},
		{"127.0.0.1", true},
		{"127.23.45.56", true},
		{"localhost:8080", true},
		{"LOCALHOST:8000", true},
		{"localhost.:8080", true},
		{"[::1]:8080", true},
		{"127.0.0.1:8080", true},
		{"127.23.45.56:8080", true},
		{"www.localhost", true},
		{"www.localhost:8080", true},

		// These are all non-localhost addresses
		{"example.com", false},
		{"example.com:8080", false},
		{"localhost.com", false},
		{"localhost.com:8080", false},
		{"192.0.2.10", false},
		{"192.0.2.10:8080", false},
		{"0.0.0.0", false},
		{"0.0.0.0:8080", false},
		{"::", false},
		{"[::]:8080", false},
		{":8080", false},
	}

	for _, tc := range testcases {
		result := addressIsLocalhost(tc.address)
		if result != tc.result {
			t.Errorf("addressIsLocalhost(%q)=%v, expected %v", tc.address, result, tc.result)
		}
	}
}

func TestAccessControlAllowOriginHeader(t *testing.T) {
	t.Parallel()

	baseURL, cancel, err := startHTTP(apiCfg)
	if err != nil {
		t.Fatal(err)
	}
	defer cancel()
	cli := &http.Client{
		Timeout: time.Second,
	}

	req, _ := http.NewRequest("GET", baseURL+"/rest/system/status", nil)
	req.Header.Set("X-API-Key", testAPIKey)
	resp, err := cli.Do(req)
	if err != nil {
		t.Fatal(err)
	}

	resp.Body.Close()
	if resp.StatusCode != http.StatusOK {
		t.Fatal("GET on /rest/system/status should succeed, not", resp.Status)
	}
	if resp.Header.Get("Access-Control-Allow-Origin") != "*" {
		t.Fatal("GET on /rest/system/status should return a 'Access-Control-Allow-Origin: *' header")
	}
}

func TestOptionsRequest(t *testing.T) {
	t.Parallel()

	baseURL, cancel, err := startHTTP(apiCfg)
	if err != nil {
		t.Fatal(err)
	}
	defer cancel()
	cli := &http.Client{
		Timeout: time.Second,
	}

	req, _ := http.NewRequest("OPTIONS", baseURL+"/rest/system/status", nil)
	resp, err := cli.Do(req)
	if err != nil {
		t.Fatal(err)
	}

	resp.Body.Close()
	if resp.StatusCode != http.StatusNoContent {
		t.Fatal("OPTIONS on /rest/system/status should succeed, not", resp.Status)
	}
	if resp.Header.Get("Access-Control-Allow-Origin") != "*" {
		t.Fatal("OPTIONS on /rest/system/status should return a 'Access-Control-Allow-Origin: *' header")
	}
	if resp.Header.Get("Access-Control-Allow-Methods") != "GET, POST, PUT, PATCH, DELETE, OPTIONS" {
		t.Fatal("OPTIONS on /rest/system/status should return a 'Access-Control-Allow-Methods: GET, POST, PUT, PATCH, DELETE, OPTIONS' header")
	}
	if resp.Header.Get("Access-Control-Allow-Headers") != "Content-Type, X-API-Key" {
		t.Fatal("OPTIONS on /rest/system/status should return a 'Access-Control-Allow-Headers: Content-Type, X-API-KEY' header")
	}
}

func TestEventMasks(t *testing.T) {
	t.Parallel()

	cfg := newMockedConfig()
	defSub := new(eventmocks.BufferedSubscription)
	diskSub := new(eventmocks.BufferedSubscription)
	svc := New(protocol.LocalDeviceID, cfg, "", "syncthing", nil, defSub, diskSub, events.NoopLogger, nil, nil, nil, nil, nil, nil, false).(*service)
	defer os.Remove(token)

	if mask := svc.getEventMask(""); mask != DefaultEventMask {
		t.Errorf("incorrect default mask %x != %x", int64(mask), int64(DefaultEventMask))
	}

	expected := events.FolderSummary | events.LocalChangeDetected
	if mask := svc.getEventMask("FolderSummary,LocalChangeDetected"); mask != expected {
		t.Errorf("incorrect parsed mask %x != %x", int64(mask), int64(expected))
	}

	expected = 0
	if mask := svc.getEventMask("WeirdEvent,something else that doesn't exist"); mask != expected {
		t.Errorf("incorrect parsed mask %x != %x", int64(mask), int64(expected))
	}

	if res := svc.getEventSub(DefaultEventMask); res != defSub {
		t.Errorf("should have returned the given default event sub")
	}
	if res := svc.getEventSub(DiskEventMask); res != diskSub {
		t.Errorf("should have returned the given disk event sub")
	}
	if res := svc.getEventSub(events.LocalIndexUpdated); res == nil || res == defSub || res == diskSub {
		t.Errorf("should have returned a valid, non-default event sub")
	}
}

func TestBrowse(t *testing.T) {
	t.Parallel()

	pathSep := string(os.PathSeparator)

	tmpDir, err := os.MkdirTemp("", "syncthing")
	if err != nil {
		t.Fatal(err)
	}
	defer os.RemoveAll(tmpDir)

	if err := os.Mkdir(filepath.Join(tmpDir, "dir"), 0755); err != nil {
		t.Fatal(err)
	}
	if err := os.WriteFile(filepath.Join(tmpDir, "file"), []byte("hello"), 0644); err != nil {
		t.Fatal(err)
	}
	if err := os.Mkdir(filepath.Join(tmpDir, "MiXEDCase"), 0755); err != nil {
		t.Fatal(err)
	}

	// We expect completion to return the full path to the completed
	// directory, with an ending slash.
	dirPath := filepath.Join(tmpDir, "dir") + pathSep
	mixedCaseDirPath := filepath.Join(tmpDir, "MiXEDCase") + pathSep

	cases := []struct {
		current string
		returns []string
	}{
		// The direcotory without slash is completed to one with slash.
		{tmpDir, []string{tmpDir + pathSep}},
		// With slash it's completed to its contents.
		// Dirs are given pathSeps.
		// Files are not returned.
		{tmpDir + pathSep, []string{mixedCaseDirPath, dirPath}},
		// Globbing is automatic based on prefix.
		{tmpDir + pathSep + "d", []string{dirPath}},
		{tmpDir + pathSep + "di", []string{dirPath}},
		{tmpDir + pathSep + "dir", []string{dirPath}},
		{tmpDir + pathSep + "f", nil},
		{tmpDir + pathSep + "q", nil},
		// Globbing is case-insensitve
		{tmpDir + pathSep + "mixed", []string{mixedCaseDirPath}},
	}

	for _, tc := range cases {
		ret := browseFiles(tc.current, fs.FilesystemTypeBasic)
		if !util.EqualStrings(ret, tc.returns) {
			t.Errorf("browseFiles(%q) => %q, expected %q", tc.current, ret, tc.returns)
		}
	}
}

func TestPrefixMatch(t *testing.T) {
	t.Parallel()

	cases := []struct {
		s        string
		prefix   string
		expected int
	}{
		{"aaaA", "aaa", matchExact},
		{"AAAX", "BBB", noMatch},
		{"AAAX", "aAa", matchCaseIns},
		{"äÜX", "äü", matchCaseIns},
	}

	for _, tc := range cases {
		ret := checkPrefixMatch(tc.s, tc.prefix)
		if ret != tc.expected {
			t.Errorf("checkPrefixMatch(%q, %q) => %v, expected %v", tc.s, tc.prefix, ret, tc.expected)
		}
	}
}

func TestShouldRegenerateCertificate(t *testing.T) {
<<<<<<< HEAD
	dir, err := os.MkdirTemp("", "syncthing-test")
	if err != nil {
		t.Fatal(err)
	}
	defer os.RemoveAll(dir)

=======
>>>>>>> 100870e1
	// Self signed certificates expiring in less than a month are errored so we
	// can regenerate in time.
	crt, err := tlsutil.NewCertificateInMemory("foo.example.com", 29)
	if err != nil {
		t.Fatal(err)
	}
	if err := shouldRegenerateCertificate(crt); err == nil {
		t.Error("expected expiry error")
	}

	// Certificates with at least 31 days of life left are fine.
	crt, err = tlsutil.NewCertificateInMemory("foo.example.com", 31)
	if err != nil {
		t.Fatal(err)
	}
	if err := shouldRegenerateCertificate(crt); err != nil {
		t.Error("expected no error:", err)
	}

	if runtime.GOOS == "darwin" {
		// Certificates with too long an expiry time are not allowed on macOS
		crt, err = tlsutil.NewCertificateInMemory("foo.example.com", 1000)
		if err != nil {
			t.Fatal(err)
		}
		if err := shouldRegenerateCertificate(crt); err == nil {
			t.Error("expected expiry error")
		}
	}
}

func TestConfigChanges(t *testing.T) {
	t.Parallel()

	const testAPIKey = "foobarbaz"
	cfg := config.Configuration{
		GUI: config.GUIConfiguration{
			RawAddress: "127.0.0.1:0",
			RawUseTLS:  false,
			APIKey:     testAPIKey,
		},
	}
	tmpFile, err := os.CreateTemp("", "syncthing-testConfig-")
	if err != nil {
		panic(err)
	}
	defer os.Remove(tmpFile.Name())
	w := config.Wrap(tmpFile.Name(), cfg, protocol.LocalDeviceID, events.NoopLogger)
	tmpFile.Close()
	cfgCtx, cfgCancel := context.WithCancel(context.Background())
	go w.Serve(cfgCtx)
	defer cfgCancel()
	baseURL, cancel, err := startHTTP(w)
	if err != nil {
		t.Fatal("Unexpected error from getting base URL:", err)
	}
	defer cancel()

	cli := &http.Client{
		Timeout: time.Minute,
	}

	do := func(req *http.Request, status int) *http.Response {
		t.Helper()
		req.Header.Set("X-API-Key", testAPIKey)
		resp, err := cli.Do(req)
		if err != nil {
			t.Fatal(err)
		}
		if resp.StatusCode != status {
			t.Errorf("Expected status %v, got %v", status, resp.StatusCode)
		}
		return resp
	}

	mod := func(method, path string, data interface{}) {
		t.Helper()
		bs, err := json.Marshal(data)
		if err != nil {
			t.Fatal(err)
		}
		req, _ := http.NewRequest(method, baseURL+path, bytes.NewReader(bs))
		do(req, http.StatusOK).Body.Close()
	}

	get := func(path string) *http.Response {
		t.Helper()
		req, _ := http.NewRequest(http.MethodGet, baseURL+path, nil)
		return do(req, http.StatusOK)
	}

	dev1Path := "/rest/config/devices/" + dev1.String()

	// Create device
	mod(http.MethodPut, "/rest/config/devices", []config.DeviceConfiguration{{DeviceID: dev1}})

	// Check its there
	get(dev1Path).Body.Close()

	// Modify just a single attribute
	mod(http.MethodPatch, dev1Path, map[string]bool{"Paused": true})

	// Check that attribute
	resp := get(dev1Path)
	var dev config.DeviceConfiguration
	if err := unmarshalTo(resp.Body, &dev); err != nil {
		t.Fatal(err)
	}
	if !dev.Paused {
		t.Error("Expected device to be paused")
	}

	folder2Path := "/rest/config/folders/folder2"

	// Create a folder and add another
	mod(http.MethodPut, "/rest/config/folders", []config.FolderConfiguration{{ID: "folder1", Path: "folder1"}})
	mod(http.MethodPut, folder2Path, config.FolderConfiguration{ID: "folder2", Path: "folder2"})

	// Check they are there
	get("/rest/config/folders/folder1").Body.Close()
	get(folder2Path).Body.Close()

	// Modify just a single attribute
	mod(http.MethodPatch, folder2Path, map[string]bool{"Paused": true})

	// Check that attribute
	resp = get(folder2Path)
	var folder config.FolderConfiguration
	if err := unmarshalTo(resp.Body, &folder); err != nil {
		t.Fatal(err)
	}
	if !dev.Paused {
		t.Error("Expected folder to be paused")
	}

	// Delete folder2
	req, _ := http.NewRequest(http.MethodDelete, baseURL+folder2Path, nil)
	do(req, http.StatusOK)

	// Check folder1 is still there and folder2 gone
	get("/rest/config/folders/folder1").Body.Close()
	req, _ = http.NewRequest(http.MethodGet, baseURL+folder2Path, nil)
	do(req, http.StatusNotFound)

	mod(http.MethodPatch, "/rest/config/options", map[string]int{"maxSendKbps": 50})
	resp = get("/rest/config/options")
	var opts config.OptionsConfiguration
	if err := unmarshalTo(resp.Body, &opts); err != nil {
		t.Fatal(err)
	}
	if opts.MaxSendKbps != 50 {
		t.Error("Exepcted 50 for MaxSendKbps, got", opts.MaxSendKbps)
	}
}

func TestSanitizedHostname(t *testing.T) {
	cases := []struct {
		in, out string
	}{
		{"foo.BAR-baz", "foo.bar-baz"},
		{"~.~-Min 1:a Räksmörgås-dator 😀😎 ~.~-", "min1araksmorgas-dator"},
		{"Vicenç-PC", "vicenc-pc"},
		{"~.~-~.~-", ""},
		{"", ""},
	}

	for _, tc := range cases {
		res, err := sanitizedHostname(tc.in)
		if tc.out == "" && err == nil {
			t.Errorf("%q should cause error", tc.in)
		} else if res != tc.out {
			t.Errorf("%q => %q, expected %q", tc.in, res, tc.out)
		}
	}
}

// runningInContainer returns true if we are inside Docker or LXC. It might
// be prone to false negatives if things change in the future, but likely
// not false positives.
func runningInContainer() bool {
	if runtime.GOOS != "linux" {
		return false
	}

	bs, err := os.ReadFile("/proc/1/cgroup")
	if err != nil {
		return false
	}
	if bytes.Contains(bs, []byte("/docker/")) {
		return true
	}
	if bytes.Contains(bs, []byte("/lxc/")) {
		return true
	}
	return false
}<|MERGE_RESOLUTION|>--- conflicted
+++ resolved
@@ -1208,15 +1208,6 @@
 }
 
 func TestShouldRegenerateCertificate(t *testing.T) {
-<<<<<<< HEAD
-	dir, err := os.MkdirTemp("", "syncthing-test")
-	if err != nil {
-		t.Fatal(err)
-	}
-	defer os.RemoveAll(dir)
-
-=======
->>>>>>> 100870e1
 	// Self signed certificates expiring in less than a month are errored so we
 	// can regenerate in time.
 	crt, err := tlsutil.NewCertificateInMemory("foo.example.com", 29)
