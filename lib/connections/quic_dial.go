--- conflicted
+++ resolved
@@ -67,14 +67,9 @@
 		}
 	}
 
-<<<<<<< HEAD
-	ctx, cancel := context.WithTimeout(context.Background(), 10*time.Second)
-	defer cancel()
-=======
 	ctx, cancel := context.WithTimeout(context.Background(), quicOperationTimeout)
 	defer cancel()
 
->>>>>>> 3f5c9b57
 	session, err := quic.DialContext(ctx, conn, addr, uri.Host, d.tlsCfg, quicConfig)
 	if err != nil {
 		if createdConn != nil {
