--- conflicted
+++ resolved
@@ -659,13 +659,8 @@
 	return ok && fi1.ModTime().Equal(fi2.ModTime()) && fi1.Mode() == fi2.Mode() && fi1.IsDir() == fi2.IsDir() && fi1.IsRegular() == fi2.IsRegular() && fi1.IsSymlink() == fi2.IsSymlink() && fi1.Owner() == fi2.Owner() && fi1.Group() == fi2.Group()
 }
 
-<<<<<<< HEAD
-func (fs *fakeFS) GetXattr(name string) (map[string][]byte, error) {
-	return nil, errors.New("not implemented")
-=======
 func (fs *fakeFS) PlatformData(name string) (protocol.PlatformData, error) {
 	return unixPlatformData(fs, name)
->>>>>>> a2c5d901
 }
 
 func (fs *fakeFS) underlying() (Filesystem, bool) {
