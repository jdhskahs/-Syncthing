--- conflicted
+++ resolved
@@ -4,12 +4,7 @@
 // License, v. 2.0. If a copy of the MPL was not distributed with this file,
 // You can obtain one at http://mozilla.org/MPL/2.0/.
 
-<<<<<<< HEAD
-// +build !linux,!windows,!dragonfly,!freebsd,!netbsd,!openbsd,!solaris,!ios
-// +build !darwin darwin,cgo
-=======
-// +build !linux,!windows,!dragonfly,!freebsd,!netbsd,!openbsd,!solaris,!darwin,!cgo
->>>>>>> c84e8d1e
+// +build !linux,!windows,!dragonfly,!freebsd,!netbsd,!openbsd,!solaris,!darwin,!cgo,!ios
 
 // Catch all platforms that are not specifically handled to use the generic
 // event types.
