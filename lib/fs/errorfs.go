// Copyright (C) 2016 The Syncthing Authors.
//
// This Source Code Form is subject to the terms of the Mozilla Public
// License, v. 2.0. If a copy of the MPL was not distributed with this file,
// You can obtain one at https://mozilla.org/MPL/2.0/.

package fs

import (
	"context"
	"time"

	"github.com/syncthing/syncthing/lib/protocol"
)

type errorFilesystem struct {
	err    error
	fsType FilesystemType
	uri    string
}

func (fs *errorFilesystem) Chmod(_ string, _ FileMode) error { return fs.err }
func (fs *errorFilesystem) Lchown(_, _, _ string) error      { return fs.err }
func (fs *errorFilesystem) Chtimes(_ string, _ time.Time, _ time.Time) error {
	return fs.err
}
func (fs *errorFilesystem) Create(_ string) (File, error)                { return nil, fs.err }
func (fs *errorFilesystem) CreateSymlink(_, _ string) error              { return fs.err }
func (fs *errorFilesystem) DirNames(_ string) ([]string, error)          { return nil, fs.err }
func (fs *errorFilesystem) Lstat(_ string) (FileInfo, error)             { return nil, fs.err }
func (fs *errorFilesystem) Mkdir(_ string, _ FileMode) error             { return fs.err }
func (fs *errorFilesystem) MkdirAll(_ string, _ FileMode) error          { return fs.err }
func (fs *errorFilesystem) Open(_ string) (File, error)                  { return nil, fs.err }
func (fs *errorFilesystem) OpenFile(string, int, FileMode) (File, error) { return nil, fs.err }
<<<<<<< HEAD
func (fs *errorFilesystem) ReadSymlink(name string) (string, error)      { return "", fs.err }
func (fs *errorFilesystem) Remove(name string) error                     { return fs.err }
func (fs *errorFilesystem) RemoveAll(name string) error                  { return fs.err }
func (fs *errorFilesystem) Rename(oldname, newname string) error         { return fs.err }
func (fs *errorFilesystem) Stat(name string) (FileInfo, error)           { return nil, fs.err }
func (*errorFilesystem) SymlinksSupported() bool                         { return false }
func (fs *errorFilesystem) Walk(root string, walkFn WalkFunc) error      { return fs.err }
func (fs *errorFilesystem) Unhide(name string) error                     { return fs.err }
func (fs *errorFilesystem) Hide(name string) error                       { return fs.err }
func (fs *errorFilesystem) Glob(pattern string) ([]string, error)        { return nil, fs.err }
func (fs *errorFilesystem) SyncDir(name string) error                    { return fs.err }
=======
func (fs *errorFilesystem) ReadSymlink(_ string) (string, error)         { return "", fs.err }
func (fs *errorFilesystem) Remove(_ string) error                        { return fs.err }
func (fs *errorFilesystem) RemoveAll(_ string) error                     { return fs.err }
func (fs *errorFilesystem) Rename(_, _ string) error                     { return fs.err }
func (fs *errorFilesystem) Stat(_ string) (FileInfo, error)              { return nil, fs.err }
func (fs *errorFilesystem) SymlinksSupported() bool                      { return false }
func (fs *errorFilesystem) Walk(_ string, _ WalkFunc) error              { return fs.err }
func (fs *errorFilesystem) Unhide(_ string) error                        { return fs.err }
func (fs *errorFilesystem) Hide(_ string) error                          { return fs.err }
func (fs *errorFilesystem) Glob(_ string) ([]string, error)              { return nil, fs.err }
func (fs *errorFilesystem) SyncDir(_ string) error                       { return fs.err }
>>>>>>> 5130c414
func (fs *errorFilesystem) Roots() ([]string, error)                     { return nil, fs.err }
func (fs *errorFilesystem) Usage(_ string) (Usage, error)                { return Usage{}, fs.err }
func (fs *errorFilesystem) Type() FilesystemType                         { return fs.fsType }
func (fs *errorFilesystem) URI() string                                  { return fs.uri }
func (*errorFilesystem) Options() []Option {
	return nil
}
<<<<<<< HEAD
func (*errorFilesystem) SameFile(fi1, fi2 FileInfo) bool { return false }
func (fs *errorFilesystem) Watch(path string, ignore Matcher, ctx context.Context, ignorePerms bool) (<-chan Event, <-chan error, error) {
=======
func (fs *errorFilesystem) SameFile(_, _ FileInfo) bool { return false }
func (fs *errorFilesystem) Watch(_ string, _ Matcher, _ context.Context, _ bool) (<-chan Event, <-chan error, error) {
>>>>>>> 5130c414
	return nil, nil, fs.err
}
func (fs *errorFilesystem) PlatformData(_ string) (protocol.PlatformData, error) {
	return protocol.PlatformData{}, fs.err
}

func (*errorFilesystem) underlying() (Filesystem, bool) {
	return nil, false
}

func (*errorFilesystem) wrapperType() filesystemWrapperType {
	return filesystemWrapperTypeError
}<|MERGE_RESOLUTION|>--- conflicted
+++ resolved
@@ -32,31 +32,17 @@
 func (fs *errorFilesystem) MkdirAll(_ string, _ FileMode) error          { return fs.err }
 func (fs *errorFilesystem) Open(_ string) (File, error)                  { return nil, fs.err }
 func (fs *errorFilesystem) OpenFile(string, int, FileMode) (File, error) { return nil, fs.err }
-<<<<<<< HEAD
-func (fs *errorFilesystem) ReadSymlink(name string) (string, error)      { return "", fs.err }
-func (fs *errorFilesystem) Remove(name string) error                     { return fs.err }
-func (fs *errorFilesystem) RemoveAll(name string) error                  { return fs.err }
-func (fs *errorFilesystem) Rename(oldname, newname string) error         { return fs.err }
-func (fs *errorFilesystem) Stat(name string) (FileInfo, error)           { return nil, fs.err }
-func (*errorFilesystem) SymlinksSupported() bool                         { return false }
-func (fs *errorFilesystem) Walk(root string, walkFn WalkFunc) error      { return fs.err }
-func (fs *errorFilesystem) Unhide(name string) error                     { return fs.err }
-func (fs *errorFilesystem) Hide(name string) error                       { return fs.err }
-func (fs *errorFilesystem) Glob(pattern string) ([]string, error)        { return nil, fs.err }
-func (fs *errorFilesystem) SyncDir(name string) error                    { return fs.err }
-=======
 func (fs *errorFilesystem) ReadSymlink(_ string) (string, error)         { return "", fs.err }
 func (fs *errorFilesystem) Remove(_ string) error                        { return fs.err }
 func (fs *errorFilesystem) RemoveAll(_ string) error                     { return fs.err }
 func (fs *errorFilesystem) Rename(_, _ string) error                     { return fs.err }
 func (fs *errorFilesystem) Stat(_ string) (FileInfo, error)              { return nil, fs.err }
-func (fs *errorFilesystem) SymlinksSupported() bool                      { return false }
+func (*errorFilesystem) SymlinksSupported() bool                         { return false }
 func (fs *errorFilesystem) Walk(_ string, _ WalkFunc) error              { return fs.err }
 func (fs *errorFilesystem) Unhide(_ string) error                        { return fs.err }
 func (fs *errorFilesystem) Hide(_ string) error                          { return fs.err }
 func (fs *errorFilesystem) Glob(_ string) ([]string, error)              { return nil, fs.err }
 func (fs *errorFilesystem) SyncDir(_ string) error                       { return fs.err }
->>>>>>> 5130c414
 func (fs *errorFilesystem) Roots() ([]string, error)                     { return nil, fs.err }
 func (fs *errorFilesystem) Usage(_ string) (Usage, error)                { return Usage{}, fs.err }
 func (fs *errorFilesystem) Type() FilesystemType                         { return fs.fsType }
@@ -64,13 +50,8 @@
 func (*errorFilesystem) Options() []Option {
 	return nil
 }
-<<<<<<< HEAD
-func (*errorFilesystem) SameFile(fi1, fi2 FileInfo) bool { return false }
-func (fs *errorFilesystem) Watch(path string, ignore Matcher, ctx context.Context, ignorePerms bool) (<-chan Event, <-chan error, error) {
-=======
-func (fs *errorFilesystem) SameFile(_, _ FileInfo) bool { return false }
+func (*errorFilesystem) SameFile(_, _ FileInfo) bool { return false }
 func (fs *errorFilesystem) Watch(_ string, _ Matcher, _ context.Context, _ bool) (<-chan Event, <-chan error, error) {
->>>>>>> 5130c414
 	return nil, nil, fs.err
 }
 func (fs *errorFilesystem) PlatformData(_ string) (protocol.PlatformData, error) {
