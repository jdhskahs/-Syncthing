// Copyright (C) 2016 The Syncthing Authors.
//
// This Source Code Form is subject to the terms of the Mozilla Public
// License, v. 2.0. If a copy of the MPL was not distributed with this file,
// You can obtain one at https://mozilla.org/MPL/2.0/.

package util

import (
	"fmt"
	"net"
	"net/url"
	"reflect"
	"strconv"
	"strings"

	"github.com/syncthing/syncthing/lib/sync"

	"github.com/thejerf/suture"
)

type defaultParser interface {
	ParseDefault(string) error
}

// SetDefaults sets default values on a struct, based on the default annotation.
func SetDefaults(data interface{}) {
	s := reflect.ValueOf(data).Elem()
	t := s.Type()

	for i := 0; i < s.NumField(); i++ {
		f := s.Field(i)
		tag := t.Field(i).Tag

		v := tag.Get("default")
		if len(v) > 0 {
			if f.CanInterface() {
				if parser, ok := f.Interface().(defaultParser); ok {
					if err := parser.ParseDefault(v); err != nil {
						panic(err)
					}
					continue
				}
			}

			if f.CanAddr() && f.Addr().CanInterface() {
				if parser, ok := f.Addr().Interface().(defaultParser); ok {
					if err := parser.ParseDefault(v); err != nil {
						panic(err)
					}
					continue
				}
			}

			switch f.Interface().(type) {
			case string:
				f.SetString(v)

			case int:
				i, err := strconv.ParseInt(v, 10, 64)
				if err != nil {
					panic(err)
				}
				f.SetInt(i)

			case float64:
				i, err := strconv.ParseFloat(v, 64)
				if err != nil {
					panic(err)
				}
				f.SetFloat(i)

			case bool:
				f.SetBool(v == "true")

			case []string:
				// We don't do anything with string slices here. Any default
				// we set will be appended to by the XML decoder, so we fill
				// those after decoding.

			default:
				panic(f.Type())
			}
		}
	}
}

// CopyMatchingTag copies fields tagged tag:"value" from "from" struct onto "to" struct.
func CopyMatchingTag(from interface{}, to interface{}, tag string, shouldCopy func(value string) bool) {
	fromStruct := reflect.ValueOf(from).Elem()
	fromType := fromStruct.Type()

	toStruct := reflect.ValueOf(to).Elem()
	toType := toStruct.Type()

	if fromType != toType {
		panic(fmt.Sprintf("non equal types: %s != %s", fromType, toType))
	}

	for i := 0; i < toStruct.NumField(); i++ {
		fromField := fromStruct.Field(i)
		toField := toStruct.Field(i)

		if !toField.CanSet() {
			// Unexported fields
			continue
		}

		structTag := toType.Field(i).Tag

		v := structTag.Get(tag)
		if shouldCopy(v) {
			toField.Set(fromField)
		}
	}
}

// UniqueTrimmedStrings returns a list on unique strings, trimming at the same time.
func UniqueTrimmedStrings(ss []string) []string {
	// Trim all first
	for i, v := range ss {
		ss[i] = strings.Trim(v, " ")
	}

	var m = make(map[string]struct{}, len(ss))
	var us = make([]string, 0, len(ss))
	for _, v := range ss {
		if _, ok := m[v]; ok {
			continue
		}
		m[v] = struct{}{}
		us = append(us, v)
	}

	return us
}

// FillNilSlices sets default value on slices that are still nil.
func FillNilSlices(data interface{}) error {
	s := reflect.ValueOf(data).Elem()
	t := s.Type()

	for i := 0; i < s.NumField(); i++ {
		f := s.Field(i)
		tag := t.Field(i).Tag

		v := tag.Get("default")
		if len(v) > 0 {
			switch f.Interface().(type) {
			case []string:
				if f.IsNil() {
					// Treat the default as a comma separated slice
					vs := strings.Split(v, ",")
					for i := range vs {
						vs[i] = strings.TrimSpace(vs[i])
					}

					rv := reflect.MakeSlice(reflect.TypeOf([]string{}), len(vs), len(vs))
					for i, v := range vs {
						rv.Index(i).SetString(v)
					}
					f.Set(rv)
				}
			}
		}
	}
	return nil
}

// Address constructs a URL from the given network and hostname.
func Address(network, host string) string {
	u := url.URL{
		Scheme: network,
		Host:   host,
	}
	return u.String()
}

<<<<<<< HEAD
func AddressUnspecifiedLess(a, b net.Addr) bool {
	aIsUnspecified := false
	bIsUnspecified := false
	if host, _, err := net.SplitHostPort(a.String()); err == nil {
		aIsUnspecified = host == "" || net.ParseIP(host).IsUnspecified()
	}
	if host, _, err := net.SplitHostPort(b.String()); err == nil {
		bIsUnspecified = host == "" || net.ParseIP(host).IsUnspecified()
	}

	if aIsUnspecified == bIsUnspecified {
		return len(a.Network()) < len(b.Network())
	}

	return aIsUnspecified
=======
// AsService wraps the given function to implement suture.Service by calling
// that function on serve and closing the passed channel when Stop is called.
func AsService(fn func(stop chan struct{})) suture.Service {
	return AsServiceWithError(func(stop chan struct{}) error {
		fn(stop)
		return nil
	})
}

type ServiceWithError interface {
	suture.Service
	Error() error
}

// AsServiceWithError does the same as AsService, except that it keeps track
// of an error returned by the given function.
func AsServiceWithError(fn func(stop chan struct{}) error) ServiceWithError {
	s := &service{
		serve:   fn,
		stop:    make(chan struct{}),
		stopped: make(chan struct{}),
		mut:     sync.NewMutex(),
	}
	close(s.stopped) // not yet started, don't block on Stop()
	return s
}

type service struct {
	serve   func(stop chan struct{}) error
	stop    chan struct{}
	stopped chan struct{}
	err     error
	mut     sync.Mutex
}

func (s *service) Serve() {
	s.mut.Lock()
	select {
	case <-s.stop:
		s.mut.Unlock()
		return
	default:
	}
	s.err = nil
	s.stopped = make(chan struct{})
	s.mut.Unlock()

	var err error
	defer func() {
		s.mut.Lock()
		s.err = err
		close(s.stopped)
		s.mut.Unlock()
	}()
	err = s.serve(s.stop)
}

func (s *service) Stop() {
	s.mut.Lock()
	close(s.stop)
	s.mut.Unlock()
	<-s.stopped
}

func (s *service) Error() error {
	s.mut.Lock()
	defer s.mut.Unlock()
	return s.err
>>>>>>> 0025e9cc
}<|MERGE_RESOLUTION|>--- conflicted
+++ resolved
@@ -176,7 +176,6 @@
 	return u.String()
 }
 
-<<<<<<< HEAD
 func AddressUnspecifiedLess(a, b net.Addr) bool {
 	aIsUnspecified := false
 	bIsUnspecified := false
@@ -190,9 +189,9 @@
 	if aIsUnspecified == bIsUnspecified {
 		return len(a.Network()) < len(b.Network())
 	}
-
 	return aIsUnspecified
-=======
+}
+
 // AsService wraps the given function to implement suture.Service by calling
 // that function on serve and closing the passed channel when Stop is called.
 func AsService(fn func(stop chan struct{})) suture.Service {
@@ -261,5 +260,4 @@
 	s.mut.Lock()
 	defer s.mut.Unlock()
 	return s.err
->>>>>>> 0025e9cc
 }