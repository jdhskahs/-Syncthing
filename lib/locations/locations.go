// Copyright (C) 2019 The Syncthing Authors.
//
// This Source Code Form is subject to the terms of the Mozilla Public
// License, v. 2.0. If a copy of the MPL was not distributed with this file,
// You can obtain one at https://mozilla.org/MPL/2.0/.

package locations

import (
	"fmt"
	"os"
	"path/filepath"
	"runtime"
	"strings"
	"time"

	"github.com/syncthing/syncthing/lib/fs"
)

type LocationEnum string

// Use strings as keys to make printout and serialization of the locations map
// more meaningful.
const (
	ConfigFile    LocationEnum = "config"
	CertFile      LocationEnum = "certFile"
	KeyFile       LocationEnum = "keyFile"
	HTTPSCertFile LocationEnum = "httpsCertFile"
	HTTPSKeyFile  LocationEnum = "httpsKeyFile"
	Database      LocationEnum = "database"
	LogFile       LocationEnum = "logFile"
	CsrfTokens    LocationEnum = "csrfTokens"
	PanicLog      LocationEnum = "panicLog"
	AuditLog      LocationEnum = "auditLog"
	GUIAssets     LocationEnum = "GUIAssets"
	DefFolder     LocationEnum = "defFolder"
)

type BaseDirEnum string

const (
	// Overridden by -home flag
	ConfigBaseDir   BaseDirEnum = "config"
	DataBaseDir     BaseDirEnum = "data"
	// User's home directory, *not* -home flag
	UserHomeBaseDir BaseDirEnum = "userHome"

	LevelDBDir = "index-v0.14.0.db"
	BadgerDir  = "indexdb.badger"
)

// Platform dependent directories
var baseDirs = make(map[BaseDirEnum]string, 3)

func init() {
<<<<<<< HEAD
	if os.Getenv("USE_BADGER") != "" {
		// XXX: Replace the leveldb name with the badger name.
		locationTemplates[Database] = strings.Replace(locationTemplates[Database], LevelDBDir, BadgerDir, 1)
	}

	userHome := "~"
=======
	userHome := userHomeDir()
>>>>>>> b16cc72f
	config := defaultConfigDir(userHome)
	baseDirs[UserHomeBaseDir] = userHome
	baseDirs[ConfigBaseDir] = config
	baseDirs[DataBaseDir] = defaultDataDir(userHome, config)

	err := expandLocations()
	if err != nil {
		fmt.Println(err)
		panic("Failed to expand locations at init time")
	}
}

func SetBaseDir(baseDirName BaseDirEnum, path string) error {
	_, ok := baseDirs[baseDirName]
	if !ok {
		return fmt.Errorf("unknown base dir: %s", baseDirName)
	}
	baseDirs[baseDirName] = filepath.Clean(path)
	return expandLocations()
}

func GetRelative(location LocationEnum) string {
	return locations[location]
}

func Get(location LocationEnum) string {
	relPath := locations[location]
	var err error
	var fullPath string
	fullPath, err = fs.ExpandTilde(relPath)
	if err != nil {
		return relPath
	}
	return fullPath
}

func GetBaseDir(baseDir BaseDirEnum) string {
	return baseDirs[baseDir]
}

// Use the variables from baseDirs here
var locationTemplates = map[LocationEnum]string{
	ConfigFile:    "${config}/config.xml",
	CertFile:      "${config}/cert.pem",
	KeyFile:       "${config}/key.pem",
	HTTPSCertFile: "${config}/https-cert.pem",
	HTTPSKeyFile:  "${config}/https-key.pem",
	Database:      "${data}/" + LevelDBDir,
	LogFile:       "${data}/syncthing.log", // -logfile on Windows
	CsrfTokens:    "${data}/csrftokens.txt",
	PanicLog:      "${data}/panic-${timestamp}.log",
	AuditLog:      "${data}/audit-${timestamp}.log",
	GUIAssets:     "${config}/gui",
	DefFolder:     "Sync",
}

var locations = make(map[LocationEnum]string)

// expandLocations replaces the variables in the locations map with actual
// directory locations.
func expandLocations() error {
	newLocations := make(map[LocationEnum]string)
	for key, dir := range locationTemplates {
		for varName, value := range baseDirs {
			dir = strings.Replace(dir, "${"+string(varName)+"}", value, -1)
		}
		newLocations[key] = filepath.Clean(dir)
	}
	locations = newLocations
	return nil
}

// defaultConfigDir returns the default configuration directory, as figured
// out by various the environment variables present on each platform, or dies
// trying.
func defaultConfigDir(userHome string) string {
	switch runtime.GOOS {
	case "windows":
		if p := os.Getenv("LocalAppData"); p != "" {
			return filepath.Join(p, "Syncthing")
		}
		return filepath.Join(os.Getenv("AppData"), "Syncthing")

	case "darwin":
		return filepath.Join(userHome, "Library/Application Support/Syncthing")

	default:
		if xdgCfg := os.Getenv("XDG_CONFIG_HOME"); xdgCfg != "" {
			return filepath.Join(xdgCfg, "syncthing")
		}
		return filepath.Join(userHome, ".config/syncthing")
	}
}

// defaultDataDir returns the default data directory, which usually is the
// config directory but might be something else.
func defaultDataDir(userHome, config string) string {
	switch runtime.GOOS {
	case "windows", "darwin":
		return config

	default:
		// If a database exists at the "normal" location, use that anyway.
		// We look for both LevelDB and Badger variants here regardless of
		// what we're currently configured to use, because we might be
		// starting up in Badger mode with only a LevelDB database present
		// (will be converted), or vice versa.
		if _, err := os.Lstat(filepath.Join(config, LevelDBDir)); err == nil {
			return config
		}
		if _, err := os.Lstat(filepath.Join(config, BadgerDir)); err == nil {
			return config
		}
		// Always use this env var, as it's explicitly set by the user
		if xdgHome := os.Getenv("XDG_DATA_HOME"); xdgHome != "" {
			return filepath.Join(xdgHome, "syncthing")
		}
		// Only use the XDG default, if a syncthing specific dir already
		// exists. Existence of ~/.local/share is not deemed enough, as
		// it may also exist erroneously on non-XDG systems.
		xdgDefault := filepath.Join(userHome, ".local/share/syncthing")
		if _, err := os.Lstat(xdgDefault); err == nil {
			return xdgDefault
		}
		// FYI: XDG_DATA_DIRS is not relevant, as it is for system-wide
		// data dirs, not user specific ones.
		return config
	}
}

func GetTimestamped(key LocationEnum) string {
	// We take the roundtrip via "${timestamp}" instead of passing the path
	// directly through time.Format() to avoid issues when the path we are
	// expanding contains numbers; otherwise for example
	// /home/user2006/.../panic-20060102-150405.log would get both instances of
	// 2006 replaced by 2015...
	tpl := locations[key]
	now := time.Now().Format("20060102-150405")
	return strings.Replace(tpl, "${timestamp}", now, -1)
}<|MERGE_RESOLUTION|>--- conflicted
+++ resolved
@@ -53,16 +53,7 @@
 var baseDirs = make(map[BaseDirEnum]string, 3)
 
 func init() {
-<<<<<<< HEAD
-	if os.Getenv("USE_BADGER") != "" {
-		// XXX: Replace the leveldb name with the badger name.
-		locationTemplates[Database] = strings.Replace(locationTemplates[Database], LevelDBDir, BadgerDir, 1)
-	}
-
 	userHome := "~"
-=======
-	userHome := userHomeDir()
->>>>>>> b16cc72f
 	config := defaultConfigDir(userHome)
 	baseDirs[UserHomeBaseDir] = userHome
 	baseDirs[ConfigBaseDir] = config
