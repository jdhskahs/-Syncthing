// Copyright (C) 2019 The Syncthing Authors.
//
// This Source Code Form is subject to the terms of the Mozilla Public
// License, v. 2.0. If a copy of the MPL was not distributed with this file,
// You can obtain one at https://mozilla.org/MPL/2.0/.

package locations

import (
	"fmt"
	"os"
	"path/filepath"
	"runtime"
	"strings"
	"time"

	"github.com/syncthing/syncthing/lib/fs"
)

type LocationEnum string

// Use strings as keys to make printout and serialization of the locations map
// more meaningful.
const (
	ConfigFile    LocationEnum = "config"
	CertFile      LocationEnum = "certFile"
	KeyFile       LocationEnum = "keyFile"
	HTTPSCertFile LocationEnum = "httpsCertFile"
	HTTPSKeyFile  LocationEnum = "httpsKeyFile"
	Database      LocationEnum = "database"
	LogFile       LocationEnum = "logFile"
	CsrfTokens    LocationEnum = "csrfTokens"
	PanicLog      LocationEnum = "panicLog"
	AuditLog      LocationEnum = "auditLog"
	GUIAssets     LocationEnum = "GUIAssets"
	DefFolder     LocationEnum = "defFolder"
	FailuresFile  LocationEnum = "FailuresFile"
)

type BaseDirEnum string

const (
	// Overridden by -home flag
	ConfigBaseDir   BaseDirEnum = "config"
	DataBaseDir     BaseDirEnum = "data"
	// User's home directory, *not* -home flag
	UserHomeBaseDir BaseDirEnum = "userHome"

	LevelDBDir = "index-v0.14.0.db"
	BadgerDir  = "indexdb.badger"
)

// Platform dependent directories
var baseDirs = make(map[BaseDirEnum]string, 3)

func init() {
	userHome := "~"
	config := defaultConfigDir(userHome)
	baseDirs[UserHomeBaseDir] = userHome
	baseDirs[ConfigBaseDir] = config
	baseDirs[DataBaseDir] = defaultDataDir(userHome, config)

	err := expandLocations()
	if err != nil {
		fmt.Println(err)
		panic("Failed to expand locations at init time")
	}
}

func SetBaseDir(baseDirName BaseDirEnum, path string) error {
	_, ok := baseDirs[baseDirName]
	if !ok {
		return fmt.Errorf("unknown base dir: %s", baseDirName)
	}
	baseDirs[baseDirName] = filepath.Clean(path)
	return expandLocations()
}

func GetRelative(location LocationEnum) string {
	return locations[location]
}

func Get(location LocationEnum) string {
	relPath := locations[location]
	var err error
	var fullPath string
	fullPath, err = fs.ExpandTilde(relPath)
	if err != nil {
		return relPath
	}
	return fullPath
}

func GetBaseDir(baseDir BaseDirEnum) string {
	return baseDirs[baseDir]
}

// Use the variables from baseDirs here
var locationTemplates = map[LocationEnum]string{
	ConfigFile:    "${config}/config.xml",
	CertFile:      "${config}/cert.pem",
	KeyFile:       "${config}/key.pem",
	HTTPSCertFile: "${config}/https-cert.pem",
	HTTPSKeyFile:  "${config}/https-key.pem",
	Database:      "${data}/" + LevelDBDir,
	LogFile:       "${data}/syncthing.log", // -logfile on Windows
	CsrfTokens:    "${data}/csrftokens.txt",
	PanicLog:      "${data}/panic-${timestamp}.log",
	AuditLog:      "${data}/audit-${timestamp}.log",
	GUIAssets:     "${config}/gui",
<<<<<<< HEAD
	DefFolder:     "Sync",
=======
	DefFolder:     "${userHome}/Sync",
	FailuresFile:  "${data}/failures-unreported.txt",
>>>>>>> f6fac3e9
}

var locations = make(map[LocationEnum]string)

// expandLocations replaces the variables in the locations map with actual
// directory locations.
func expandLocations() error {
	newLocations := make(map[LocationEnum]string)
	for key, dir := range locationTemplates {
		for varName, value := range baseDirs {
			dir = strings.Replace(dir, "${"+string(varName)+"}", value, -1)
		}
		newLocations[key] = filepath.Clean(dir)
	}
	locations = newLocations
	return nil
}

// defaultConfigDir returns the default configuration directory, as figured
// out by various the environment variables present on each platform, or dies
// trying.
func defaultConfigDir(userHome string) string {
	switch runtime.GOOS {
	case "windows":
		if p := os.Getenv("LocalAppData"); p != "" {
			return filepath.Join(p, "Syncthing")
		}
		return filepath.Join(os.Getenv("AppData"), "Syncthing")

	case "darwin":
		return filepath.Join(userHome, "Library/Application Support/Syncthing")

	default:
		if xdgCfg := os.Getenv("XDG_CONFIG_HOME"); xdgCfg != "" {
			return filepath.Join(xdgCfg, "syncthing")
		}
		return filepath.Join(userHome, ".config/syncthing")
	}
}

// defaultDataDir returns the default data directory, which usually is the
// config directory but might be something else.
func defaultDataDir(userHome, config string) string {
	switch runtime.GOOS {
	case "windows", "darwin":
		return config

	default:
		// If a database exists at the "normal" location, use that anyway.
		// We look for both LevelDB and Badger variants here regardless of
		// what we're currently configured to use, because we might be
		// starting up in Badger mode with only a LevelDB database present
		// (will be converted), or vice versa.
		if _, err := os.Lstat(filepath.Join(config, LevelDBDir)); err == nil {
			return config
		}
		if _, err := os.Lstat(filepath.Join(config, BadgerDir)); err == nil {
			return config
		}
		// Always use this env var, as it's explicitly set by the user
		if xdgHome := os.Getenv("XDG_DATA_HOME"); xdgHome != "" {
			return filepath.Join(xdgHome, "syncthing")
		}
		// Only use the XDG default, if a syncthing specific dir already
		// exists. Existence of ~/.local/share is not deemed enough, as
		// it may also exist erroneously on non-XDG systems.
		xdgDefault := filepath.Join(userHome, ".local/share/syncthing")
		if _, err := os.Lstat(xdgDefault); err == nil {
			return xdgDefault
		}
		// FYI: XDG_DATA_DIRS is not relevant, as it is for system-wide
		// data dirs, not user specific ones.
		return config
	}
}

func GetTimestamped(key LocationEnum) string {
	// We take the roundtrip via "${timestamp}" instead of passing the path
	// directly through time.Format() to avoid issues when the path we are
	// expanding contains numbers; otherwise for example
	// /home/user2006/.../panic-20060102-150405.log would get both instances of
	// 2006 replaced by 2015...
	tpl := locations[key]
	now := time.Now().Format("20060102-150405")
	return strings.Replace(tpl, "${timestamp}", now, -1)
}<|MERGE_RESOLUTION|>--- conflicted
+++ resolved
@@ -108,12 +108,8 @@
 	PanicLog:      "${data}/panic-${timestamp}.log",
 	AuditLog:      "${data}/audit-${timestamp}.log",
 	GUIAssets:     "${config}/gui",
-<<<<<<< HEAD
 	DefFolder:     "Sync",
-=======
-	DefFolder:     "${userHome}/Sync",
 	FailuresFile:  "${data}/failures-unreported.txt",
->>>>>>> f6fac3e9
 }
 
 var locations = make(map[LocationEnum]string)
