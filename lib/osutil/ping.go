// Copyright (C) 2015 The Syncthing Authors.
//
// This Source Code Form is subject to the terms of the Mozilla Public
// License, v. 2.0. If a copy of the MPL was not distributed with this file,
// You can obtain one at https://mozilla.org/MPL/2.0/.

package osutil

import (
	"context"
	"net/url"
	"time"

	"github.com/syncthing/syncthing/lib/dialer"
)

// TCPPing returns the duration required to establish a TCP connection
// to the given host. ICMP packets require root privileges, hence why we use
// tcp.
func TCPPing(ctx context.Context, address string) (time.Duration, error) {
	start := time.Now()
<<<<<<< HEAD
	ctx, cancel := context.WithTimeout(context.Background(), time.Second)
	defer cancel()
	conn, err := dialer.DialContext(ctx, "tcp", address)
	if conn != nil {
=======
	ctx, cancel := context.WithTimeout(ctx, time.Second)
	defer cancel()
	conn, err := dialer.DialContext(ctx, "tcp", address)
	if err == nil {
>>>>>>> bdb25f9b
		conn.Close()
	}
	return time.Since(start), err
}

// GetLatencyForURL parses the given URL, tries opening a TCP connection to it
// and returns the time it took to establish the connection.
func GetLatencyForURL(ctx context.Context, addr string) (time.Duration, error) {
	uri, err := url.Parse(addr)
	if err != nil {
		return 0, err
	}

	return TCPPing(ctx, uri.Host)
}<|MERGE_RESOLUTION|>--- conflicted
+++ resolved
@@ -19,17 +19,10 @@
 // tcp.
 func TCPPing(ctx context.Context, address string) (time.Duration, error) {
 	start := time.Now()
-<<<<<<< HEAD
-	ctx, cancel := context.WithTimeout(context.Background(), time.Second)
-	defer cancel()
-	conn, err := dialer.DialContext(ctx, "tcp", address)
-	if conn != nil {
-=======
 	ctx, cancel := context.WithTimeout(ctx, time.Second)
 	defer cancel()
 	conn, err := dialer.DialContext(ctx, "tcp", address)
 	if err == nil {
->>>>>>> bdb25f9b
 		conn.Close()
 	}
 	return time.Since(start), err
