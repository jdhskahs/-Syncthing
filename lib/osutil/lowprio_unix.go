--- conflicted
+++ resolved
@@ -4,12 +4,8 @@
 // License, v. 2.0. If a copy of the MPL was not distributed with this file,
 // You can obtain one at https://mozilla.org/MPL/2.0/.
 
-<<<<<<< HEAD
+//go:build (!windows && !linux && !ios) || android
 // +build !windows,!linux,!ios android
-=======
-//go:build (!windows && !linux) || android
-// +build !windows,!linux android
->>>>>>> e20d4e19
 
 package osutil
 
