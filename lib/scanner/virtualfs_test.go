// Copyright (C) 2017 The Syncthing Authors.
//
// This Source Code Form is subject to the terms of the Mozilla Public
// License, v. 2.0. If a copy of the MPL was not distributed with this file,
// You can obtain one at https://mozilla.org/MPL/2.0/.

package scanner

import (
	"errors"
	"fmt"
	"io"
	"path/filepath"
	"strings"
	"time"

	"github.com/syncthing/syncthing/lib/fs"
	"github.com/syncthing/syncthing/lib/protocol"
)

type infiniteFS struct {
	fs.Filesystem
	width    int   // number of files and directories per level
	depth    int   // number of tree levels to simulate
	filesize int64 // size of each file in bytes
}

var errNotSupp = errors.New("not supported")

func (i infiniteFS) Lstat(name string) (fs.FileInfo, error) {
	return fakeInfo{name, i.filesize}, nil
}

func (i infiniteFS) Stat(name string) (fs.FileInfo, error) {
	return fakeInfo{name, i.filesize}, nil
}

func (i infiniteFS) DirNames(name string) ([]string, error) {
	// Returns a list of fake files and directories. Names are such that
	// files appear before directories - this makes it so the scanner will
	// actually see a few files without having to reach the max depth.
	var names []string
	for j := 0; j < i.width; j++ {
		names = append(names, fmt.Sprintf("aa-file-%d", j))
	}
	if len(fs.PathComponents(name)) < i.depth {
		for j := 0; j < i.width; j++ {
			names = append(names, fmt.Sprintf("zz-dir-%d", j))
		}
	}
	return names, nil
}

func (i infiniteFS) Open(name string) (fs.File, error) {
	return &fakeFile{name, i.filesize, 0}, nil
}

func (i infiniteFS) PlatformData(name string) (protocol.PlatformData, error) {
	return protocol.PlatformData{}, nil
}

type singleFileFS struct {
	fs.Filesystem
	name     string
	filesize int64
}

func (s singleFileFS) Lstat(name string) (fs.FileInfo, error) {
	switch name {
	case ".":
		return fakeInfo{".", 0}, nil
	case s.name:
		return fakeInfo{s.name, s.filesize}, nil
	default:
		return nil, errors.New("no such file")
	}
}

func (s singleFileFS) Stat(name string) (fs.FileInfo, error) {
	switch name {
	case ".":
		return fakeInfo{".", 0}, nil
	case s.name:
		return fakeInfo{s.name, s.filesize}, nil
	default:
		return nil, errors.New("no such file")
	}
}

func (s singleFileFS) DirNames(name string) ([]string, error) {
	if name != "." {
		return nil, errors.New("no such file")
	}
	return []string{s.name}, nil
}

func (s singleFileFS) Open(name string) (fs.File, error) {
	if name != s.name {
		return nil, errors.New("no such file")
	}
	return &fakeFile{s.name, s.filesize, 0}, nil
}

func (s singleFileFS) Options() []fs.Option {
	return nil
}

<<<<<<< HEAD
func (s singleFileFS) GetOSData(cur *protocol.FileInfo, stat fs.FileInfo) (map[protocol.OS][]byte, error) {
	return nil, nil
=======
func (s singleFileFS) PlatformData(name string) (protocol.PlatformData, error) {
	return protocol.PlatformData{}, nil
>>>>>>> a2c5d901
}

type fakeInfo struct {
	name string
	size int64
}

func (f fakeInfo) Name() string       { return f.name }
func (f fakeInfo) Mode() fs.FileMode  { return 0755 }
func (f fakeInfo) Size() int64        { return f.size }
func (f fakeInfo) ModTime() time.Time { return time.Unix(1234567890, 0) }
func (f fakeInfo) IsDir() bool {
	return strings.Contains(filepath.Base(f.name), "dir") || f.name == "."
}
func (f fakeInfo) IsRegular() bool  { return !f.IsDir() }
func (f fakeInfo) IsSymlink() bool  { return false }
func (f fakeInfo) Owner() int       { return 0 }
func (f fakeInfo) Group() int       { return 0 }
func (f fakeInfo) Sys() interface{} { return nil }

type fakeFile struct {
	name       string
	size       int64
	readOffset int64
}

func (f *fakeFile) Name() string {
	return f.name
}

func (f *fakeFile) Read(bs []byte) (int, error) {
	remaining := f.size - f.readOffset
	if remaining == 0 {
		return 0, io.EOF
	}
	if remaining < int64(len(bs)) {
		f.readOffset = f.size
		return int(remaining), nil
	}
	f.readOffset += int64(len(bs))
	return len(bs), nil
}

func (f *fakeFile) Stat() (fs.FileInfo, error) {
	return fakeInfo{f.name, f.size}, nil
}

func (f *fakeFile) Write([]byte) (int, error)          { return 0, errNotSupp }
func (f *fakeFile) WriteAt([]byte, int64) (int, error) { return 0, errNotSupp }
func (f *fakeFile) Close() error                       { return nil }
func (f *fakeFile) Truncate(size int64) error          { return errNotSupp }
func (f *fakeFile) ReadAt([]byte, int64) (int, error)  { return 0, errNotSupp }
func (f *fakeFile) Seek(int64, int) (int64, error)     { return 0, errNotSupp }
func (f *fakeFile) Sync() error                        { return nil }<|MERGE_RESOLUTION|>--- conflicted
+++ resolved
@@ -105,13 +105,8 @@
 	return nil
 }
 
-<<<<<<< HEAD
-func (s singleFileFS) GetOSData(cur *protocol.FileInfo, stat fs.FileInfo) (map[protocol.OS][]byte, error) {
-	return nil, nil
-=======
 func (s singleFileFS) PlatformData(name string) (protocol.PlatformData, error) {
 	return protocol.PlatformData{}, nil
->>>>>>> a2c5d901
 }
 
 type fakeInfo struct {
