// Copyright (C) 2014 The Syncthing Authors.
//
// This Source Code Form is subject to the terms of the Mozilla Public
// License, v. 2.0. If a copy of the MPL was not distributed with this file,
// You can obtain one at https://mozilla.org/MPL/2.0/.

package scanner

import (
	"bytes"
	"context"
	"crypto/rand"
	"fmt"
	"io"
	"io/ioutil"
	"os"
	"path/filepath"
	"runtime"
	rdebug "runtime/debug"
	"sort"
	"sync"
	"testing"

	"github.com/d4l3k/messagediff"
	"github.com/syncthing/syncthing/lib/fs"
	"github.com/syncthing/syncthing/lib/ignore"
	"github.com/syncthing/syncthing/lib/osutil"
	"github.com/syncthing/syncthing/lib/protocol"
	"github.com/syncthing/syncthing/lib/sha256"
	"golang.org/x/text/unicode/norm"
)

type testfile struct {
	name   string
	length int64
	hash   string
}

type testfileList []testfile

var testdata = testfileList{
	{"afile", 4, "b5bb9d8014a0f9b1d61e21e796d78dccdf1352f23cd32812f4850b878ae4944c"},
	{"dir1", 128, ""},
	{filepath.Join("dir1", "dfile"), 5, "49ae93732fcf8d63fe1cce759664982dbd5b23161f007dba8561862adc96d063"},
	{"dir2", 128, ""},
	{filepath.Join("dir2", "cfile"), 4, "bf07a7fbb825fc0aae7bf4a1177b2b31fcf8a3feeaf7092761e18c859ee52a9c"},
	{"excludes", 37, "df90b52f0c55dba7a7a940affe482571563b1ac57bd5be4d8a0291e7de928e06"},
	{"further-excludes", 5, "7eb0a548094fa6295f7fd9200d69973e5f5ec5c04f2a86d998080ac43ecf89f1"},
}

func init() {
	// This test runs the risk of entering infinite recursion if it fails.
	// Limit the stack size to 10 megs to crash early in that case instead of
	// potentially taking down the box...
	rdebug.SetMaxStack(10 * 1 << 20)
}

func TestWalkSub(t *testing.T) {
	ignores := ignore.New(fs.NewFilesystem(fs.FilesystemTypeBasic, "."))
	err := ignores.Load("testdata/.stignore")
	if err != nil {
		t.Fatal(err)
	}

	fchan := Walk(context.TODO(), Config{
		Filesystem: fs.NewFilesystem(fs.FilesystemTypeBasic, "testdata"),
		Subs:       []string{"dir2"},
		Matcher:    ignores,
		Hashers:    2,
	})
	var files []protocol.FileInfo
	for f := range fchan {
		files = append(files, f)
	}

	// The directory contains two files, where one is ignored from a higher
	// level. We should see only the directory and one of the files.

	if len(files) != 2 {
		t.Fatalf("Incorrect length %d != 2", len(files))
	}
	if files[0].Name != "dir2" {
		t.Errorf("Incorrect file %v != dir2", files[0])
	}
	if files[1].Name != filepath.Join("dir2", "cfile") {
		t.Errorf("Incorrect file %v != dir2/cfile", files[1])
	}
}

func TestWalk(t *testing.T) {
	ignores := ignore.New(fs.NewFilesystem(fs.FilesystemTypeBasic, "."))
	err := ignores.Load("testdata/.stignore")
	if err != nil {
		t.Fatal(err)
	}
	t.Log(ignores)

	fchan := Walk(context.TODO(), Config{
		Filesystem: fs.NewFilesystem(fs.FilesystemTypeBasic, "testdata"),
		Matcher:    ignores,
		Hashers:    2,
	})

	var tmp []protocol.FileInfo
	for f := range fchan {
		tmp = append(tmp, f)
	}
	sort.Sort(fileList(tmp))
	files := fileList(tmp).testfiles()

	if diff, equal := messagediff.PrettyDiff(testdata, files); !equal {
		t.Errorf("Walk returned unexpected data. Diff:\n%s", diff)
	}
}

func TestVerify(t *testing.T) {
	blocksize := 16
	// data should be an even multiple of blocksize long
	data := []byte("Lorem ipsum dolor sit amet, consectetur adipiscing elit, sed do eiusmod tempor incididunt ut labore et dolore magna aliqua. Ut e")
	buf := bytes.NewBuffer(data)
	progress := newByteCounter()
	defer progress.Close()

	blocks, err := Blocks(context.TODO(), buf, blocksize, -1, progress, false)
	if err != nil {
		t.Fatal(err)
	}
	if exp := len(data) / blocksize; len(blocks) != exp {
		t.Fatalf("Incorrect number of blocks %d != %d", len(blocks), exp)
	}

	if int64(len(data)) != progress.Total() {
		t.Fatalf("Incorrect counter value %d  != %d", len(data), progress.Total())
	}

	buf = bytes.NewBuffer(data)
	err = verify(buf, blocksize, blocks)
	t.Log(err)
	if err != nil {
		t.Fatal("Unexpected verify failure", err)
	}

	buf = bytes.NewBuffer(append(data, '\n'))
	err = verify(buf, blocksize, blocks)
	t.Log(err)
	if err == nil {
		t.Fatal("Unexpected verify success")
	}

	buf = bytes.NewBuffer(data[:len(data)-1])
	err = verify(buf, blocksize, blocks)
	t.Log(err)
	if err == nil {
		t.Fatal("Unexpected verify success")
	}

	data[42] = 42
	buf = bytes.NewBuffer(data)
	err = verify(buf, blocksize, blocks)
	t.Log(err)
	if err == nil {
		t.Fatal("Unexpected verify success")
	}
}

func TestNormalization(t *testing.T) {
	if runtime.GOOS == "darwin" {
		t.Skip("Normalization test not possible on darwin")
		return
	}

	os.RemoveAll("testdata/normalization")
	defer os.RemoveAll("testdata/normalization")

	tests := []string{
		"0-A",            // ASCII A -- accepted
		"1-\xC3\x84",     // NFC 'Ä' -- conflicts with the entry below, accepted
		"1-\x41\xCC\x88", // NFD 'Ä' -- conflicts with the entry above, ignored
		"2-\xC3\x85",     // NFC 'Å' -- accepted
		"3-\x41\xCC\x83", // NFD 'Ã' -- converted to NFC
		"4-\xE2\x98\x95", // U+2615 HOT BEVERAGE (☕) -- accepted
		"5-\xCD\xE2",     // EUC-CN "wài" (外) -- ignored (not UTF8)
	}
	numInvalid := 2

	if runtime.GOOS == "windows" {
		// On Windows, in case 5 the character gets replaced with a
		// replacement character \xEF\xBF\xBD at the point it's written to disk,
		// which means it suddenly becomes valid (sort of).
		numInvalid--
	}

	numValid := len(tests) - numInvalid

	fs := fs.NewFilesystem(fs.FilesystemTypeBasic, ".")

	for _, s1 := range tests {
		// Create a directory for each of the interesting strings above
		if err := fs.MkdirAll(filepath.Join("testdata/normalization", s1), 0755); err != nil {
			t.Fatal(err)
		}

		for _, s2 := range tests {
			// Within each dir, create a file with each of the interesting
			// file names. Ensure that the file doesn't exist when it's
			// created. This detects and fails if there's file name
			// normalization stuff at the filesystem level.
			if fd, err := fs.OpenFile(filepath.Join("testdata/normalization", s1, s2), os.O_CREATE|os.O_EXCL, 0644); err != nil {
				t.Fatal(err)
			} else {
				fd.Write([]byte("test"))
				fd.Close()
			}
		}
	}

	// We can normalize a directory name, but we can't descend into it in the
	// same pass due to how filepath.Walk works. So we run the scan twice to
	// make sure it all gets done. In production, things will be correct
	// eventually...

<<<<<<< HEAD
	walkDir(fs, "testdata/normalization")
	tmp := walkDir(fs, "testdata/normalization")
=======
	_, err := walkDir(fs, "testdata/normalization", nil)
	if err != nil {
		t.Fatal(err)
	}
	tmp, err := walkDir(fs, "testdata/normalization", nil)
	if err != nil {
		t.Fatal(err)
	}
>>>>>>> dbcf7a02

	files := fileList(tmp).testfiles()

	// We should have one file per combination, plus the directories
	// themselves, plus the "testdata/normalization" directory

	expectedNum := numValid*numValid + numValid + 1
	if len(files) != expectedNum {
		t.Errorf("Expected %d files, got %d", expectedNum, len(files))
	}

	// The file names should all be in NFC form.

	for _, f := range files {
		t.Logf("%q (% x) %v", f.name, f.name, norm.NFC.IsNormalString(f.name))
		if !norm.NFC.IsNormalString(f.name) {
			t.Errorf("File name %q is not NFC normalized", f.name)
		}
	}
}

func TestIssue1507(t *testing.T) {
	w := &walker{}
	c := make(chan protocol.FileInfo, 100)
	fn := w.walkAndHashFiles(context.TODO(), c, c)

	fn("", nil, protocol.ErrClosed)
}

func TestWalkSymlinkUnix(t *testing.T) {
	if runtime.GOOS == "windows" {
		t.Skip("skipping unsupported symlink test")
		return
	}

	// Create a folder with a symlink in it
	os.RemoveAll("_symlinks")
	os.Mkdir("_symlinks", 0755)
	defer os.RemoveAll("_symlinks")
	os.Symlink("../testdata", "_symlinks/link")

	for _, path := range []string{".", "link"} {
		// Scan it
<<<<<<< HEAD
		files := walkDir(fs.NewFilesystem(fs.FilesystemTypeBasic, "_symlinks"), path)
=======
		files, _ := walkDir(fs.NewFilesystem(fs.FilesystemTypeBasic, "_symlinks"), path, nil)
>>>>>>> dbcf7a02

		// Verify that we got one symlink and with the correct attributes
		if len(files) != 1 {
			t.Errorf("expected 1 symlink, not %d", len(files))
		}
		if len(files[0].Blocks) != 0 {
			t.Errorf("expected zero blocks for symlink, not %d", len(files[0].Blocks))
		}
		if files[0].SymlinkTarget != "../testdata" {
			t.Errorf("expected symlink to have target destination, not %q", files[0].SymlinkTarget)
		}
	}
}

func TestWalkSymlinkWindows(t *testing.T) {
	if runtime.GOOS != "windows" {
		t.Skip("skipping unsupported symlink test")
	}

	// Create a folder with a symlink in it
	os.RemoveAll("_symlinks")
	os.Mkdir("_symlinks", 0755)
	defer os.RemoveAll("_symlinks")
	if err := osutil.DebugSymlinkForTestsOnly("../testdata", "_symlinks/link"); err != nil {
		// Probably we require permissions we don't have.
		t.Skip(err)
	}

	for _, path := range []string{".", "link"} {
		// Scan it
<<<<<<< HEAD
		files := walkDir(fs.NewFilesystem(fs.FilesystemTypeBasic, "_symlinks"), path)
=======
		files, _ := walkDir(fs.NewFilesystem(fs.FilesystemTypeBasic, "_symlinks"), path, nil)
>>>>>>> dbcf7a02

		// Verify that we got zero symlinks
		if len(files) != 0 {
			t.Errorf("expected zero symlinks, not %d", len(files))
		}
	}
}

func TestWalkRootSymlink(t *testing.T) {
	// Create a folder with a symlink in it
	tmp, err := ioutil.TempDir("", "")
	if err != nil {
		t.Fatal(err)
	}
	defer os.RemoveAll(tmp)

	link := tmp + "/link"
	dest, _ := filepath.Abs("testdata/dir1")
	if err := osutil.DebugSymlinkForTestsOnly(dest, link); err != nil {
		if runtime.GOOS == "windows" {
			// Probably we require permissions we don't have.
			t.Skip("Need admin permissions or developer mode to run symlink test on Windows: " + err.Error())
		} else {
			t.Fatal(err)
		}
	}

	// Scan it
<<<<<<< HEAD
	files := walkDir(fs.NewFilesystem(fs.FilesystemTypeBasic, link), ".")
=======
	files, err := walkDir(fs.NewFilesystem(fs.FilesystemTypeBasic, link), ".", nil)
	if err != nil {
		t.Fatal("Expected no error when root folder path is provided via a symlink: " + err.Error())
	}
>>>>>>> dbcf7a02
	// Verify that we got two files
	if len(files) != 2 {
		t.Errorf("expected two files, not %d", len(files))
	}
}

<<<<<<< HEAD
func walkDir(fs fs.Filesystem, dir string) []protocol.FileInfo {
=======
func TestBlocksizeHysteresis(t *testing.T) {
	// Verify that we select the right block size in the presence of old
	// file information.

	sf := fs.NewWalkFilesystem(&singleFileFS{
		name:     "testfile.dat",
		filesize: 500 << 20, // 500 MiB
	})

	current := make(fakeCurrentFiler)

	runTest := func(expectedBlockSize int) {
		files, err := walkDir(sf, ".", current)
		if err != nil {
			t.Fatal(err)
		}
		if len(files) != 1 {
			t.Fatalf("expected one file, not %d", len(files))
		}
		if s := files[0].BlockSize(); s != expectedBlockSize {
			t.Fatalf("incorrect block size %d != expected %d", s, expectedBlockSize)
		}
	}

	// Scan with no previous knowledge. We should get a 512 KiB block size.

	runTest(512 << 10)

	// Scan on the assumption that previous size was 256 KiB. Retain 256 KiB
	// block size.

	current["testfile.dat"] = protocol.FileInfo{
		Name:         "testfile.dat",
		Size:         500 << 20,
		RawBlockSize: 256 << 10,
	}
	runTest(256 << 10)

	// Scan on the assumption that previous size was 1 MiB. Retain 1 MiB
	// block size.

	current["testfile.dat"] = protocol.FileInfo{
		Name:         "testfile.dat",
		Size:         500 << 20,
		RawBlockSize: 1 << 20,
	}
	runTest(1 << 20)

	// Scan on the assumption that previous size was 128 KiB. Move to 512
	// KiB because the difference is large.

	current["testfile.dat"] = protocol.FileInfo{
		Name:         "testfile.dat",
		Size:         500 << 20,
		RawBlockSize: 128 << 10,
	}
	runTest(512 << 10)

	// Scan on the assumption that previous size was 2 MiB. Move to 512
	// KiB because the difference is large.

	current["testfile.dat"] = protocol.FileInfo{
		Name:         "testfile.dat",
		Size:         500 << 20,
		RawBlockSize: 2 << 20,
	}
	runTest(512 << 10)
}

func walkDir(fs fs.Filesystem, dir string, cfiler CurrentFiler) ([]protocol.FileInfo, error) {
>>>>>>> dbcf7a02
	fchan := Walk(context.TODO(), Config{
		Filesystem:     fs,
		Subs:           []string{dir},
		AutoNormalize:  true,
		Hashers:        2,
		UseLargeBlocks: true,
		CurrentFiler:   cfiler,
	})

	var tmp []protocol.FileInfo
	for f := range fchan {
		tmp = append(tmp, f)
	}
	sort.Sort(fileList(tmp))

	return tmp
}

type fileList []protocol.FileInfo

func (l fileList) Len() int {
	return len(l)
}

func (l fileList) Less(a, b int) bool {
	return l[a].Name < l[b].Name
}

func (l fileList) Swap(a, b int) {
	l[a], l[b] = l[b], l[a]
}

func (l fileList) testfiles() testfileList {
	testfiles := make(testfileList, len(l))
	for i, f := range l {
		if len(f.Blocks) > 1 {
			panic("simple test case stuff only supports a single block per file")
		}
		testfiles[i] = testfile{name: f.Name, length: f.FileSize()}
		if len(f.Blocks) == 1 {
			testfiles[i].hash = fmt.Sprintf("%x", f.Blocks[0].Hash)
		}
	}
	return testfiles
}

func (l testfileList) String() string {
	var b bytes.Buffer
	b.WriteString("{\n")
	for _, f := range l {
		fmt.Fprintf(&b, "  %s (%d bytes): %s\n", f.name, f.length, f.hash)
	}
	b.WriteString("}")
	return b.String()
}

var initOnce sync.Once

const (
	testdataSize = 17 << 20
	testdataName = "_random.data"
)

func BenchmarkHashFile(b *testing.B) {
	initOnce.Do(initTestFile)
	b.ResetTimer()

	for i := 0; i < b.N; i++ {
		if _, err := HashFile(context.TODO(), fs.NewFilesystem(fs.FilesystemTypeBasic, ""), testdataName, protocol.MinBlockSize, nil, true); err != nil {
			b.Fatal(err)
		}
	}

	b.SetBytes(testdataSize)
	b.ReportAllocs()
}

func initTestFile() {
	fd, err := os.Create(testdataName)
	if err != nil {
		panic(err)
	}

	lr := io.LimitReader(rand.Reader, testdataSize)
	if _, err := io.Copy(fd, lr); err != nil {
		panic(err)
	}

	if err := fd.Close(); err != nil {
		panic(err)
	}
}

func TestStopWalk(t *testing.T) {
	// Create tree that is 100 levels deep, with each level containing 100
	// files (each 1 MB) and 100 directories (in turn containing 100 files
	// and 100 directories, etc). That is, in total > 100^100 files and as
	// many directories. It'll take a while to scan, giving us time to
	// cancel it and make sure the scan stops.

	// Use an errorFs as the backing fs for the rest of the interface
	// The way we get it is a bit hacky tho.
	errorFs := fs.NewFilesystem(fs.FilesystemType(-1), ".")
	fs := fs.NewWalkFilesystem(&infiniteFS{errorFs, 100, 100, 1e6})

	const numHashers = 4
	ctx, cancel := context.WithCancel(context.Background())
	fchan := Walk(ctx, Config{
		Filesystem:            fs,
		Hashers:               numHashers,
		ProgressTickIntervalS: -1, // Don't attempt to build the full list of files before starting to scan...
	})

	// Receive a few entries to make sure the walker is up and running,
	// scanning both files and dirs. Do some quick sanity tests on the
	// returned file entries to make sure we are not just reading crap from
	// a closed channel or something.
	dirs := 0
	files := 0
	for {
		f := <-fchan
		t.Log("Scanned", f)
		if f.IsDirectory() {
			if len(f.Name) == 0 || f.Permissions == 0 {
				t.Error("Bad directory entry", f)
			}
			dirs++
		} else {
			if len(f.Name) == 0 || len(f.Blocks) == 0 || f.Permissions == 0 {
				t.Error("Bad file entry", f)
			}
			files++
		}
		if dirs > 5 && files > 5 {
			break
		}
	}

	// Cancel the walker.
	cancel()

	// Empty out any waiting entries and wait for the channel to close.
	// Count them, they should be zero or very few - essentially, each
	// hasher has the choice of returning a fully handled entry or
	// cancelling, but they should not start on another item.
	extra := 0
	for range fchan {
		extra++
	}
	t.Log("Extra entries:", extra)
	if extra > numHashers {
		t.Error("unexpected extra entries received after cancel")
	}
}

func TestIssue4799(t *testing.T) {
	tmp, err := ioutil.TempDir("", "")
	if err != nil {
		t.Fatal(err)
	}
	defer os.RemoveAll(tmp)

	fs := fs.NewFilesystem(fs.FilesystemTypeBasic, tmp)

	fd, err := fs.Create("foo")
	if err != nil {
		t.Fatal(err)
	}
	fd.Close()

<<<<<<< HEAD
	files := walkDir(fs, "/foo")
	if len(files) != 1 || files[0].Name != "foo" {
		t.Error(`Received unexpected file infos when walking "/foo"`, files)
	}
}

func TestRecurseInclude(t *testing.T) {
	stignore := `
	!/dir1/cfile
	!efile
	*
	`
	ignores := ignore.New(fs.NewFilesystem(fs.FilesystemTypeBasic, "."), ignore.WithCache(true))
	err := ignores.Parse(bytes.NewBufferString(stignore), ".stignore")
=======
	files, err := walkDir(fs, "/foo", nil)
>>>>>>> dbcf7a02
	if err != nil {
		t.Fatal(err)
	}

	fchan := Walk(context.TODO(), Config{
		Filesystem:    fs.NewFilesystem(fs.FilesystemTypeBasic, "testdata"),
		BlockSize:     128 * 1024,
		Hashers:       2,
		AutoNormalize: true,
		Matcher:       ignores,
	})

	var files []protocol.FileInfo
	for f := range fchan {
		files = append(files, f)
	}
	sort.Sort(fileList(files))

	expected := []string{
		filepath.Join("dir1"),
		filepath.Join("dir1", "cfile"),
		filepath.Join("dir2"),
		filepath.Join("dir2", "dir21"),
		filepath.Join("dir2", "dir21", "dir22"),
		filepath.Join("dir2", "dir21", "dir22", "dir23"),
		filepath.Join("dir2", "dir21", "dir22", "dir23", "efile"),
		filepath.Join("dir2", "dir21", "dir22", "efile"),
		filepath.Join("dir2", "dir21", "dir22", "efile", "efile"),
	}
	if len(files) != len(expected) {
		t.Fatalf("Got %d files %v, expected %d files at %v", len(files), files, len(expected), expected)
	}
	for i := range files {
		if files[i].Name != expected[i] {
			t.Errorf("Got %v, expected file at %v", files[i], expected[i])
		}
	}
}

func TestIssue4841(t *testing.T) {
	tmp, err := ioutil.TempDir("", "")
	if err != nil {
		t.Fatal(err)
	}
	defer os.RemoveAll(tmp)

	fs := fs.NewFilesystem(fs.FilesystemTypeBasic, tmp)

	fd, err := fs.Create("foo")
	if err != nil {
		panic(err)
	}
	fd.Close()

	fchan := Walk(context.TODO(), Config{
		Filesystem:    fs,
		Subs:          nil,
		AutoNormalize: true,
		Hashers:       2,
		CurrentFiler: fakeCurrentFiler{
			"foo": {
				Name:    "foo",
				Type:    protocol.FileInfoTypeFile,
				Invalid: true,
				Version: protocol.Vector{}.Update(1),
			},
		},
		ShortID: protocol.LocalDeviceID.Short(),
	})

	var files []protocol.FileInfo
	for f := range fchan {
		files = append(files, f)
	}
	sort.Sort(fileList(files))

	if len(files) != 1 {
		t.Fatalf("Expected 1 file, got %d: %v", len(files), files)
	}
	if expected := (protocol.Vector{}.Update(protocol.LocalDeviceID.Short())); !files[0].Version.Equal(expected) {
		t.Fatalf("Expected Version == %v, got %v", expected, files[0].Version)
	}
}

// Verify returns nil or an error describing the mismatch between the block
// list and actual reader contents
func verify(r io.Reader, blocksize int, blocks []protocol.BlockInfo) error {
	hf := sha256.New()
	// A 32k buffer is used for copying into the hash function.
	buf := make([]byte, 32<<10)

	for i, block := range blocks {
		lr := &io.LimitedReader{R: r, N: int64(blocksize)}
		_, err := io.CopyBuffer(hf, lr, buf)
		if err != nil {
			return err
		}

		hash := hf.Sum(nil)
		hf.Reset()

		if !bytes.Equal(hash, block.Hash) {
			return fmt.Errorf("hash mismatch %x != %x for block %d", hash, block.Hash, i)
		}
	}

	// We should have reached the end  now
	bs := make([]byte, 1)
	n, err := r.Read(bs)
	if n != 0 || err != io.EOF {
		return fmt.Errorf("file continues past end of blocks")
	}

	return nil
}

type fakeCurrentFiler map[string]protocol.FileInfo

func (fcf fakeCurrentFiler) CurrentFile(name string) (protocol.FileInfo, bool) {
	f, ok := fcf[name]
	return f, ok
}<|MERGE_RESOLUTION|>--- conflicted
+++ resolved
@@ -219,19 +219,8 @@
 	// make sure it all gets done. In production, things will be correct
 	// eventually...
 
-<<<<<<< HEAD
-	walkDir(fs, "testdata/normalization")
-	tmp := walkDir(fs, "testdata/normalization")
-=======
-	_, err := walkDir(fs, "testdata/normalization", nil)
-	if err != nil {
-		t.Fatal(err)
-	}
-	tmp, err := walkDir(fs, "testdata/normalization", nil)
-	if err != nil {
-		t.Fatal(err)
-	}
->>>>>>> dbcf7a02
+	walkDir(fs, "testdata/normalization", nil)
+	tmp := walkDir(fs, "testdata/normalization", nil)
 
 	files := fileList(tmp).testfiles()
 
@@ -275,11 +264,7 @@
 
 	for _, path := range []string{".", "link"} {
 		// Scan it
-<<<<<<< HEAD
-		files := walkDir(fs.NewFilesystem(fs.FilesystemTypeBasic, "_symlinks"), path)
-=======
-		files, _ := walkDir(fs.NewFilesystem(fs.FilesystemTypeBasic, "_symlinks"), path, nil)
->>>>>>> dbcf7a02
+		files := walkDir(fs.NewFilesystem(fs.FilesystemTypeBasic, "_symlinks"), path, nil)
 
 		// Verify that we got one symlink and with the correct attributes
 		if len(files) != 1 {
@@ -310,11 +295,7 @@
 
 	for _, path := range []string{".", "link"} {
 		// Scan it
-<<<<<<< HEAD
-		files := walkDir(fs.NewFilesystem(fs.FilesystemTypeBasic, "_symlinks"), path)
-=======
-		files, _ := walkDir(fs.NewFilesystem(fs.FilesystemTypeBasic, "_symlinks"), path, nil)
->>>>>>> dbcf7a02
+		files := walkDir(fs.NewFilesystem(fs.FilesystemTypeBasic, "_symlinks"), path, nil)
 
 		// Verify that we got zero symlinks
 		if len(files) != 0 {
@@ -343,23 +324,14 @@
 	}
 
 	// Scan it
-<<<<<<< HEAD
-	files := walkDir(fs.NewFilesystem(fs.FilesystemTypeBasic, link), ".")
-=======
-	files, err := walkDir(fs.NewFilesystem(fs.FilesystemTypeBasic, link), ".", nil)
-	if err != nil {
-		t.Fatal("Expected no error when root folder path is provided via a symlink: " + err.Error())
-	}
->>>>>>> dbcf7a02
+	files := walkDir(fs.NewFilesystem(fs.FilesystemTypeBasic, link), ".", nil)
+
 	// Verify that we got two files
 	if len(files) != 2 {
 		t.Errorf("expected two files, not %d", len(files))
 	}
 }
 
-<<<<<<< HEAD
-func walkDir(fs fs.Filesystem, dir string) []protocol.FileInfo {
-=======
 func TestBlocksizeHysteresis(t *testing.T) {
 	// Verify that we select the right block size in the presence of old
 	// file information.
@@ -372,10 +344,7 @@
 	current := make(fakeCurrentFiler)
 
 	runTest := func(expectedBlockSize int) {
-		files, err := walkDir(sf, ".", current)
-		if err != nil {
-			t.Fatal(err)
-		}
+		files := walkDir(sf, ".", current)
 		if len(files) != 1 {
 			t.Fatalf("expected one file, not %d", len(files))
 		}
@@ -429,8 +398,7 @@
 	runTest(512 << 10)
 }
 
-func walkDir(fs fs.Filesystem, dir string, cfiler CurrentFiler) ([]protocol.FileInfo, error) {
->>>>>>> dbcf7a02
+func walkDir(fs fs.Filesystem, dir string, cfiler CurrentFiler) []protocol.FileInfo {
 	fchan := Walk(context.TODO(), Config{
 		Filesystem:     fs,
 		Subs:           []string{dir},
@@ -601,8 +569,7 @@
 	}
 	fd.Close()
 
-<<<<<<< HEAD
-	files := walkDir(fs, "/foo")
+	files := walkDir(fs, "/foo", nil)
 	if len(files) != 1 || files[0].Name != "foo" {
 		t.Error(`Received unexpected file infos when walking "/foo"`, files)
 	}
@@ -615,20 +582,16 @@
 	*
 	`
 	ignores := ignore.New(fs.NewFilesystem(fs.FilesystemTypeBasic, "."), ignore.WithCache(true))
-	err := ignores.Parse(bytes.NewBufferString(stignore), ".stignore")
-=======
-	files, err := walkDir(fs, "/foo", nil)
->>>>>>> dbcf7a02
-	if err != nil {
+	if err := ignores.Parse(bytes.NewBufferString(stignore), ".stignore"); err != nil {
 		t.Fatal(err)
 	}
 
 	fchan := Walk(context.TODO(), Config{
-		Filesystem:    fs.NewFilesystem(fs.FilesystemTypeBasic, "testdata"),
-		BlockSize:     128 * 1024,
-		Hashers:       2,
-		AutoNormalize: true,
-		Matcher:       ignores,
+		Filesystem:     fs.NewFilesystem(fs.FilesystemTypeBasic, "testdata"),
+		UseLargeBlocks: true,
+		Hashers:        2,
+		AutoNormalize:  true,
+		Matcher:        ignores,
 	})
 
 	var files []protocol.FileInfo
