--- conflicted
+++ resolved
@@ -103,15 +103,7 @@
 		Hashers:    2,
 	})
 
-<<<<<<< HEAD
-	if err != nil {
-		t.Fatal(err)
-	}
-
 	var tmp []ScanResult
-=======
-	var tmp []protocol.FileInfo
->>>>>>> a5052317
 	for f := range fchan {
 		tmp = append(tmp, f)
 	}
@@ -275,54 +267,22 @@
 	// Create a folder with a symlink in it
 	os.RemoveAll("_symlinks")
 	os.Mkdir("_symlinks", 0755)
-<<<<<<< HEAD
-	os.Symlink("destination", "_symlinks/link")
-
-	// Scan it
-
-	fchan, err := Walk(context.TODO(), Config{
-		Filesystem: fs.NewFilesystem(fs.FilesystemTypeBasic, "_symlinks"),
-		BlockSize:  128 * 1024,
-	})
-
-	if err != nil {
-		t.Fatal(err)
-	}
-
-	var files []ScanResult
-	for f := range fchan {
-		files = append(files, f)
-	}
-=======
 	defer os.RemoveAll("_symlinks")
 	os.Symlink("../testdata", "_symlinks/link")
->>>>>>> a5052317
 
 	for _, path := range []string{".", "link"} {
 		// Scan it
 		files, _ := walkDir(fs.NewFilesystem(fs.FilesystemTypeBasic, "_symlinks"), path)
 
-<<<<<<< HEAD
-	if len(files) != 1 {
-		t.Errorf("expected 1 symlink, not %d", len(files))
-	}
-	if len(files[0].New.Blocks) != 0 {
-		t.Errorf("expected zero blocks for symlink, not %d", len(files[0].New.Blocks))
-	}
-	if files[0].New.SymlinkTarget != "destination" {
-		t.Errorf("expected symlink to have target destination, not %q", files[0].New.SymlinkTarget)
-=======
-		// Verify that we got one symlink and with the correct attributes
 		if len(files) != 1 {
 			t.Errorf("expected 1 symlink, not %d", len(files))
 		}
-		if len(files[0].Blocks) != 0 {
-			t.Errorf("expected zero blocks for symlink, not %d", len(files[0].Blocks))
-		}
-		if files[0].SymlinkTarget != "../testdata" {
-			t.Errorf("expected symlink to have target destination, not %q", files[0].SymlinkTarget)
-		}
->>>>>>> a5052317
+		if len(files[0].New.Blocks) != 0 {
+			t.Errorf("expected zero blocks for symlink, not %d", len(files[0].New.Blocks))
+		}
+		if files[0].New.SymlinkTarget != "../testdata" {
+			t.Errorf("expected symlink to have target destination, not %q", files[0].New.SymlinkTarget)
+		}
 	}
 }
 
@@ -359,11 +319,6 @@
 	}
 	defer os.RemoveAll(tmp)
 
-<<<<<<< HEAD
-	var files []ScanResult
-	for f := range fchan {
-		files = append(files, f)
-=======
 	link := tmp + "/link"
 	dest, _ := filepath.Abs("testdata/dir1")
 	if err := osutil.DebugSymlinkForTestsOnly(dest, link); err != nil {
@@ -373,7 +328,6 @@
 		} else {
 			t.Fatal(err)
 		}
->>>>>>> a5052317
 	}
 
 	// Scan it
@@ -387,13 +341,8 @@
 	}
 }
 
-<<<<<<< HEAD
 func walkDir(fs fs.Filesystem, dir string) ([]ScanResult, error) {
-	fchan, err := Walk(context.TODO(), Config{
-=======
-func walkDir(fs fs.Filesystem, dir string) ([]protocol.FileInfo, error) {
 	fchan := Walk(context.TODO(), Config{
->>>>>>> a5052317
 		Filesystem:    fs,
 		Subs:          []string{dir},
 		BlockSize:     128 * 1024,
@@ -401,15 +350,7 @@
 		Hashers:       2,
 	})
 
-<<<<<<< HEAD
-	if err != nil {
-		return nil, err
-	}
-
 	var tmp []ScanResult
-=======
-	var tmp []protocol.FileInfo
->>>>>>> a5052317
 	for f := range fchan {
 		tmp = append(tmp, f)
 	}
@@ -613,10 +554,7 @@
 		Hashers:    2,
 	}
 
-	rchan, err := Walk(context.TODO(), conf)
-	if err != nil {
-		t.Fatal(err)
-	}
+	rchan := Walk(context.TODO(), conf)
 
 	var res []ScanResult
 	for r := range rchan {
@@ -633,10 +571,7 @@
 		panic(err)
 	}
 
-	rchan, err = Walk(context.TODO(), conf)
-	if err != nil {
-		t.Fatal(err)
-	}
+	rchan = Walk(context.TODO(), conf)
 
 	for r := range rchan {
 		if r.New.Name != toDel {
