--- conflicted
+++ resolved
@@ -182,22 +182,14 @@
 	nextID    int32
 	nextIDMut sync.Mutex
 
-<<<<<<< HEAD
-	outbox           chan asyncMessage
-	clusterConfigBox chan *ClusterConfig
-	closed           chan struct{}
-	closeOnce        sync.Once
-	sendCloseOnce    sync.Once
-	compression      Compression
-=======
 	inbox                 chan message
 	outbox                chan asyncMessage
+	clusterConfigBox      chan *ClusterConfig
 	dispatcherLoopStopped chan struct{}
 	closed                chan struct{}
 	closeOnce             sync.Once
 	sendCloseOnce         sync.Once
 	compression           Compression
->>>>>>> 48623076
 }
 
 type asyncResult struct {
@@ -231,18 +223,6 @@
 	cw := &countingWriter{Writer: writer}
 
 	c := rawConnection{
-<<<<<<< HEAD
-		id:               deviceID,
-		name:             name,
-		receiver:         nativeModel{receiver},
-		cr:               cr,
-		cw:               cw,
-		awaiting:         make(map[int32]chan asyncResult),
-		outbox:           make(chan asyncMessage),
-		clusterConfigBox: make(chan *ClusterConfig),
-		closed:           make(chan struct{}),
-		compression:      compress,
-=======
 		id:                    deviceID,
 		name:                  name,
 		receiver:              nativeModel{receiver},
@@ -251,10 +231,10 @@
 		awaiting:              make(map[int32]chan asyncResult),
 		inbox:                 make(chan message),
 		outbox:                make(chan asyncMessage),
+		clusterConfigBox:      make(chan *ClusterConfig),
 		dispatcherLoopStopped: make(chan struct{}),
 		closed:                make(chan struct{}),
 		compression:           compress,
->>>>>>> 48623076
 	}
 
 	return wireFormatConnection{&c}
