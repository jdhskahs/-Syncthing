// Copyright (C) 2014 The Protocol Authors.

package protocol

import (
	"bytes"
	"encoding/hex"
	"encoding/json"
	"errors"
	"io"
	"io/ioutil"
	"runtime"
	"strings"
	"testing"
	"testing/quick"

	"github.com/syncthing/syncthing/lib/rand"
)

var (
	c0ID     = NewDeviceID([]byte{1})
	c1ID     = NewDeviceID([]byte{2})
	quickCfg = &quick.Config{}
)

func TestPing(t *testing.T) {
	ar, aw := io.Pipe()
	br, bw := io.Pipe()

	c0 := NewConnection(c0ID, ar, bw, newTestModel(), "name", CompressAlways).(wireFormatConnection).Connection.(*rawConnection)
	c0.Start()
	c1 := NewConnection(c1ID, br, aw, newTestModel(), "name", CompressAlways).(wireFormatConnection).Connection.(*rawConnection)
	c1.Start()
	c0.ClusterConfig(ClusterConfig{})
	c1.ClusterConfig(ClusterConfig{})

	if ok := c0.ping(); !ok {
		t.Error("c0 ping failed")
	}
	if ok := c1.ping(); !ok {
		t.Error("c1 ping failed")
	}
}

func TestClose(t *testing.T) {
	m0 := newTestModel()
	m1 := newTestModel()

	ar, aw := io.Pipe()
	br, bw := io.Pipe()

	c0 := NewConnection(c0ID, ar, bw, m0, "name", CompressAlways).(wireFormatConnection).Connection.(*rawConnection)
	c0.Start()
	c1 := NewConnection(c1ID, br, aw, m1, "name", CompressAlways)
	c1.Start()
	c0.ClusterConfig(ClusterConfig{})
	c1.ClusterConfig(ClusterConfig{})

	c0.close(errors.New("manual close"))

	<-c0.closed
	if err := m0.closedError(); err == nil || !strings.Contains(err.Error(), "manual close") {
		t.Fatal("Connection should be closed")
	}

	// None of these should panic, some should return an error

	if c0.ping() {
		t.Error("Ping should not return true")
	}

	c0.Index("default", nil)
	c0.Index("default", nil)

	if _, err := c0.Request("default", "foo", 0, 0, nil, 0, false); err == nil {
		t.Error("Request should return an error")
	}
}

func TestMarshalIndexMessage(t *testing.T) {
	if testing.Short() {
		quickCfg.MaxCount = 10
	}

	f := func(m1 Index) bool {
		if len(m1.Files) == 0 {
			m1.Files = nil
		}
		for i, f := range m1.Files {
			if len(f.Blocks) == 0 {
				m1.Files[i].Blocks = nil
			} else {
				for j := range f.Blocks {
					f.Blocks[j].Offset = 0
					if len(f.Blocks[j].Hash) == 0 {
						f.Blocks[j].Hash = nil
					}
				}
			}
			if len(f.Version.Counters) == 0 {
				m1.Files[i].Version.Counters = nil
			}
		}

		return testMarshal(t, "index", &m1, &Index{})
	}

	if err := quick.Check(f, quickCfg); err != nil {
		t.Error(err)
	}
}

func TestMarshalRequestMessage(t *testing.T) {
	if testing.Short() {
		quickCfg.MaxCount = 10
	}

	f := func(m1 Request) bool {
		if len(m1.Hash) == 0 {
			m1.Hash = nil
		}
		return testMarshal(t, "request", &m1, &Request{})
	}

	if err := quick.Check(f, quickCfg); err != nil {
		t.Error(err)
	}
}

func TestMarshalResponseMessage(t *testing.T) {
	if testing.Short() {
		quickCfg.MaxCount = 10
	}

	f := func(m1 Response) bool {
		if len(m1.Data) == 0 {
			m1.Data = nil
		}
		return testMarshal(t, "response", &m1, &Response{})
	}

	if err := quick.Check(f, quickCfg); err != nil {
		t.Error(err)
	}
}

func TestMarshalClusterConfigMessage(t *testing.T) {
	if testing.Short() {
		quickCfg.MaxCount = 10
	}

	f := func(m1 ClusterConfig) bool {
		if len(m1.Folders) == 0 {
			m1.Folders = nil
		}
		for i := range m1.Folders {
			if len(m1.Folders[i].Devices) == 0 {
				m1.Folders[i].Devices = nil
			}
		}
		return testMarshal(t, "clusterconfig", &m1, &ClusterConfig{})
	}

	if err := quick.Check(f, quickCfg); err != nil {
		t.Error(err)
	}
}

func TestMarshalCloseMessage(t *testing.T) {
	if testing.Short() {
		quickCfg.MaxCount = 10
	}

	f := func(m1 Close) bool {
		return testMarshal(t, "close", &m1, &Close{})
	}

	if err := quick.Check(f, quickCfg); err != nil {
		t.Error(err)
	}
}

func TestMarshalFDPU(t *testing.T) {
	if testing.Short() {
		quickCfg.MaxCount = 10
	}

	f := func(m1 FileDownloadProgressUpdate) bool {
		if len(m1.Version.Counters) == 0 {
			m1.Version.Counters = nil
		}
		return testMarshal(t, "close", &m1, &FileDownloadProgressUpdate{})
	}

	if err := quick.Check(f, quickCfg); err != nil {
		t.Error(err)
	}
}

func TestUnmarshalFDPUv16v17(t *testing.T) {
	var fdpu FileDownloadProgressUpdate

	m0, _ := hex.DecodeString("08cda1e2e3011278f3918787f3b89b8af2958887f0aa9389f3a08588f3aa8f96f39aa8a5f48b9188f19286a0f3848da4f3aba799f3beb489f0a285b9f487b684f2a3bda2f48598b4f2938a89f2a28badf187a0a2f2aebdbdf4849494f4808fbbf2b3a2adf2bb95bff0a6ada4f198ab9af29a9c8bf1abb793f3baabb2f188a6ba1a0020bb9390f60220f6d9e42220b0c7e2b2fdffffffff0120fdb2dfcdfbffffffff0120cedab1d50120bd8784c0feffffffff0120ace99591fdffffffff0120eed7d09af9ffffffff01")
	if err := fdpu.Unmarshal(m0); err != nil {
		t.Fatal("Unmarshalling message from v0.14.16:", err)
	}

	m1, _ := hex.DecodeString("0880f1969905128401f099b192f0abb1b9f3b280aff19e9aa2f3b89e84f484b39df1a7a6b0f1aea4b1f0adac94f3b39caaf1939281f1928a8af0abb1b0f0a8b3b3f3a88e94f2bd85acf29c97a9f2969da6f0b7a188f1908ea2f09a9c9bf19d86a6f29aada8f389bb95f0bf9d88f1a09d89f1b1a4b5f29b9eabf298a59df1b2a589f2979ebdf0b69880f18986b21a440a1508c7d8fb8897ca93d90910e8c4d8e8f2f8f0ccee010a1508afa8ffd8c085b393c50110e5bdedc3bddefe9b0b0a1408a1bedddba4cac5da3c10b8e5d9958ca7e3ec19225ae2f88cb2f8ffffffff018ceda99cfbffffffff01b9c298a407e295e8e9fcffffffff01f3b9ade5fcffffffff01c08bfea9fdffffffff01a2c2e5e1ffffffffff0186dcc5dafdffffffff01e9ffc7e507c9d89db8fdffffffff01")
	if err := fdpu.Unmarshal(m1); err != nil {
		t.Fatal("Unmarshalling message from v0.14.16:", err)
	}
}

func testMarshal(t *testing.T, prefix string, m1, m2 message) bool {
	buf, err := m1.Marshal()
	if err != nil {
		t.Fatal(err)
	}

	err = m2.Unmarshal(buf)
	if err != nil {
		t.Fatal(err)
	}

	bs1, _ := json.MarshalIndent(m1, "", "  ")
	bs2, _ := json.MarshalIndent(m2, "", "  ")
	if !bytes.Equal(bs1, bs2) {
		ioutil.WriteFile(prefix+"-1.txt", bs1, 0644)
		ioutil.WriteFile(prefix+"-2.txt", bs2, 0644)
		return false
	}

	return true
}

func TestLZ4Compression(t *testing.T) {
	c := new(rawConnection)

	for i := 0; i < 10; i++ {
		dataLen := 150 + rand.Intn(150)
		data := make([]byte, dataLen)
		_, err := io.ReadFull(rand.Reader, data[100:])
		if err != nil {
			t.Fatal(err)
		}
		comp, err := c.lz4Compress(data)
		if err != nil {
			t.Errorf("compressing %d bytes: %v", dataLen, err)
			continue
		}

		res, err := c.lz4Decompress(comp)
		if err != nil {
			t.Errorf("decompressing %d bytes to %d: %v", len(comp), dataLen, err)
			continue
		}
		if len(res) != len(data) {
			t.Errorf("Incorrect len %d != expected %d", len(res), len(data))
		}
		if !bytes.Equal(data, res) {
			t.Error("Incorrect decompressed data")
		}
		t.Logf("OK #%d, %d -> %d -> %d", i, dataLen, len(comp), dataLen)
	}
}

func TestCheckFilename(t *testing.T) {
	cases := []struct {
		name string
		ok   bool
	}{
		// Valid filenames
		{"foo", true},
		{"foo/bar/baz", true},
		{"foo/bar:baz", true}, // colon is ok in general, will be filtered on windows
		{`\`, true},           // path separator on the wire is forward slash, so as above
		{`\.`, true},
		{`\..`, true},
		{".foo", true},
		{"foo..", true},

		// Invalid filenames
		{"foo/..", false},
		{"foo/../bar", false},
		{"../foo/../bar", false},
		{"", false},
		{".", false},
		{"..", false},
		{"/", false},
		{"/.", false},
		{"/..", false},
		{"/foo", false},
		{"./foo", false},
		{"foo./", false},
		{"foo/.", false},
		{"foo/", false},
	}

	for _, tc := range cases {
		err := checkFilename(tc.name)
		if (err == nil) != tc.ok {
			t.Errorf("Unexpected result for checkFilename(%q): %v", tc.name, err)
		}
	}
}

func TestCheckConsistency(t *testing.T) {
	cases := []struct {
		fi FileInfo
		ok bool
	}{
		{
			// valid
			fi: FileInfo{
				Name:   "foo",
				Type:   FileInfoTypeFile,
				Blocks: []BlockInfo{{Size: 1234, Offset: 0, Hash: []byte{1, 2, 3, 4}}},
			},
			ok: true,
		},
		{
			// deleted with blocks
			fi: FileInfo{
				Name:    "foo",
				Deleted: true,
				Type:    FileInfoTypeFile,
				Blocks:  []BlockInfo{{Size: 1234, Offset: 0, Hash: []byte{1, 2, 3, 4}}},
			},
			ok: false,
		},
		{
			// no blocks
			fi: FileInfo{
				Name: "foo",
				Type: FileInfoTypeFile,
			},
			ok: false,
		},
		{
			// directory with blocks
			fi: FileInfo{
				Name:   "foo",
				Type:   FileInfoTypeDirectory,
				Blocks: []BlockInfo{{Size: 1234, Offset: 0, Hash: []byte{1, 2, 3, 4}}},
			},
			ok: false,
		},
	}

	for _, tc := range cases {
		err := checkFileInfoConsistency(tc.fi)
		if tc.ok && err != nil {
			t.Errorf("Unexpected error %v (want nil) for %v", err, tc.fi)
		}
		if !tc.ok && err == nil {
			t.Errorf("Unexpected nil error for %v", tc.fi)
		}
	}
}

func TestBlockSize(t *testing.T) {
	cases := []struct {
		fileSize  int64
		blockSize int
	}{
		{1 << KiB, 128 << KiB},
		{1 << MiB, 128 << KiB},
		{499 << MiB, 256 << KiB},
		{500 << MiB, 512 << KiB},
		{501 << MiB, 512 << KiB},
		{1 << GiB, 1 << MiB},
		{2 << GiB, 2 << MiB},
		{3 << GiB, 2 << MiB},
		{500 << GiB, 16 << MiB},
		{50000 << GiB, 16 << MiB},
	}

	for _, tc := range cases {
		size := BlockSize(tc.fileSize)
		if size != tc.blockSize {
			t.Errorf("BlockSize(%d), size=%d, expected %d", tc.fileSize, size, tc.blockSize)
		}
	}
}

var blockSize int

func BenchmarkBlockSize(b *testing.B) {
	for i := 0; i < b.N; i++ {
		blockSize = BlockSize(16 << 30)
	}
}

<<<<<<< HEAD
func TestLocalFlagBits(t *testing.T) {
	var f FileInfo
	if f.IsIgnored() || f.MustRescan() || f.IsInvalid() {
		t.Error("file should have no weird bits set by default")
	}

	f.SetIgnored(42)
	if !f.IsIgnored() || f.MustRescan() || !f.IsInvalid() {
		t.Error("file should be ignored and invalid")
	}

	f.SetMustRescan(42)
	if f.IsIgnored() || !f.MustRescan() || !f.IsInvalid() {
		t.Error("file should be must-rescan and invalid")
	}

	f.SetUnsupported(42)
	if f.IsIgnored() || f.MustRescan() || !f.IsInvalid() {
		t.Error("file should be invalid")
=======
func TestIsEquivalent(t *testing.T) {
	b := func(v bool) *bool {
		return &v
	}

	type testCase struct {
		a         FileInfo
		b         FileInfo
		ignPerms  *bool // nil means should not matter, we'll test both variants
		ignBlocks *bool
		eq        bool
	}
	cases := []testCase{
		// Empty FileInfos are equivalent
		{eq: true},

		// Various basic attributes, all of which cause ineqality when
		// they differ
		{
			a:  FileInfo{Name: "foo"},
			b:  FileInfo{Name: "bar"},
			eq: false,
		},
		{
			a:  FileInfo{Type: FileInfoTypeFile},
			b:  FileInfo{Type: FileInfoTypeDirectory},
			eq: false,
		},
		{
			a:  FileInfo{Size: 1234},
			b:  FileInfo{Size: 2345},
			eq: false,
		},
		{
			a:  FileInfo{Deleted: false},
			b:  FileInfo{Deleted: true},
			eq: false,
		},
		{
			a:  FileInfo{Invalid: false},
			b:  FileInfo{Invalid: true},
			eq: false,
		},
		{
			a:  FileInfo{ModifiedS: 1234},
			b:  FileInfo{ModifiedS: 2345},
			eq: false,
		},
		{
			a:  FileInfo{ModifiedNs: 1234},
			b:  FileInfo{ModifiedNs: 2345},
			eq: false,
		},

		// Difference in blocks is not OK
		{
			a:         FileInfo{Blocks: []BlockInfo{{Hash: []byte{1, 2, 3, 4}}}},
			b:         FileInfo{Blocks: []BlockInfo{{Hash: []byte{2, 3, 4, 5}}}},
			ignBlocks: b(false),
			eq:        false,
		},

		// ... unless we say it is
		{
			a:         FileInfo{Blocks: []BlockInfo{{Hash: []byte{1, 2, 3, 4}}}},
			b:         FileInfo{Blocks: []BlockInfo{{Hash: []byte{2, 3, 4, 5}}}},
			ignBlocks: b(true),
			eq:        true,
		},

		// Difference in permissions is not OK.
		{
			a:        FileInfo{Permissions: 0444},
			b:        FileInfo{Permissions: 0666},
			ignPerms: b(false),
			eq:       false,
		},

		// ... unless we say it is
		{
			a:        FileInfo{Permissions: 0666},
			b:        FileInfo{Permissions: 0444},
			ignPerms: b(true),
			eq:       true,
		},

		// These attributes are not checked at all
		{
			a:  FileInfo{NoPermissions: false},
			b:  FileInfo{NoPermissions: true},
			eq: true,
		},
		{
			a:  FileInfo{Version: Vector{Counters: []Counter{{ID: 1, Value: 42}}}},
			b:  FileInfo{Version: Vector{Counters: []Counter{{ID: 42, Value: 1}}}},
			eq: true,
		},
		{
			a:  FileInfo{Sequence: 1},
			b:  FileInfo{Sequence: 2},
			eq: true,
		},

		// The block size is not checked (but this would fail the blocks
		// check in real world)
		{
			a:  FileInfo{RawBlockSize: 1},
			b:  FileInfo{RawBlockSize: 2},
			eq: true,
		},

		// The symlink target is checked for symlinks
		{
			a:  FileInfo{Type: FileInfoTypeSymlink, SymlinkTarget: "a"},
			b:  FileInfo{Type: FileInfoTypeSymlink, SymlinkTarget: "b"},
			eq: false,
		},

		// ... but not for non-symlinks
		{
			a:  FileInfo{Type: FileInfoTypeFile, SymlinkTarget: "a"},
			b:  FileInfo{Type: FileInfoTypeFile, SymlinkTarget: "b"},
			eq: true,
		},
	}

	if runtime.GOOS == "windows" {
		// On windows we only check the user writable bit of the permission
		// set, so these are equivalent.
		cases = append(cases, testCase{
			a:        FileInfo{Permissions: 0777},
			b:        FileInfo{Permissions: 0600},
			ignPerms: b(false),
			eq:       true,
		})
	}

	for i, tc := range cases {
		// Check the standard attributes with all permutations of the
		// special ignore flags, unless the value of those flags are given
		// in the tests.
		for _, ignPerms := range []bool{true, false} {
			for _, ignBlocks := range []bool{true, false} {
				if tc.ignPerms != nil && *tc.ignPerms != ignPerms {
					continue
				}
				if tc.ignBlocks != nil && *tc.ignBlocks != ignBlocks {
					continue
				}

				if res := tc.a.IsEquivalent(tc.b, ignPerms, ignBlocks); res != tc.eq {
					t.Errorf("Case %d:\na: %v\nb: %v\na.IsEquivalent(b, %v, %v) => %v, expected %v", i, tc.a, tc.b, ignPerms, ignBlocks, res, tc.eq)
				}
				if res := tc.b.IsEquivalent(tc.a, ignPerms, ignBlocks); res != tc.eq {
					t.Errorf("Case %d:\na: %v\nb: %v\nb.IsEquivalent(a, %v, %v) => %v, expected %v", i, tc.a, tc.b, ignPerms, ignBlocks, res, tc.eq)
				}
			}
		}
>>>>>>> a467f690
	}
}<|MERGE_RESOLUTION|>--- conflicted
+++ resolved
@@ -391,7 +391,6 @@
 	}
 }
 
-<<<<<<< HEAD
 func TestLocalFlagBits(t *testing.T) {
 	var f FileInfo
 	if f.IsIgnored() || f.MustRescan() || f.IsInvalid() {
@@ -411,7 +410,9 @@
 	f.SetUnsupported(42)
 	if f.IsIgnored() || f.MustRescan() || !f.IsInvalid() {
 		t.Error("file should be invalid")
-=======
+	}
+}
+
 func TestIsEquivalent(t *testing.T) {
 	b := func(v bool) *bool {
 		return &v
@@ -570,6 +571,5 @@
 				}
 			}
 		}
->>>>>>> a467f690
 	}
 }