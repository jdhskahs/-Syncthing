// Copyright (C) 2016 The Protocol Authors.

package protocol

import (
	"context"
	"crypto/tls"
	"encoding/binary"
	"net"
	"testing"

	"github.com/syncthing/syncthing/lib/dialer"
	"github.com/syncthing/syncthing/lib/testutils"
)

func BenchmarkRequestsRawTCP(b *testing.B) {
	// Benchmarks the rate at which we can serve requests over a single,
	// unencrypted TCP channel over the loopback interface.

	// Get a connected TCP pair
	conn0, conn1, err := getTCPConnectionPair()
	if err != nil {
		b.Fatal(err)
	}

	defer conn0.Close()
	defer conn1.Close()

	// Bench it
	benchmarkRequestsConnPair(b, conn0, conn1)
}

func BenchmarkRequestsTLSoTCP(b *testing.B) {
	conn0, conn1, err := getTCPConnectionPair()
	if err != nil {
		b.Fatal(err)
	}
	defer conn0.Close()
	defer conn1.Close()
	benchmarkRequestsTLS(b, conn0, conn1)
}

func benchmarkRequestsTLS(b *testing.B, conn0, conn1 net.Conn) {
	// Benchmarks the rate at which we can serve requests over a single,
	// TLS encrypted channel over the loopback interface.

	// Load a certificate, skipping this benchmark if it doesn't exist
	cert, err := tls.LoadX509KeyPair("../../test/h1/cert.pem", "../../test/h1/key.pem")
	if err != nil {
		b.Skip(err)
		return
	}

	/// TLSify them
	conn0, conn1 = negotiateTLS(cert, conn0, conn1)

	// Bench it
	benchmarkRequestsConnPair(b, conn0, conn1)
}

func benchmarkRequestsConnPair(b *testing.B, conn0, conn1 net.Conn) {
	// Start up Connections on them
	c0 := NewConnection(LocalDeviceID, conn0, conn0, testutils.NoopCloser{}, new(fakeModel), new(mockedConnectionInfo), CompressionMetadata, nil)
	c0.Start()
	c1 := NewConnection(LocalDeviceID, conn1, conn1, testutils.NoopCloser{}, new(fakeModel), new(mockedConnectionInfo), CompressionMetadata, nil)
	c1.Start()

	// Satisfy the assertions in the protocol by sending an initial cluster config
	c0.ClusterConfig(ClusterConfig{})
	c1.ClusterConfig(ClusterConfig{})

	// Report some useful stats and reset the timer for the actual test
	b.ReportAllocs()
	b.SetBytes(128 << 10)
	b.ResetTimer()

	// Request 128 KiB blocks, which will be satisfied by zero copy from the
	// other side (we'll get back a full block of zeroes).
	var buf []byte
	var err error
	for i := 0; i < b.N; i++ {
		// Use c0 and c1 for each alternating request, so we get as much
		// data flowing in both directions.
		if i%2 == 0 {
			buf, err = c0.Request(context.Background(), "folder", "file", i, int64(i), 128<<10, nil, 0, false)
		} else {
			buf, err = c1.Request(context.Background(), "folder", "file", i, int64(i), 128<<10, nil, 0, false)
		}

		if err != nil {
			b.Fatal(err)
		}
		if len(buf) != 128<<10 {
			b.Fatal("Incorrect returned buf length", len(buf), "!=", 128<<10)
		}

		// The fake model is supposed to tag the end of the buffer with the
		// requested offset, so we can verify that we get back data for this
		// block correctly.
		if binary.BigEndian.Uint64(buf[128<<10-8:]) != uint64(i) {
			b.Fatal("Bad data returned")
		}
	}
}

// returns the two endpoints of a TCP connection over lo0
func getTCPConnectionPair() (net.Conn, net.Conn, error) {
	lst, err := net.Listen("tcp", "127.0.0.1:0")
	if err != nil {
		return nil, nil, err
	}

	// We run the Accept in the background since it's blocking, and we use
	// the channel to make the race thingies happy about writing vs reading
	// conn0 and err0.
	var conn0 net.Conn
	var err0 error
	done := make(chan struct{})
	go func() {
		conn0, err0 = lst.Accept()
		close(done)
	}()

	// Dial the connection
	conn1, err := net.Dial("tcp", lst.Addr().String())
	if err != nil {
		return nil, nil, err
	}

	// Check any error from accept
	<-done
	if err0 != nil {
		return nil, nil, err0
	}

	// Set the buffer sizes etc as usual
	dialer.SetTCPOptions(conn0)
	dialer.SetTCPOptions(conn1)

	return conn0, conn1, nil
}

func negotiateTLS(cert tls.Certificate, conn0, conn1 net.Conn) (net.Conn, net.Conn) {
	cfg := &tls.Config{
		Certificates:           []tls.Certificate{cert},
		NextProtos:             []string{"bep/1.0"},
		ClientAuth:             tls.RequestClientCert,
		SessionTicketsDisabled: true,
		InsecureSkipVerify:     true,
		MinVersion:             tls.VersionTLS12,
		CipherSuites: []uint16{
			tls.TLS_ECDHE_RSA_WITH_AES_128_GCM_SHA256,
			tls.TLS_ECDHE_ECDSA_WITH_AES_128_GCM_SHA256,
			tls.TLS_ECDHE_RSA_WITH_AES_128_CBC_SHA,
			tls.TLS_ECDHE_ECDSA_WITH_AES_128_CBC_SHA,
			tls.TLS_ECDHE_RSA_WITH_AES_256_CBC_SHA,
			tls.TLS_ECDHE_ECDSA_WITH_AES_256_CBC_SHA,
		},
	}

	tlsc0 := tls.Server(conn0, cfg)
	tlsc1 := tls.Client(conn1, cfg)
	return tlsc0, tlsc1
}

// The fake model does nothing much

type fakeModel struct{}

<<<<<<< HEAD
func (*fakeModel) Index(deviceID DeviceID, folder string, files []FileInfo) error {
	return nil
}

func (*fakeModel) IndexUpdate(deviceID DeviceID, folder string, files []FileInfo) error {
	return nil
}

func (*fakeModel) Request(deviceID DeviceID, folder, name string, blockNo, size int32, offset int64, hash []byte, weakHash uint32, fromTemporary bool) (RequestResponse, error) {
=======
func (m *fakeModel) Index(_ DeviceID, _ string, _ []FileInfo) error {
	return nil
}

func (m *fakeModel) IndexUpdate(_ DeviceID, _ string, _ []FileInfo) error {
	return nil
}

func (m *fakeModel) Request(_ DeviceID, _, _ string, _, size int32, offset int64, _ []byte, _ uint32, _ bool) (RequestResponse, error) {
>>>>>>> 5130c414
	// We write the offset to the end of the buffer, so the receiver
	// can verify that it did in fact get some data back over the
	// connection.
	buf := make([]byte, size)
	binary.BigEndian.PutUint64(buf[len(buf)-8:], uint64(offset))
	return &fakeRequestResponse{buf}, nil
}

<<<<<<< HEAD
func (*fakeModel) ClusterConfig(deviceID DeviceID, config ClusterConfig) error {
=======
func (m *fakeModel) ClusterConfig(_ DeviceID, _ ClusterConfig) error {
>>>>>>> 5130c414
	return nil
}

func (*fakeModel) Closed(DeviceID, error) {
}

<<<<<<< HEAD
func (*fakeModel) DownloadProgress(deviceID DeviceID, folder string, updates []FileDownloadProgressUpdate) error {
=======
func (m *fakeModel) DownloadProgress(_ DeviceID, _ string, _ []FileDownloadProgressUpdate) error {
>>>>>>> 5130c414
	return nil
}<|MERGE_RESOLUTION|>--- conflicted
+++ resolved
@@ -167,27 +167,15 @@
 
 type fakeModel struct{}
 
-<<<<<<< HEAD
-func (*fakeModel) Index(deviceID DeviceID, folder string, files []FileInfo) error {
+func (*fakeModel) Index(_ DeviceID, _ string, _ []FileInfo) error {
 	return nil
 }
 
-func (*fakeModel) IndexUpdate(deviceID DeviceID, folder string, files []FileInfo) error {
-	return nil
-}
-
-func (*fakeModel) Request(deviceID DeviceID, folder, name string, blockNo, size int32, offset int64, hash []byte, weakHash uint32, fromTemporary bool) (RequestResponse, error) {
-=======
-func (m *fakeModel) Index(_ DeviceID, _ string, _ []FileInfo) error {
-	return nil
-}
-
-func (m *fakeModel) IndexUpdate(_ DeviceID, _ string, _ []FileInfo) error {
+func (*fakeModel) IndexUpdate(_ DeviceID, _ string, _ []FileInfo) error {
 	return nil
 }
 
 func (m *fakeModel) Request(_ DeviceID, _, _ string, _, size int32, offset int64, _ []byte, _ uint32, _ bool) (RequestResponse, error) {
->>>>>>> 5130c414
 	// We write the offset to the end of the buffer, so the receiver
 	// can verify that it did in fact get some data back over the
 	// connection.
@@ -196,21 +184,13 @@
 	return &fakeRequestResponse{buf}, nil
 }
 
-<<<<<<< HEAD
-func (*fakeModel) ClusterConfig(deviceID DeviceID, config ClusterConfig) error {
-=======
-func (m *fakeModel) ClusterConfig(_ DeviceID, _ ClusterConfig) error {
->>>>>>> 5130c414
+func (*fakeModel) ClusterConfig(_ DeviceID, _ ClusterConfig) error {
 	return nil
 }
 
 func (*fakeModel) Closed(DeviceID, error) {
 }
 
-<<<<<<< HEAD
-func (*fakeModel) DownloadProgress(deviceID DeviceID, folder string, updates []FileDownloadProgressUpdate) error {
-=======
-func (m *fakeModel) DownloadProgress(_ DeviceID, _ string, _ []FileDownloadProgressUpdate) error {
->>>>>>> 5130c414
+func (*fakeModel) DownloadProgress(_ DeviceID, _ string, _ []FileDownloadProgressUpdate) error {
 	return nil
 }