--- conflicted
+++ resolved
@@ -78,16 +78,6 @@
 func (f FileInfo) String() string {
 	switch f.Type {
 	case FileInfoTypeDirectory:
-<<<<<<< HEAD
-		return fmt.Sprintf("Directory{Name:%q, Sequence:%d, Permissions:0%o, ModTime:%v, Version:%v, VersionHash:%x, Deleted:%v, Invalid:%v, LocalFlags:0x%x, NoPermissions:%v, OSData:%s}",
-			f.Name, f.Sequence, f.Permissions, f.ModTime(), f.Version, f.VersionHash, f.Deleted, f.RawInvalid, f.LocalFlags, f.NoPermissions, f.osDataString())
-	case FileInfoTypeFile:
-		return fmt.Sprintf("File{Name:%q, Sequence:%d, Permissions:0%o, ModTime:%v, Version:%v, VersionHash:%x, Length:%d, Deleted:%v, Invalid:%v, LocalFlags:0x%x, NoPermissions:%v, BlockSize:%d, Blocks:%v, BlocksHash:%x, OSData:%s}",
-			f.Name, f.Sequence, f.Permissions, f.ModTime(), f.Version, f.VersionHash, f.Size, f.Deleted, f.RawInvalid, f.LocalFlags, f.NoPermissions, f.RawBlockSize, f.Blocks, f.BlocksHash, f.osDataString())
-	case FileInfoTypeSymlink, FileInfoTypeSymlinkDirectory, FileInfoTypeSymlinkFile:
-		return fmt.Sprintf("Symlink{Name:%q, Type:%v, Sequence:%d, Version:%v, VersionHash:%x, Deleted:%v, Invalid:%v, LocalFlags:0x%x, NoPermissions:%v, SymlinkTarget:%q, OSData:%s}",
-			f.Name, f.Type, f.Sequence, f.Version, f.VersionHash, f.Deleted, f.RawInvalid, f.LocalFlags, f.NoPermissions, f.SymlinkTarget, f.osDataString())
-=======
 		return fmt.Sprintf("Directory{Name:%q, Sequence:%d, Permissions:0%o, ModTime:%v, Version:%v, VersionHash:%x, Deleted:%v, Invalid:%v, LocalFlags:0x%x, NoPermissions:%v, Platform:%v}",
 			f.Name, f.Sequence, f.Permissions, f.ModTime(), f.Version, f.VersionHash, f.Deleted, f.RawInvalid, f.LocalFlags, f.NoPermissions, f.Platform)
 	case FileInfoTypeFile:
@@ -96,7 +86,6 @@
 	case FileInfoTypeSymlink, FileInfoTypeSymlinkDirectory, FileInfoTypeSymlinkFile:
 		return fmt.Sprintf("Symlink{Name:%q, Type:%v, Sequence:%d, Version:%v, VersionHash:%x, Deleted:%v, Invalid:%v, LocalFlags:0x%x, NoPermissions:%v, SymlinkTarget:%q, Platform:%v}",
 			f.Name, f.Type, f.Sequence, f.Version, f.VersionHash, f.Deleted, f.RawInvalid, f.LocalFlags, f.NoPermissions, f.SymlinkTarget, f.Platform)
->>>>>>> a2c5d901
 	default:
 		panic("mystery file type detected")
 	}
@@ -281,18 +270,11 @@
 //   - permissions, unless they are ignored
 //
 // A file is not "equivalent", if it has different
-<<<<<<< HEAD
-//  - modification time (difference bigger than modTimeWindow)
-//  - size
-//  - blocks, unless there are no blocks to compare (scanning)
-//  - os data
-=======
 //   - modification time (difference bigger than modTimeWindow)
 //   - size
 //   - blocks, unless there are no blocks to compare (scanning)
 //   - os data
 //
->>>>>>> a2c5d901
 // A symlink is not "equivalent", if it has different
 //   - target
 //
@@ -317,15 +299,6 @@
 	// entry for the same OS exists on both sides and they are different.
 	// Otherwise a file would become different as soon as it's synced from
 	// Windows to Linux, as Linux would add a new POSIX entry for the file.
-<<<<<<< HEAD
-	//
-	// XXX: Technically, the serialized form of protobuf messages isn't
-	// guaranteed to be stable. In practice it is, and this is a much easier
-	// comparison than deserializing each thing.
-	if !comp.IgnoreOwnership {
-		for os, bs := range f.OSData {
-			if otherBs, ok := other.OSData[os]; ok && !bytes.Equal(bs, otherBs) {
-=======
 	if !comp.IgnoreOwnership && f.Platform != other.Platform {
 		if f.Platform.Unix != nil && other.Platform.Unix != nil {
 			if *f.Platform.Unix != *other.Platform.Unix {
@@ -334,7 +307,6 @@
 		}
 		if f.Platform.Windows != nil && other.Platform.Windows != nil {
 			if *f.Platform.Windows != *other.Platform.Windows {
->>>>>>> a2c5d901
 				return false
 			}
 		}
