--- conflicted
+++ resolved
@@ -212,7 +212,7 @@
 	encName := encryptName(name, folderKey)
 	encOffset := offset + int64(blockNo*blockOverhead)
 	encSize := size + blockOverhead
-	fileKey := FileKey(name, folderKey)
+	fileKey := e.keyGen.FileKey(name, folderKey)
 	encHash := encryptDeterministic(hash, fileKey, nil)
 
 	// Perform that request, getting back an encrypted block.
@@ -224,10 +224,6 @@
 
 	// Return the decrypted block (or an error if it fails decryption)
 
-<<<<<<< HEAD
-=======
-	fileKey := e.keyGen.FileKey(name, folderKey)
->>>>>>> 466b56de
 	bs, err = DecryptBytes(bs, fileKey)
 	if err != nil {
 		return nil, err
