--- conflicted
+++ resolved
@@ -103,9 +103,9 @@
 
 		expectedFolders := []FolderConfiguration{
 			{
-<<<<<<< HEAD
 				ID:               "test",
-				RawPath:          "testdata",
+				FilesystemType:   fs.FilesystemTypeBasic,
+				Path:             "testdata",
 				Devices:          []FolderDeviceConfiguration{{DeviceID: device1}, {DeviceID: device4}},
 				Type:             FolderTypeSendOnly,
 				RescanIntervalS:  600,
@@ -117,21 +117,6 @@
 				AutoNormalize:    true,
 				MinDiskFree:      Size{1, "%"},
 				MaxConflicts:     -1,
-				Fsync:            true,
-=======
-				ID:              "test",
-				FilesystemType:  fs.FilesystemTypeBasic,
-				Path:            "testdata",
-				Devices:         []FolderDeviceConfiguration{{DeviceID: device1}, {DeviceID: device4}},
-				Type:            FolderTypeSendOnly,
-				RescanIntervalS: 600,
-				Copiers:         0,
-				Pullers:         0,
-				Hashers:         0,
-				AutoNormalize:   true,
-				MinDiskFree:     Size{1, "%"},
-				MaxConflicts:    -1,
->>>>>>> 3d8b4a42
 				Versioning: VersioningConfiguration{
 					Params: map[string]string{},
 				},
