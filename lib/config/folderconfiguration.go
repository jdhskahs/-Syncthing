// Copyright (C) 2014 The Syncthing Authors.
//
// This Source Code Form is subject to the terms of the Mozilla Public
// License, v. 2.0. If a copy of the MPL was not distributed with this file,
// You can obtain one at https://mozilla.org/MPL/2.0/.

package config

import (
	"errors"
	"fmt"
	"runtime"
	"strings"
	"time"

	"github.com/shirou/gopsutil/disk"

	"github.com/syncthing/syncthing/lib/fs"
	"github.com/syncthing/syncthing/lib/protocol"
	"github.com/syncthing/syncthing/lib/util"
)

var (
	ErrPathNotDirectory = errors.New("folder path not a directory")
	ErrPathMissing      = errors.New("folder path missing")
	ErrMarkerMissing    = errors.New("folder marker missing (this indicates potential data loss, search docs/forum to get information about how to proceed)")
)

const DefaultMarkerName = ".stfolder"

type FolderConfiguration struct {
	ID                      string                      `xml:"id,attr" json:"id"`
	Label                   string                      `xml:"label,attr" json:"label" restart:"false"`
	FilesystemType          fs.FilesystemType           `xml:"filesystemType" json:"filesystemType"`
	Path                    string                      `xml:"path,attr" json:"path"`
	Type                    FolderType                  `xml:"type,attr" json:"type"`
	Devices                 []FolderDeviceConfiguration `xml:"device" json:"devices"`
	RescanIntervalS         int                         `xml:"rescanIntervalS,attr" json:"rescanIntervalS" default:"3600"`
	FSWatcherEnabled        bool                        `xml:"fsWatcherEnabled,attr" json:"fsWatcherEnabled" default:"true"`
	FSWatcherDelayS         int                         `xml:"fsWatcherDelayS,attr" json:"fsWatcherDelayS" default:"10"`
	IgnorePerms             bool                        `xml:"ignorePerms,attr" json:"ignorePerms"`
	AutoNormalize           bool                        `xml:"autoNormalize,attr" json:"autoNormalize" default:"true"`
	MinDiskFree             Size                        `xml:"minDiskFree" json:"minDiskFree" default:"1%"`
	Versioning              VersioningConfiguration     `xml:"versioning" json:"versioning"`
	Copiers                 int                         `xml:"copiers" json:"copiers"` // This defines how many files are handled concurrently.
	PullerMaxPendingKiB     int                         `xml:"pullerMaxPendingKiB" json:"pullerMaxPendingKiB"`
	Hashers                 int                         `xml:"hashers" json:"hashers"` // Less than one sets the value to the number of cores. These are CPU bound due to hashing.
	Order                   PullOrder                   `xml:"order" json:"order"`
	IgnoreDelete            bool                        `xml:"ignoreDelete" json:"ignoreDelete"`
	ScanProgressIntervalS   int                         `xml:"scanProgressIntervalS" json:"scanProgressIntervalS"` // Set to a negative value to disable. Value of 0 will get replaced with value of 2 (default value)
	PullerPauseS            int                         `xml:"pullerPauseS" json:"pullerPauseS"`
	MaxConflicts            int                         `xml:"maxConflicts" json:"maxConflicts" default:"-1"`
	DisableSparseFiles      bool                        `xml:"disableSparseFiles" json:"disableSparseFiles"`
	DisableTempIndexes      bool                        `xml:"disableTempIndexes" json:"disableTempIndexes"`
	Paused                  bool                        `xml:"paused" json:"paused"`
	WeakHashThresholdPct    int                         `xml:"weakHashThresholdPct" json:"weakHashThresholdPct"` // Use weak hash if more than X percent of the file has changed. Set to -1 to always use weak hash.
	MarkerName              string                      `xml:"markerName" json:"markerName"`
	CopyOwnershipFromParent bool                        `xml:"copyOwnershipFromParent" json:"copyOwnershipFromParent"`
	RawModTimeWindowS       int                         `xml:"modTimeWindowS" json:"modTimeWindowS"`
	MaxConcurrentWrites     int                         `xml:"maxConcurrentWrites" json:"maxConcurrentWrites" default:"2"`
<<<<<<< HEAD
	BlockPullOrder          BlockPullOrder              `xml:"blockPullOrder" json:"blockPullOrder"`
=======
	DisableFsync            bool                        `xml:"disableFsync" json:"disableFsync"`
>>>>>>> 57ea8a1b

	cachedFilesystem    fs.Filesystem
	cachedModTimeWindow time.Duration

	DeprecatedReadOnly       bool    `xml:"ro,attr,omitempty" json:"-"`
	DeprecatedMinDiskFreePct float64 `xml:"minDiskFreePct,omitempty" json:"-"`
	DeprecatedPullers        int     `xml:"pullers,omitempty" json:"-"`
}

type FolderDeviceConfiguration struct {
	DeviceID     protocol.DeviceID `xml:"id,attr" json:"deviceID"`
	IntroducedBy protocol.DeviceID `xml:"introducedBy,attr" json:"introducedBy"`
}

func NewFolderConfiguration(myID protocol.DeviceID, id, label string, fsType fs.FilesystemType, path string) FolderConfiguration {
	f := FolderConfiguration{
		ID:             id,
		Label:          label,
		Devices:        []FolderDeviceConfiguration{{DeviceID: myID}},
		FilesystemType: fsType,
		Path:           path,
	}

	util.SetDefaults(&f)

	f.prepare()
	return f
}

func (f FolderConfiguration) Copy() FolderConfiguration {
	c := f
	c.Devices = make([]FolderDeviceConfiguration, len(f.Devices))
	copy(c.Devices, f.Devices)
	c.Versioning = f.Versioning.Copy()
	return c
}

func (f FolderConfiguration) Filesystem() fs.Filesystem {
	// This is intentionally not a pointer method, because things like
	// cfg.Folders["default"].Filesystem() should be valid.
	if f.cachedFilesystem == nil {
		l.Infoln("bug: uncached filesystem call (should only happen in tests)")
		return fs.NewFilesystem(f.FilesystemType, f.Path)
	}
	return f.cachedFilesystem
}

func (f FolderConfiguration) ModTimeWindow() time.Duration {
	return f.cachedModTimeWindow
}

func (f *FolderConfiguration) CreateMarker() error {
	if err := f.CheckPath(); err != ErrMarkerMissing {
		return err
	}
	if f.MarkerName != DefaultMarkerName {
		// Folder uses a non-default marker so we shouldn't mess with it.
		// Pretend we created it and let the subsequent health checks sort
		// out the actual situation.
		return nil
	}

	permBits := fs.FileMode(0777)
	if runtime.GOOS == "windows" {
		// Windows has no umask so we must chose a safer set of bits to
		// begin with.
		permBits = 0700
	}
	fs := f.Filesystem()
	err := fs.Mkdir(DefaultMarkerName, permBits)
	if err != nil {
		return err
	}
	if dir, err := fs.Open("."); err != nil {
		l.Debugln("folder marker: open . failed:", err)
	} else if err := dir.Sync(); err != nil {
		l.Debugln("folder marker: fsync . failed:", err)
	}
	fs.Hide(DefaultMarkerName)

	return nil
}

// CheckPath returns nil if the folder root exists and contains the marker file
func (f *FolderConfiguration) CheckPath() error {
	fi, err := f.Filesystem().Stat(".")
	if err != nil {
		if !fs.IsNotExist(err) {
			return err
		}
		return ErrPathMissing
	}

	// Users might have the root directory as a symlink or reparse point.
	// Furthermore, OneDrive bullcrap uses a magic reparse point to the cloudz...
	// Yet it's impossible for this to happen, as filesystem adds a trailing
	// path separator to the root, so even if you point the filesystem at a file
	// Stat ends up calling stat on C:\dir\file\ which, fails with "is not a directory"
	// in the error check above, and we don't even get to here.
	if !fi.IsDir() && !fi.IsSymlink() {
		return ErrPathNotDirectory
	}

	_, err = f.Filesystem().Stat(f.MarkerName)
	if err != nil {
		if !fs.IsNotExist(err) {
			return err
		}
		return ErrMarkerMissing
	}

	return nil
}

func (f *FolderConfiguration) CreateRoot() (err error) {
	// Directory permission bits. Will be filtered down to something
	// sane by umask on Unixes.
	permBits := fs.FileMode(0777)
	if runtime.GOOS == "windows" {
		// Windows has no umask so we must chose a safer set of bits to
		// begin with.
		permBits = 0700
	}

	filesystem := f.Filesystem()

	if _, err = filesystem.Stat("."); fs.IsNotExist(err) {
		err = filesystem.MkdirAll(".", permBits)
	}

	return err
}

func (f FolderConfiguration) Description() string {
	if f.Label == "" {
		return f.ID
	}
	return fmt.Sprintf("%q (%s)", f.Label, f.ID)
}

func (f *FolderConfiguration) DeviceIDs() []protocol.DeviceID {
	deviceIDs := make([]protocol.DeviceID, len(f.Devices))
	for i, n := range f.Devices {
		deviceIDs[i] = n.DeviceID
	}
	return deviceIDs
}

func (f *FolderConfiguration) prepare() {
	f.cachedFilesystem = fs.NewFilesystem(f.FilesystemType, f.Path)

	if f.RescanIntervalS > MaxRescanIntervalS {
		f.RescanIntervalS = MaxRescanIntervalS
	} else if f.RescanIntervalS < 0 {
		f.RescanIntervalS = 0
	}

	if f.FSWatcherDelayS <= 0 {
		f.FSWatcherEnabled = false
		f.FSWatcherDelayS = 10
	}

	if f.Versioning.Params == nil {
		f.Versioning.Params = make(map[string]string)
	}

	if f.WeakHashThresholdPct == 0 {
		f.WeakHashThresholdPct = 25
	}

	if f.MarkerName == "" {
		f.MarkerName = DefaultMarkerName
	}

	switch {
	case f.RawModTimeWindowS > 0:
		f.cachedModTimeWindow = time.Duration(f.RawModTimeWindowS) * time.Second
	case runtime.GOOS == "android":
		if usage, err := disk.Usage(f.Filesystem().URI()); err != nil {
			f.cachedModTimeWindow = 2 * time.Second
			l.Debugf(`Detecting FS at "%v" on android: Setting mtime window to 2s: err == "%v"`, f.Path, err)
		} else if usage.Fstype == "" || strings.Contains(strings.ToLower(usage.Fstype), "fat") {
			f.cachedModTimeWindow = 2 * time.Second
			l.Debugf(`Detecting FS at "%v" on android: Setting mtime window to 2s: usage.Fstype == "%v"`, f.Path, usage.Fstype)
		} else {
			l.Debugf(`Detecting FS at %v on android: Leaving mtime window at 0: usage.Fstype == "%v"`, f.Path, usage.Fstype)
		}
	}
}

// RequiresRestartOnly returns a copy with only the attributes that require
// restart on change.
func (f FolderConfiguration) RequiresRestartOnly() FolderConfiguration {
	copy := f

	// Manual handling for things that are not taken care of by the tag
	// copier, yet should not cause a restart.
	copy.cachedFilesystem = nil

	blank := FolderConfiguration{}
	util.CopyMatchingTag(&blank, &copy, "restart", func(v string) bool {
		if len(v) > 0 && v != "false" {
			panic(fmt.Sprintf(`unexpected tag value: %s. expected untagged or "false"`, v))
		}
		return v == "false"
	})
	return copy
}

func (f *FolderConfiguration) SharedWith(device protocol.DeviceID) bool {
	for _, dev := range f.Devices {
		if dev.DeviceID == device {
			return true
		}
	}
	return false
}

func (f *FolderConfiguration) CheckAvailableSpace(req int64) error {
	val := f.MinDiskFree.BaseValue()
	if val <= 0 {
		return nil
	}
	fs := f.Filesystem()
	usage, err := fs.Usage(".")
	if err != nil {
		return nil
	}
	usage.Free -= req
	if usage.Free > 0 {
		if err := CheckFreeSpace(f.MinDiskFree, usage); err == nil {
			return nil
		}
	}
	return fmt.Errorf("insufficient space in %v %v", fs.Type(), fs.URI())
}<|MERGE_RESOLUTION|>--- conflicted
+++ resolved
@@ -58,11 +58,8 @@
 	CopyOwnershipFromParent bool                        `xml:"copyOwnershipFromParent" json:"copyOwnershipFromParent"`
 	RawModTimeWindowS       int                         `xml:"modTimeWindowS" json:"modTimeWindowS"`
 	MaxConcurrentWrites     int                         `xml:"maxConcurrentWrites" json:"maxConcurrentWrites" default:"2"`
-<<<<<<< HEAD
+	DisableFsync            bool                        `xml:"disableFsync" json:"disableFsync"`
 	BlockPullOrder          BlockPullOrder              `xml:"blockPullOrder" json:"blockPullOrder"`
-=======
-	DisableFsync            bool                        `xml:"disableFsync" json:"disableFsync"`
->>>>>>> 57ea8a1b
 
 	cachedFilesystem    fs.Filesystem
 	cachedModTimeWindow time.Duration
