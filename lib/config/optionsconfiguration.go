--- conflicted
+++ resolved
@@ -95,43 +95,6 @@
 }
 
 type OptionsConfiguration struct {
-<<<<<<< HEAD
-	ListenAddresses         []string `xml:"listenAddress" json:"listenAddresses" default:"default"`
-	GlobalAnnServers        []string `xml:"globalAnnounceServer" json:"globalAnnounceServers" json:"globalAnnounceServer" default:"default"`
-	GlobalAnnEnabled        bool     `xml:"globalAnnounceEnabled" json:"globalAnnounceEnabled" default:"true"`
-	LocalAnnEnabled         bool     `xml:"localAnnounceEnabled" json:"localAnnounceEnabled" default:"true"`
-	LocalAnnPort            int      `xml:"localAnnouncePort" json:"localAnnouncePort" default:"21027"`
-	LocalAnnMCAddr          string   `xml:"localAnnounceMCAddr" json:"localAnnounceMCAddr" default:"[ff12::8384]:21027"`
-	MaxSendKbps             int      `xml:"maxSendKbps" json:"maxSendKbps"`
-	MaxRecvKbps             int      `xml:"maxRecvKbps" json:"maxRecvKbps"`
-	ReconnectIntervalS      int      `xml:"reconnectionIntervalS" json:"reconnectionIntervalS" default:"60"`
-	RelaysEnabled           bool     `xml:"relaysEnabled" json:"relaysEnabled" default:"true"`
-	RelayReconnectIntervalM int      `xml:"relayReconnectIntervalM" json:"relayReconnectIntervalM" default:"10"`
-	StartBrowser            bool     `xml:"startBrowser" json:"startBrowser" default:"true"`
-	NATEnabled              bool     `xml:"natEnabled" json:"natEnabled" default:"true"`
-	NATLeaseM               int      `xml:"natLeaseMinutes" json:"natLeaseMinutes" default:"60"`
-	NATRenewalM             int      `xml:"natRenewalMinutes" json:"natRenewalMinutes" default:"30"`
-	NATTimeoutS             int      `xml:"natTimeoutSeconds" json:"natTimeoutSeconds" default:"10"`
-	URAccepted              int      `xml:"urAccepted" json:"urAccepted"` // Accepted usage reporting version; 0 for off (undecided), -1 for off (permanently)
-	URUniqueID              string   `xml:"urUniqueID" json:"urUniqueId"` // Unique ID for reporting purposes, regenerated when UR is turned on.
-	URURL                   string   `xml:"urURL" json:"urURL" default:"https://data.syncthing.net/newdata"`
-	URPostInsecurely        bool     `xml:"urPostInsecurely" json:"urPostInsecurely" default:"false"` // For testing
-	URInitialDelayS         int      `xml:"urInitialDelayS" json:"urInitialDelayS" default:"1800"`
-	RestartOnWakeup         bool     `xml:"restartOnWakeup" json:"restartOnWakeup" default:"true"`
-	AutoUpgradeIntervalH    int      `xml:"autoUpgradeIntervalH" json:"autoUpgradeIntervalH" default:"12"` // 0 for off
-	UpgradeToPreReleases    bool     `xml:"upgradeToPreReleases" json:"upgradeToPreReleases"`              // when auto upgrades are enabled
-	KeepTemporariesH        int      `xml:"keepTemporariesH" json:"keepTemporariesH" default:"24"`         // 0 for off
-	CacheIgnoredFiles       bool     `xml:"cacheIgnoredFiles" json:"cacheIgnoredFiles" default:"false"`
-	ProgressUpdateIntervalS int      `xml:"progressUpdateIntervalS" json:"progressUpdateIntervalS" default:"5"`
-	LimitBandwidthInLan     bool     `xml:"limitBandwidthInLan" json:"limitBandwidthInLan" default:"false"`
-	MinHomeDiskFreePct      float64  `xml:"minHomeDiskFreePct" json:"minHomeDiskFreePct" default:"1"`
-	ReleasesURL             string   `xml:"releasesURL" json:"releasesURL" default:"https://upgrades.syncthing.net/meta.json"`
-	AlwaysLocalNets         []string `xml:"alwaysLocalNet" json:"alwaysLocalNets"`
-	OverwriteRemoteDevNames bool     `xml:"overwriteRemoteDeviceNamesOnConnect" json:"overwriteRemoteDeviceNamesOnConnect" default:"false"`
-	TempIndexMinBlocks      int      `xml:"tempIndexMinBlocks" json:"tempIndexMinBlocks" default:"10"`
-	UnackedNotificationIDs  []string `xml:"unackedNotificationID" json:"unackedNotificationIDs"`
-	TrafficClass            int      `xml:"trafficClass" json:"trafficClass"`
-=======
 	ListenAddresses         []string                `xml:"listenAddress" json:"listenAddresses" default:"default"`
 	GlobalAnnServers        []string                `xml:"globalAnnounceServer" json:"globalAnnounceServers" json:"globalAnnounceServer" default:"default"`
 	GlobalAnnEnabled        bool                    `xml:"globalAnnounceEnabled" json:"globalAnnounceEnabled" default:"true"`
@@ -159,7 +122,6 @@
 	KeepTemporariesH        int                     `xml:"keepTemporariesH" json:"keepTemporariesH" default:"24"`         // 0 for off
 	CacheIgnoredFiles       bool                    `xml:"cacheIgnoredFiles" json:"cacheIgnoredFiles" default:"false"`
 	ProgressUpdateIntervalS int                     `xml:"progressUpdateIntervalS" json:"progressUpdateIntervalS" default:"5"`
-	SymlinksEnabled         bool                    `xml:"symlinksEnabled" json:"symlinksEnabled" default:"true"`
 	LimitBandwidthInLan     bool                    `xml:"limitBandwidthInLan" json:"limitBandwidthInLan" default:"false"`
 	MinHomeDiskFreePct      float64                 `xml:"minHomeDiskFreePct" json:"minHomeDiskFreePct" default:"1"`
 	ReleasesURL             string                  `xml:"releasesURL" json:"releasesURL" default:"https://upgrades.syncthing.net/meta.json"`
@@ -169,7 +131,6 @@
 	UnackedNotificationIDs  []string                `xml:"unackedNotificationID" json:"unackedNotificationIDs"`
 	TrafficClass            int                     `xml:"trafficClass" json:"trafficClass"`
 	WeakHashSelectionMethod WeakHashSelectionMethod `xml:"weakHashSelectionMethod" json:"weakHashSelectionMethod"`
->>>>>>> 9fda9642
 
 	DeprecatedUPnPEnabled  bool     `xml:"upnpEnabled,omitempty" json:"-"`
 	DeprecatedUPnPLeaseM   int      `xml:"upnpLeaseMinutes,omitempty" json:"-"`
