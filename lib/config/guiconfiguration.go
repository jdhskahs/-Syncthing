// Copyright (C) 2014 The Syncthing Authors.
//
// This Source Code Form is subject to the terms of the Mozilla Public
// License, v. 2.0. If a copy of the MPL was not distributed with this file,
// You can obtain one at https://mozilla.org/MPL/2.0/.

package config

import (
	"net/url"
	"os"
	"strings"
)

type GUIConfiguration struct {
<<<<<<< HEAD
	Enabled               bool     `xml:"enabled,attr" json:"enabled" default:"true"`
	RawAddress            []string `xml:"address" json:"address" default:"127.0.0.1:8384"`
	User                  string   `xml:"user,omitempty" json:"user"`
	Password              string   `xml:"password,omitempty" json:"password"`
	RawUseTLS             bool     `xml:"tls,attr" json:"useTLS"`
	APIKey                string   `xml:"apikey,omitempty" json:"apiKey"`
	InsecureAdminAccess   bool     `xml:"insecureAdminAccess,omitempty" json:"insecureAdminAccess"`
	Theme                 string   `xml:"theme" json:"theme" default:"default"`
	Debugging             bool     `xml:"debugging,attr" json:"debugging"`
	InsecureSkipHostCheck bool     `xml:"insecureSkipHostcheck,omitempty" json:"insecureSkipHostcheck"`
=======
	Enabled                   bool   `xml:"enabled,attr" json:"enabled" default:"true"`
	RawAddress                string `xml:"address" json:"address" default:"127.0.0.1:8384"`
	User                      string `xml:"user,omitempty" json:"user"`
	Password                  string `xml:"password,omitempty" json:"password"`
	RawUseTLS                 bool   `xml:"tls,attr" json:"useTLS"`
	APIKey                    string `xml:"apikey,omitempty" json:"apiKey"`
	InsecureAdminAccess       bool   `xml:"insecureAdminAccess,omitempty" json:"insecureAdminAccess"`
	Theme                     string `xml:"theme" json:"theme" default:"default"`
	Debugging                 bool   `xml:"debugging,attr" json:"debugging"`
	InsecureSkipHostCheck     bool   `xml:"insecureSkipHostcheck,omitempty" json:"insecureSkipHostcheck"`
	InsecureAllowFrameLoading bool   `xml:"insecureAllowFrameLoading,omitempty" json:"insecureAllowFrameLoading"`
>>>>>>> 5aade9a4
}

func (c GUIConfiguration) Addresses() []string {
	if override := os.Getenv("STGUIADDRESS"); override != "" {
		// This value may be of the form "scheme://address:port" or just
		// "address:port". We need to chop off the scheme. We try to parse it as
		// an URL if it contains a slash. If that fails, return it as is and let
		// some other error handling handle it.

		if strings.Contains(override, "/") {
			url, err := url.Parse(override)
			if err != nil {
				return []string{override}
			}
			return []string{url.Host}
		}

		return []string{override}
	}

	return c.RawAddress
}

func (c GUIConfiguration) UseTLS() bool {
	if override := os.Getenv("STGUIADDRESS"); override != "" && strings.HasPrefix(override, "http") {
		return strings.HasPrefix(override, "https:")
	}
	return c.RawUseTLS
}

func (c GUIConfiguration) UrlFromAddress(address string) string {
	u := url.URL{
		Scheme: "http",
		Host:   address,
		Path:   "/",
	}

	if c.UseTLS() {
		u.Scheme = "https"
	}

	if strings.HasPrefix(u.Host, ":") {
		// Empty host, i.e. ":port", use IPv4 localhost
		u.Host = "127.0.0.1" + u.Host
	} else if strings.HasPrefix(u.Host, "0.0.0.0:") {
		// IPv4 all zeroes host, convert to IPv4 localhost
		u.Host = "127.0.0.1" + u.Host[7:]
	} else if strings.HasPrefix(u.Host, "[::]:") {
		// IPv6 all zeroes host, convert to IPv6 localhost
		u.Host = "[::1]" + u.Host[4:]
	}

	return u.String()
}

func (c GUIConfiguration) URLs() []string {
	Urls := []string{}
	for _, addr := range c.Addresses() {
		Urls = append(Urls, c.UrlFromAddress(addr))
	}
	return Urls
}

// IsValidAPIKey returns true when the given API key is valid, including both
// the value in config and any overrides
func (c GUIConfiguration) IsValidAPIKey(apiKey string) bool {
	switch apiKey {
	case "":
		return false

	case c.APIKey, os.Getenv("STGUIAPIKEY"):
		return true

	default:
		return false
	}
}<|MERGE_RESOLUTION|>--- conflicted
+++ resolved
@@ -13,30 +13,17 @@
 )
 
 type GUIConfiguration struct {
-<<<<<<< HEAD
-	Enabled               bool     `xml:"enabled,attr" json:"enabled" default:"true"`
-	RawAddress            []string `xml:"address" json:"address" default:"127.0.0.1:8384"`
-	User                  string   `xml:"user,omitempty" json:"user"`
-	Password              string   `xml:"password,omitempty" json:"password"`
-	RawUseTLS             bool     `xml:"tls,attr" json:"useTLS"`
-	APIKey                string   `xml:"apikey,omitempty" json:"apiKey"`
-	InsecureAdminAccess   bool     `xml:"insecureAdminAccess,omitempty" json:"insecureAdminAccess"`
-	Theme                 string   `xml:"theme" json:"theme" default:"default"`
-	Debugging             bool     `xml:"debugging,attr" json:"debugging"`
-	InsecureSkipHostCheck bool     `xml:"insecureSkipHostcheck,omitempty" json:"insecureSkipHostcheck"`
-=======
-	Enabled                   bool   `xml:"enabled,attr" json:"enabled" default:"true"`
-	RawAddress                string `xml:"address" json:"address" default:"127.0.0.1:8384"`
-	User                      string `xml:"user,omitempty" json:"user"`
-	Password                  string `xml:"password,omitempty" json:"password"`
-	RawUseTLS                 bool   `xml:"tls,attr" json:"useTLS"`
-	APIKey                    string `xml:"apikey,omitempty" json:"apiKey"`
-	InsecureAdminAccess       bool   `xml:"insecureAdminAccess,omitempty" json:"insecureAdminAccess"`
-	Theme                     string `xml:"theme" json:"theme" default:"default"`
-	Debugging                 bool   `xml:"debugging,attr" json:"debugging"`
-	InsecureSkipHostCheck     bool   `xml:"insecureSkipHostcheck,omitempty" json:"insecureSkipHostcheck"`
-	InsecureAllowFrameLoading bool   `xml:"insecureAllowFrameLoading,omitempty" json:"insecureAllowFrameLoading"`
->>>>>>> 5aade9a4
+	Enabled                   bool     `xml:"enabled,attr" json:"enabled" default:"true"`
+	RawAddress                []string `xml:"address" json:"address" default:"127.0.0.1:8384"`
+	User                      string   `xml:"user,omitempty" json:"user"`
+	Password                  string   `xml:"password,omitempty" json:"password"`
+	RawUseTLS                 bool     `xml:"tls,attr" json:"useTLS"`
+	APIKey                    string   `xml:"apikey,omitempty" json:"apiKey"`
+	InsecureAdminAccess       bool     `xml:"insecureAdminAccess,omitempty" json:"insecureAdminAccess"`
+	Theme                     string   `xml:"theme" json:"theme" default:"default"`
+	Debugging                 bool     `xml:"debugging,attr" json:"debugging"`
+	InsecureSkipHostCheck     bool     `xml:"insecureSkipHostcheck,omitempty" json:"insecureSkipHostcheck"`
+	InsecureAllowFrameLoading bool     `xml:"insecureAllowFrameLoading,omitempty" json:"insecureAllowFrameLoading"`
 }
 
 func (c GUIConfiguration) Addresses() []string {
