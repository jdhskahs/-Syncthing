// Copyright (C) 2014 The Syncthing Authors.
//
// This Source Code Form is subject to the terms of the Mozilla Public
// License, v. 2.0. If a copy of the MPL was not distributed with this file,
// You can obtain one at https://mozilla.org/MPL/2.0/.

package config

import (
<<<<<<< HEAD
	"encoding/hex"
=======
	"encoding/base64"
	"net"
>>>>>>> 94daf576
	"net/url"
	"os"
	"regexp"
	"strconv"
	"strings"

	"golang.org/x/crypto/bcrypt"

	"github.com/syncthing/syncthing/lib/rand"
)

func (c GUIConfiguration) IsPasswordAuthEnabled() bool {
	return c.AuthMode == AuthModeLDAP || (len(c.User) > 0 && len(c.Password) > 0)
}

func (GUIConfiguration) IsOverridden() bool {
	return os.Getenv("STGUIADDRESS") != ""
}

func (c GUIConfiguration) Address() string {
	if override := os.Getenv("STGUIADDRESS"); override != "" {
		// This value may be of the form "scheme://address:port" or just
		// "address:port". We need to chop off the scheme. We try to parse it as
		// an URL if it contains a slash. If that fails, return it as is and let
		// some other error handling handle it.

		if strings.Contains(override, "/") {
			url, err := url.Parse(override)
			if err != nil {
				return override
			}
			if strings.HasPrefix(url.Scheme, "unix") {
				return url.Path
			}
			return url.Host
		}

		return override
	}

	return c.RawAddress
}

func (c GUIConfiguration) UnixSocketPermissions() os.FileMode {
	perm, err := strconv.ParseUint(c.RawUnixSocketPermissions, 8, 32)
	if err != nil {
		// ignore incorrectly formatted permissions
		return 0
	}
	return os.FileMode(perm) & os.ModePerm
}

func (c GUIConfiguration) Network() string {
	if override := os.Getenv("STGUIADDRESS"); override != "" {
		url, err := url.Parse(override)
		if err == nil && strings.HasPrefix(url.Scheme, "unix") {
			return "unix"
		}
		return "tcp"
	}
	if strings.HasPrefix(c.RawAddress, "/") {
		return "unix"
	}
	return "tcp"
}

func (c GUIConfiguration) UseTLS() bool {
	if override := os.Getenv("STGUIADDRESS"); override != "" {
		return strings.HasPrefix(override, "https:") || strings.HasPrefix(override, "unixs:")
	}
	return c.RawUseTLS
}

func (c GUIConfiguration) URL() string {
	if c.Network() == "unix" {
		if c.UseTLS() {
			return "unixs://" + c.Address()
		}
		return "unix://" + c.Address()
	}

	u := url.URL{
		Scheme: "http",
		Host:   c.Address(),
		Path:   "/",
	}

	if c.UseTLS() {
		u.Scheme = "https"
	}

	if strings.HasPrefix(u.Host, ":") {
		// Empty host, i.e. ":port", use IPv4 localhost
		u.Host = "127.0.0.1" + u.Host
	} else if strings.HasPrefix(u.Host, "0.0.0.0:") {
		// IPv4 all zeroes host, convert to IPv4 localhost
		u.Host = "127.0.0.1" + u.Host[7:]
	} else if strings.HasPrefix(u.Host, "[::]:") {
		// IPv6 all zeroes host, convert to IPv6 localhost
		u.Host = "[::1]" + u.Host[4:]
	}

	return u.String()
}

// matches a bcrypt hash and not too much else
var bcryptExpr = regexp.MustCompile(`^\$2[aby]\$\d+\$.{50,}`)

// SetPassword takes a bcrypt hash or a plaintext password and stores it.
// Plaintext passwords are hashed. Returns an error if the password is not
// valid.
// If the plaintext password is empty, the password is unset instead.
func (c *GUIConfiguration) SetPassword(password string) error {
	if password == "" {
		c.Password = ""
		return nil
	}

	if bcryptExpr.MatchString(password) {
		// Already hashed
		c.Password = password
		return nil
	}
	hash, err := bcrypt.GenerateFromPassword([]byte(password), bcrypt.DefaultCost)
	if err != nil {
		return err
	}
	c.Password = string(hash)
	return nil
}

// CompareHashedPassword returns nil when the given plaintext password matches the stored hash.
func (c GUIConfiguration) CompareHashedPassword(password string) error {
	configPasswordBytes := []byte(c.Password)
	passwordBytes := []byte(password)
	return bcrypt.CompareHashAndPassword(configPasswordBytes, passwordBytes)
}

// IsValidAPIKey returns true when the given API key is valid, including both
// the value in config and any overrides
func (c GUIConfiguration) IsValidAPIKey(apiKey string) bool {
	switch apiKey {
	case "":
		return false

	case c.APIKey, os.Getenv("STGUIAPIKEY"):
		return true

	default:
		return false
	}
}

func (c *GUIConfiguration) WebauthnOrigins() ([]string, error) {
	origins := c.RawWebauthnOrigins
	if len(origins) == 0 {
		_, port, err := net.SplitHostPort(c.Address())
		if err != nil {
			return nil, err
		}
		port = ":" + port
		if port == ":443" {
			origins = append(origins, "https://"+c.WebauthnRpId)
		} else {
			origins = append(origins, "https://"+c.WebauthnRpId+port)
		}
		if !c.UseTLS() {
			if port == ":80" {
				origins = append(origins, "http://"+c.WebauthnRpId)
			} else {
				origins = append(origins, "http://"+c.WebauthnRpId+port)
			}
		}
	}
	return origins, nil
}

func (c *GUIConfiguration) prepare() error {
	if c.APIKey == "" {
		c.APIKey = rand.String(32)
	}

	if len(c.WebauthnUserId) == 0 {
		// Spec recommends 64 random bytes; 32 is enough and fits hex-encoded in the max of 64 bytes
		newUserId := make([]byte, 32)
		_, err := rand.Read(newUserId)
		if err != nil {
			return err
		}
		// Hex-encode the random bytes so that the ID is printable ASCII, for config.xml etc.
		c.WebauthnUserId = []byte(hex.EncodeToString(newUserId))
	}

	return nil
}

func (c GUIConfiguration) Copy() GUIConfiguration {
	return c
}<|MERGE_RESOLUTION|>--- conflicted
+++ resolved
@@ -7,12 +7,8 @@
 package config
 
 import (
-<<<<<<< HEAD
 	"encoding/hex"
-=======
-	"encoding/base64"
 	"net"
->>>>>>> 94daf576
 	"net/url"
 	"os"
 	"regexp"
