// Copyright (C) 2015 The Syncthing Authors.
//
// This Source Code Form is subject to the terms of the Mozilla Public
// License, v. 2.0. If a copy of the MPL was not distributed with this file,
// You can obtain one at https://mozilla.org/MPL/2.0/.

package dialer

import (
	"context"
<<<<<<< HEAD
=======
	"errors"
>>>>>>> bdb25f9b
	"fmt"
	"net"
	"time"

	"github.com/pkg/errors"
	"github.com/syncthing/syncthing/lib/connections/registry"
	"golang.org/x/net/ipv4"
	"golang.org/x/net/ipv6"
	"golang.org/x/net/proxy"
)

var errUnexpectedInterfaceType = errors.New("unexpected interface type")

// SetTCPOptions sets our default TCP options on a TCP connection, possibly
// digging through dialerConn to extract the *net.TCPConn
func SetTCPOptions(conn net.Conn) error {
	switch conn := conn.(type) {
	case dialerConn:
		return SetTCPOptions(conn.Conn)
	case *net.TCPConn:
		var err error
		if err = conn.SetLinger(0); err != nil {
			return err
		}
		if err = conn.SetNoDelay(false); err != nil {
			return err
		}
		if err = conn.SetKeepAlivePeriod(60 * time.Second); err != nil {
			return err
		}
		if err = conn.SetKeepAlive(true); err != nil {
			return err
		}
		return nil
	default:
		return fmt.Errorf("unknown connection type %T", conn)
	}
}

func SetTrafficClass(conn net.Conn, class int) error {
	switch conn := conn.(type) {
	case dialerConn:
		return SetTrafficClass(conn.Conn, class)
	case *net.TCPConn:
		e1 := ipv4.NewConn(conn).SetTOS(class)
		e2 := ipv6.NewConn(conn).SetTrafficClass(class)

		if e1 != nil {
			return e1
		}
		return e2
	default:
		return fmt.Errorf("unknown connection type %T", conn)
	}
}

func dialContextWithFallback(ctx context.Context, fallback proxy.ContextDialer, network, addr string) (net.Conn, error) {
	dialer, ok := proxy.FromEnvironment().(proxy.ContextDialer)
	if !ok {
		return nil, errUnexpectedInterfaceType
	}
<<<<<<< HEAD
	if dialer != proxy.Direct {
		// Capture the existing timeout by checking the deadline
		var timeout time.Duration
		if deadline, ok := ctx.Deadline(); ok {
			timeout = deadline.Sub(deadline)
		}
		if conn, err := dialer.DialContext(ctx, network, addr); noFallback || err == nil {
			return conn, err
		}
		// If the deadline was set, reset it again for the next dial attempt.
		if timeout != 0 {
			var cancel context.CancelFunc
			ctx, cancel = context.WithTimeout(ctx, timeout)
			defer cancel()
		}
	}
	return fallback.DialContext(ctx, network, addr)
}

// DialContext tries dialing via proxy if a proxy is configured, and falls back to
// a direct connection if no proxy is defined, or connecting via proxy fails.
// If the context has a timeout, the timeout might be applied twice.
func DialContext(ctx context.Context, network, addr string) (net.Conn, error) {
	return dialContextWithFallback(ctx, proxy.Direct, network, addr)
}

// DialContextReusePort tries dialing via proxy if a proxy is configured, and falls back to
// a direct connection reusing the port from the connections registry, if no proxy is defined, or connecting via proxy
// fails. If the context has a timeout, the timeout might be applied twice.
func DialContextReusePort(ctx context.Context, network, addr string) (net.Conn, error) {
	dialer := &net.Dialer{
		Control: ReusePortControl,
	}
	localAddrInterface := registry.Get(network, tcpAddrLess)
	if localAddrInterface != nil {
		if addr, ok := localAddrInterface.(*net.TCPAddr); !ok {
			return nil, errUnexpectedInterfaceType
		} else {
			dialer.LocalAddr = addr
		}
	}

	return dialContextWithFallback(ctx, dialer, network, addr)
=======
	if dialer == proxy.Direct {
		conn, err := fallback.DialContext(ctx, network, addr)
		l.Debugf("Dialing direct result %s %s: %v %v", network, addr, conn, err)
		return conn, err
	}
	if noFallback {
		conn, err := dialer.DialContext(ctx, network, addr)
		l.Debugf("Dialing no fallback result %s %s: %v %v", network, addr, conn, err)
		if err != nil {
			return nil, err
		}
		return dialerConn{conn, newDialerAddr(network, addr)}, nil
	}

	ctx, cancel := context.WithCancel(ctx)
	defer cancel()
	var proxyConn, fallbackConn net.Conn
	var proxyErr, fallbackErr error
	proxyDone := make(chan struct{})
	fallbackDone := make(chan struct{})
	go func() {
		proxyConn, proxyErr = dialer.DialContext(ctx, network, addr)
		l.Debugf("Dialing proxy result %s %s: %v %v", network, addr, proxyConn, proxyErr)
		if proxyErr == nil {
			proxyConn = dialerConn{proxyConn, newDialerAddr(network, addr)}
		}
		close(proxyDone)
	}()
	go func() {
		fallbackConn, fallbackErr = fallback.DialContext(ctx, network, addr)
		l.Debugf("Dialing fallback result %s %s: %v %v", network, addr, fallbackConn, fallbackErr)
		close(fallbackDone)
	}()
	<-proxyDone
	if proxyErr == nil {
		go func() {
			<-fallbackDone
			if fallbackErr == nil {
				_ = fallbackConn.Close()
			}
		}()
		return proxyConn, nil
	}
	<-fallbackDone
	return fallbackConn, fallbackErr
}

// DialContext dials via context and/or directly, depending on how it is configured.
// If dialing via proxy and allowing fallback, dialing for both happens simultaneously
// and the proxy connection is returned if successful.
func DialContext(ctx context.Context, network, addr string) (net.Conn, error) {
	return dialContextWithFallback(ctx, proxy.Direct, network, addr)
>>>>>>> bdb25f9b
}<|MERGE_RESOLUTION|>--- conflicted
+++ resolved
@@ -8,15 +8,11 @@
 
 import (
 	"context"
-<<<<<<< HEAD
-=======
 	"errors"
->>>>>>> bdb25f9b
 	"fmt"
 	"net"
 	"time"
 
-	"github.com/pkg/errors"
 	"github.com/syncthing/syncthing/lib/connections/registry"
 	"golang.org/x/net/ipv4"
 	"golang.org/x/net/ipv6"
@@ -73,51 +69,6 @@
 	if !ok {
 		return nil, errUnexpectedInterfaceType
 	}
-<<<<<<< HEAD
-	if dialer != proxy.Direct {
-		// Capture the existing timeout by checking the deadline
-		var timeout time.Duration
-		if deadline, ok := ctx.Deadline(); ok {
-			timeout = deadline.Sub(deadline)
-		}
-		if conn, err := dialer.DialContext(ctx, network, addr); noFallback || err == nil {
-			return conn, err
-		}
-		// If the deadline was set, reset it again for the next dial attempt.
-		if timeout != 0 {
-			var cancel context.CancelFunc
-			ctx, cancel = context.WithTimeout(ctx, timeout)
-			defer cancel()
-		}
-	}
-	return fallback.DialContext(ctx, network, addr)
-}
-
-// DialContext tries dialing via proxy if a proxy is configured, and falls back to
-// a direct connection if no proxy is defined, or connecting via proxy fails.
-// If the context has a timeout, the timeout might be applied twice.
-func DialContext(ctx context.Context, network, addr string) (net.Conn, error) {
-	return dialContextWithFallback(ctx, proxy.Direct, network, addr)
-}
-
-// DialContextReusePort tries dialing via proxy if a proxy is configured, and falls back to
-// a direct connection reusing the port from the connections registry, if no proxy is defined, or connecting via proxy
-// fails. If the context has a timeout, the timeout might be applied twice.
-func DialContextReusePort(ctx context.Context, network, addr string) (net.Conn, error) {
-	dialer := &net.Dialer{
-		Control: ReusePortControl,
-	}
-	localAddrInterface := registry.Get(network, tcpAddrLess)
-	if localAddrInterface != nil {
-		if addr, ok := localAddrInterface.(*net.TCPAddr); !ok {
-			return nil, errUnexpectedInterfaceType
-		} else {
-			dialer.LocalAddr = addr
-		}
-	}
-
-	return dialContextWithFallback(ctx, dialer, network, addr)
-=======
 	if dialer == proxy.Direct {
 		conn, err := fallback.DialContext(ctx, network, addr)
 		l.Debugf("Dialing direct result %s %s: %v %v", network, addr, conn, err)
@@ -170,5 +121,23 @@
 // and the proxy connection is returned if successful.
 func DialContext(ctx context.Context, network, addr string) (net.Conn, error) {
 	return dialContextWithFallback(ctx, proxy.Direct, network, addr)
->>>>>>> bdb25f9b
+}
+
+// DialContextReusePort tries dialing via proxy if a proxy is configured, and falls back to
+// a direct connection reusing the port from the connections registry, if no proxy is defined, or connecting via proxy
+// fails. If the context has a timeout, the timeout might be applied twice.
+func DialContextReusePort(ctx context.Context, network, addr string) (net.Conn, error) {
+	dialer := &net.Dialer{
+		Control: ReusePortControl,
+	}
+	localAddrInterface := registry.Get(network, tcpAddrLess)
+	if localAddrInterface != nil {
+		if addr, ok := localAddrInterface.(*net.TCPAddr); !ok {
+			return nil, errUnexpectedInterfaceType
+		} else {
+			dialer.LocalAddr = addr
+		}
+	}
+
+	return dialContextWithFallback(ctx, dialer, network, addr)
 }