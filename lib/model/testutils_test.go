// Copyright (C) 2016 The Syncthing Authors.
//
// This Source Code Form is subject to the terms of the Mozilla Public
// License, v. 2.0. If a copy of the MPL was not distributed with this file,
// You can obtain one at https://mozilla.org/MPL/2.0/.

package model

import (
	"io/ioutil"
<<<<<<< HEAD
	"os"
=======
	"time"
>>>>>>> f593ac38

	"github.com/syncthing/syncthing/lib/config"
	"github.com/syncthing/syncthing/lib/db"
	"github.com/syncthing/syncthing/lib/fs"
	"github.com/syncthing/syncthing/lib/protocol"
)

var (
	myID, device1, device2 protocol.DeviceID
	defaultCfgWrapper      config.Wrapper
	defaultFolderConfig    config.FolderConfiguration
	defaultFs              fs.Filesystem
	defaultCfg             config.Configuration
	defaultAutoAcceptCfg   config.Configuration
)

func init() {
	myID, _ = protocol.DeviceIDFromString("ZNWFSWE-RWRV2BD-45BLMCV-LTDE2UR-4LJDW6J-R5BPWEB-TXD27XJ-IZF5RA4")
	device1, _ = protocol.DeviceIDFromString("AIR6LPZ-7K4PTTV-UXQSMUU-CPQ5YWH-OEDFIIQ-JUG777G-2YQXXR5-YD6AWQR")
	device2, _ = protocol.DeviceIDFromString("GYRZZQB-IRNPV4Z-T7TC52W-EQYJ3TT-FDQW6MW-DFLMU42-SSSU6EM-FBK2VAY")

	defaultFs = fs.NewFilesystem(fs.FilesystemTypeBasic, "testdata")

	defaultFolderConfig = testFolderConfig("testdata")

	defaultCfgWrapper = createTmpWrapper(config.New(myID))
	_, _ = defaultCfgWrapper.SetDevice(config.NewDeviceConfiguration(device1, "device1"))
	_, _ = defaultCfgWrapper.SetFolder(defaultFolderConfig)
	opts := defaultCfgWrapper.Options()
	opts.KeepTemporariesH = 1
	_, _ = defaultCfgWrapper.SetOptions(opts)

	defaultCfg = defaultCfgWrapper.RawCopy()

	defaultAutoAcceptCfg = config.Configuration{
		Devices: []config.DeviceConfiguration{
			{
				DeviceID: myID, // self
			},
			{
				DeviceID:          device1,
				AutoAcceptFolders: true,
			},
			{
				DeviceID:          device2,
				AutoAcceptFolders: true,
			},
		},
		Options: config.OptionsConfiguration{
			DefaultFolderPath: ".",
		},
	}
}

func tmpDefaultWrapper() (config.Wrapper, config.FolderConfiguration) {
	w := createTmpWrapper(defaultCfgWrapper.RawCopy())
	fcfg := testFolderConfigTmp()
	_, _ = w.SetFolder(fcfg)
	return w, fcfg
}

func testFolderConfigTmp() config.FolderConfiguration {
	tmpDir := createTmpDir()
	return testFolderConfig(tmpDir)
}

func testFolderConfig(path string) config.FolderConfiguration {
	cfg := config.NewFolderConfiguration(myID, "default", "default", fs.FilesystemTypeBasic, path)
	cfg.FSWatcherEnabled = false
	cfg.Devices = append(cfg.Devices, config.FolderDeviceConfiguration{DeviceID: device1})
	return cfg
}

func setupModelWithConnection() (*model, *fakeConnection, config.FolderConfiguration) {
	w, fcfg := tmpDefaultWrapper()
	m, fc := setupModelWithConnectionFromWrapper(w)
	return m, fc, fcfg
}

func setupModelWithConnectionFromWrapper(w config.Wrapper) (*model, *fakeConnection) {
	m := setupModel(w)

	fc := addFakeConn(m, device1)
	fc.folder = "default"

	_ = m.ScanFolder("default")

	return m, fc
}

func setupModel(w config.Wrapper) *model {
	db := db.OpenMemory()
	m := newModel(w, myID, "syncthing", "dev", db, nil)
	m.ServeBackground()
	for id, cfg := range w.Folders() {
		if !cfg.Paused {
			m.AddFolder(cfg)
			m.StartFolder(id)
		}
	}

	m.ScanFolders()

	return m
}

func newModel(cfg config.Wrapper, id protocol.DeviceID, clientName, clientVersion string, ldb *db.Lowlevel, protectedFiles []string) *model {
	return NewModel(cfg, id, clientName, clientVersion, ldb, protectedFiles).(*model)
}

func cleanupModel(m *model) {
	m.Stop()
	m.db.Close()
	os.Remove(m.cfg.ConfigPath())
}

func cleanupModelAndRemoveDir(m *model, dir string) {
	cleanupModel(m)
	os.RemoveAll(dir)
}

func createTmpDir() string {
	tmpDir, err := ioutil.TempDir("", "syncthing_testFolder-")
	if err != nil {
		panic("Failed to create temporary testing dir")
	}
	return tmpDir
}

type alwaysChangedKey struct {
	fs   fs.Filesystem
	name string
}

// alwaysChanges is an ignore.ChangeDetector that always returns true on Changed()
type alwaysChanged struct {
	seen map[alwaysChangedKey]struct{}
}

func newAlwaysChanged() *alwaysChanged {
	return &alwaysChanged{
		seen: make(map[alwaysChangedKey]struct{}),
	}
}

func (c *alwaysChanged) Remember(fs fs.Filesystem, name string, _ time.Time) {
	c.seen[alwaysChangedKey{fs, name}] = struct{}{}
}

func (c *alwaysChanged) Reset() {
	c.seen = make(map[alwaysChangedKey]struct{})
}

func (c *alwaysChanged) Seen(fs fs.Filesystem, name string) bool {
	_, ok := c.seen[alwaysChangedKey{fs, name}]
	return ok
}

func (c *alwaysChanged) Changed() bool {
	return true
}<|MERGE_RESOLUTION|>--- conflicted
+++ resolved
@@ -8,11 +8,8 @@
 
 import (
 	"io/ioutil"
-<<<<<<< HEAD
 	"os"
-=======
 	"time"
->>>>>>> f593ac38
 
 	"github.com/syncthing/syncthing/lib/config"
 	"github.com/syncthing/syncthing/lib/db"
