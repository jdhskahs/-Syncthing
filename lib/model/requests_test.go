// Copyright (C) 2016 The Syncthing Authors.
//
// This Source Code Form is subject to the terms of the Mozilla Public
// License, v. 2.0. If a copy of the MPL was not distributed with this file,
// You can obtain one at https://mozilla.org/MPL/2.0/.

package model

import (
	"bytes"
	"errors"
	"io/ioutil"
	"os"
	"path/filepath"
	"runtime"
	"strings"
	"testing"
	"time"

	"github.com/syncthing/syncthing/lib/config"
	"github.com/syncthing/syncthing/lib/events"
	"github.com/syncthing/syncthing/lib/fs"
	"github.com/syncthing/syncthing/lib/ignore"
	"github.com/syncthing/syncthing/lib/protocol"
)

func TestRequestSimple(t *testing.T) {
	// Verify that the model performs a request and creates a file based on
	// an incoming index update.

	m, fc, fcfg := setupModelWithConnection()
	tfs := fcfg.Filesystem()
	defer cleanupModelAndRemoveDir(m, tfs.URI())

	// We listen for incoming index updates and trigger when we see one for
	// the expected test file.
	done := make(chan struct{})
	fc.mut.Lock()
	fc.indexFn = func(folder string, fs []protocol.FileInfo) {
		select {
		case <-done:
			t.Fatalf("More than one index update sent")
		default:
		}
		for _, f := range fs {
			if f.Name == "testfile" {
				close(done)
				return
			}
		}
	}
	fc.mut.Unlock()

	// Send an update for the test file, wait for it to sync and be reported back.
	contents := []byte("test file contents\n")
	fc.addFile("testfile", 0644, protocol.FileInfoTypeFile, contents)
	fc.sendIndexUpdate()
	<-done

	// Verify the contents
	if err := equalContents(filepath.Join(tfs.URI(), "testfile"), contents); err != nil {
		t.Error("File did not sync correctly:", err)
	}
}

func TestSymlinkTraversalRead(t *testing.T) {
	// Verify that a symlink can not be traversed for reading.

	if runtime.GOOS == "windows" {
		t.Skip("no symlink support on CI")
		return
	}

	m, fc, fcfg := setupModelWithConnection()
	defer cleanupModelAndRemoveDir(m, fcfg.Filesystem().URI())

	// We listen for incoming index updates and trigger when we see one for
	// the expected test file.
	done := make(chan struct{})
	fc.mut.Lock()
	fc.indexFn = func(folder string, fs []protocol.FileInfo) {
		select {
		case <-done:
			t.Fatalf("More than one index update sent")
		default:
		}
		for _, f := range fs {
			if f.Name == "symlink" {
				close(done)
				return
			}
		}
	}
	fc.mut.Unlock()

	// Send an update for the symlink, wait for it to sync and be reported back.
	contents := []byte("..")
	fc.addFile("symlink", 0644, protocol.FileInfoTypeSymlink, contents)
	fc.sendIndexUpdate()
	<-done

	// Request a file by traversing the symlink
	res, err := m.Request(device1, "default", "symlink/requests_test.go", 10, 0, nil, 0, false)
	if err == nil || res != nil {
		t.Error("Managed to traverse symlink")
	}
}

func TestSymlinkTraversalWrite(t *testing.T) {
	// Verify that a symlink can not be traversed for writing.

	if runtime.GOOS == "windows" {
		t.Skip("no symlink support on CI")
		return
	}

	m, fc, fcfg := setupModelWithConnection()
	defer cleanupModelAndRemoveDir(m, fcfg.Filesystem().URI())

	// We listen for incoming index updates and trigger when we see one for
	// the expected names.
	done := make(chan struct{}, 1)
	badReq := make(chan string, 1)
	badIdx := make(chan string, 1)
	fc.mut.Lock()
	fc.indexFn = func(folder string, fs []protocol.FileInfo) {
		for _, f := range fs {
			if f.Name == "symlink" {
				done <- struct{}{}
				return
			}
			if strings.HasPrefix(f.Name, "symlink") {
				badIdx <- f.Name
				return
			}
		}
	}
	fc.requestFn = func(folder, name string, offset int64, size int, hash []byte, fromTemporary bool) ([]byte, error) {
		if name != "symlink" && strings.HasPrefix(name, "symlink") {
			badReq <- name
		}
		return fc.fileData[name], nil
	}
	fc.mut.Unlock()

	// Send an update for the symlink, wait for it to sync and be reported back.
	contents := []byte("..")
	fc.addFile("symlink", 0644, protocol.FileInfoTypeSymlink, contents)
	fc.sendIndexUpdate()
	<-done

	// Send an update for things behind the symlink, wait for requests for
	// blocks for any of them to come back, or index entries. Hopefully none
	// of that should happen.
	contents = []byte("testdata testdata\n")
	fc.addFile("symlink/testfile", 0644, protocol.FileInfoTypeFile, contents)
	fc.addFile("symlink/testdir", 0644, protocol.FileInfoTypeDirectory, contents)
	fc.addFile("symlink/testsyml", 0644, protocol.FileInfoTypeSymlink, contents)
	fc.sendIndexUpdate()

	select {
	case name := <-badReq:
		t.Fatal("Should not have requested the data for", name)
	case name := <-badIdx:
		t.Fatal("Should not have sent the index entry for", name)
	case <-time.After(3 * time.Second):
		// Unfortunately not much else to trigger on here. The puller sleep
		// interval is 1s so if we didn't get any requests within two
		// iterations we should be fine.
	}
}

func TestRequestCreateTmpSymlink(t *testing.T) {
	// Test that an update for a temporary file is invalidated

	m, fc, fcfg := setupModelWithConnection()
	defer cleanupModelAndRemoveDir(m, fcfg.Filesystem().URI())

	// We listen for incoming index updates and trigger when we see one for
	// the expected test file.
	goodIdx := make(chan struct{})
	name := fs.TempName("testlink")
	fc.mut.Lock()
	fc.indexFn = func(folder string, fs []protocol.FileInfo) {
		for _, f := range fs {
			if f.Name == name {
				if f.IsInvalid() {
					goodIdx <- struct{}{}
				} else {
					t.Fatal("Received index with non-invalid temporary file")
				}
				return
			}
		}
	}
	fc.mut.Unlock()

	// Send an update for the test file, wait for it to sync and be reported back.
	fc.addFile(name, 0644, protocol.FileInfoTypeSymlink, []byte(".."))
	fc.sendIndexUpdate()

	select {
	case <-goodIdx:
	case <-time.After(3 * time.Second):
		t.Fatal("Timed out without index entry being sent")
	}
}

func TestRequestVersioningSymlinkAttack(t *testing.T) {
	if runtime.GOOS == "windows" {
		t.Skip("no symlink support on Windows")
	}

	// Sets up a folder with trashcan versioning and tries to use a
	// deleted symlink to escape

	w, fcfg := tmpDefaultWrapper()
	defer func() {
		os.RemoveAll(fcfg.Filesystem().URI())
		os.Remove(w.ConfigPath())
	}()

	fcfg.Versioning = config.VersioningConfiguration{Type: "trashcan"}
	w.SetFolder(fcfg)
	m, fc := setupModelWithConnectionFromWrapper(w)
	defer cleanupModel(m)

	// Create a temporary directory that we will use as target to see if
	// we can escape to it
	tmpdir, err := ioutil.TempDir("", "syncthing-test")
	if err != nil {
		t.Fatal(err)
	}
	defer os.RemoveAll(tmpdir)

	// We listen for incoming index updates and trigger when we see one for
	// the expected test file.
	idx := make(chan int)
	fc.mut.Lock()
	fc.indexFn = func(folder string, fs []protocol.FileInfo) {
		idx <- len(fs)
	}
	fc.mut.Unlock()

	// Send an update for the test file, wait for it to sync and be reported back.
	fc.addFile("foo", 0644, protocol.FileInfoTypeSymlink, []byte(tmpdir))
	fc.sendIndexUpdate()

	for updates := 0; updates < 1; updates += <-idx {
	}

	// Delete the symlink, hoping for it to get versioned
	fc.deleteFile("foo")
	fc.sendIndexUpdate()
	for updates := 0; updates < 1; updates += <-idx {
	}

	// Recreate foo and a file in it with some data
	fc.updateFile("foo", 0755, protocol.FileInfoTypeDirectory, nil)
	fc.addFile("foo/test", 0644, protocol.FileInfoTypeFile, []byte("testtesttest"))
	fc.sendIndexUpdate()
	for updates := 0; updates < 1; updates += <-idx {
	}

	// Remove the test file and see if it escaped
	fc.deleteFile("foo/test")
	fc.sendIndexUpdate()
	for updates := 0; updates < 1; updates += <-idx {
	}

	path := filepath.Join(tmpdir, "test")
	if _, err := os.Lstat(path); !os.IsNotExist(err) {
		t.Fatal("File escaped to", path)
	}
}

func TestPullInvalidIgnoredSO(t *testing.T) {
	pullInvalidIgnored(t, config.FolderTypeSendOnly)

}

func TestPullInvalidIgnoredSR(t *testing.T) {
	pullInvalidIgnored(t, config.FolderTypeSendReceive)
}

// This test checks that (un-)ignored/invalid/deleted files are treated as expected.
func pullInvalidIgnored(t *testing.T, ft config.FolderType) {
	w := createTmpWrapper(defaultCfgWrapper.RawCopy())
	fcfg := testFolderConfigTmp()
	fss := fcfg.Filesystem()
	fcfg.Type = ft
	w.SetFolder(fcfg)
<<<<<<< HEAD
	m, fc := setupModelWithConnectionFromWrapper(w)
	defer cleanupModelAndRemoveDir(m, fss.URI())
=======
	m := setupModel(w)
	defer func() {
		m.Stop()
		m.db.Close()
		os.RemoveAll(fss.URI())
		os.Remove(w.ConfigPath())
	}()
>>>>>>> f593ac38

	m.RemoveFolder(fcfg)
	m.AddFolder(fcfg)
	// Reach in and update the ignore matcher to one that always does
	// reloads when asked to, instead of checking file mtimes. This is
	// because we might be changing the files on disk often enough that the
	// mtimes will be unreliable to determine change status.
	m.fmut.Lock()
	m.folderIgnores["default"] = ignore.New(fss, ignore.WithChangeDetector(newAlwaysChanged()))
	m.fmut.Unlock()
	m.StartFolder(fcfg.ID)

	fc := addFakeConn(m, device1)
	fc.folder = "default"

	if err := m.SetIgnores("default", []string{"*ignored*"}); err != nil {
		panic(err)
	}

	contents := []byte("test file contents\n")
	otherContents := []byte("other test file contents\n")

	invIgn := "invalid:ignored"
	invDel := "invalid:deleted"
	ign := "ignoredNonExisting"
	ignExisting := "ignoredExisting"

	fc.addFile(invIgn, 0644, protocol.FileInfoTypeFile, contents)
	fc.addFile(invDel, 0644, protocol.FileInfoTypeFile, contents)
	fc.deleteFile(invDel)
	fc.addFile(ign, 0644, protocol.FileInfoTypeFile, contents)
	fc.addFile(ignExisting, 0644, protocol.FileInfoTypeFile, contents)
	if err := ioutil.WriteFile(filepath.Join(fss.URI(), ignExisting), otherContents, 0644); err != nil {
		panic(err)
	}

	done := make(chan struct{})
	fc.mut.Lock()
	fc.indexFn = func(folder string, fs []protocol.FileInfo) {
		expected := map[string]struct{}{invIgn: {}, ign: {}, ignExisting: {}}
		for _, f := range fs {
			if _, ok := expected[f.Name]; !ok {
				t.Errorf("Unexpected file %v was added to index", f.Name)
			}
			if !f.IsInvalid() {
				t.Errorf("File %v wasn't marked as invalid", f.Name)
			}
			delete(expected, f.Name)
		}
		for name := range expected {
			t.Errorf("File %v wasn't added to index", name)
		}
		close(done)
	}
	fc.mut.Unlock()

	sub := events.Default.Subscribe(events.FolderErrors)
	defer events.Default.Unsubscribe(sub)

	fc.sendIndexUpdate()

	select {
	case ev := <-sub.C():
		t.Fatalf("Errors while scanning/pulling: %v", ev)
	case <-time.After(5 * time.Second):
		t.Fatalf("timed out before index was received")
	case <-done:
	}

	done = make(chan struct{})
	fc.mut.Lock()
	fc.indexFn = func(folder string, fs []protocol.FileInfo) {
		expected := map[string]struct{}{ign: {}, ignExisting: {}}
		for _, f := range fs {
			if _, ok := expected[f.Name]; !ok {
				t.Fatalf("Unexpected file %v was updated in index", f.Name)
			}
			if f.IsInvalid() {
				t.Errorf("File %v is still marked as invalid", f.Name)
			}
			// The unignored files should only have a local version,
			// to mark them as in conflict with any other existing versions.
			ev := protocol.Vector{}.Update(myID.Short())
			if v := f.Version; !v.Equal(ev) {
				t.Errorf("File %v has version %v, expected %v", f.Name, v, ev)
			}
			if f.Name == ign {
				if !f.Deleted {
					t.Errorf("File %v was not marked as deleted", f.Name)
				}
			} else if f.Deleted {
				t.Errorf("File %v is marked as deleted", f.Name)
			}
			delete(expected, f.Name)
		}
		for name := range expected {
			t.Errorf("File %v wasn't updated in index", name)
		}
		close(done)
	}
	// Make sure pulling doesn't interfere, as index updates are racy and
	// thus we cannot distinguish between scan and pull results.
	fc.requestFn = func(folder, name string, offset int64, size int, hash []byte, fromTemporary bool) ([]byte, error) {
		return nil, nil
	}
	fc.mut.Unlock()

	if err := m.SetIgnores("default", []string{"*:ignored*"}); err != nil {
		panic(err)
	}

	select {
	case <-time.After(5 * time.Second):
		t.Fatalf("timed out before index was received")
	case <-done:
	}
}

func TestIssue4841(t *testing.T) {
	m, fc, fcfg := setupModelWithConnection()
	defer cleanupModelAndRemoveDir(m, fcfg.Filesystem().URI())

	received := make(chan protocol.FileInfo)
	fc.mut.Lock()
	fc.indexFn = func(folder string, fs []protocol.FileInfo) {
		if len(fs) != 1 {
			t.Fatalf("Sent index with %d files, should be 1", len(fs))
		}
		if fs[0].Name != "foo" {
			t.Fatalf(`Sent index with file %v, should be "foo"`, fs[0].Name)
		}
		received <- fs[0]
	}
	fc.mut.Unlock()

	// Setup file from remote that was ignored locally
	folder := m.folderRunners[defaultFolderConfig.ID].(*sendReceiveFolder)
	folder.updateLocals([]protocol.FileInfo{{
		Name:       "foo",
		Type:       protocol.FileInfoTypeFile,
		LocalFlags: protocol.FlagLocalIgnored,
		Version:    protocol.Vector{}.Update(device1.Short()),
	}})
	<-received

	// Scan without ignore patterns with "foo" not existing locally
	if err := m.ScanFolder("default"); err != nil {
		t.Fatal("Failed scanning:", err)
	}

	f := <-received
	if expected := (protocol.Vector{}.Update(myID.Short())); !f.Version.Equal(expected) {
		t.Errorf("Got Version == %v, expected %v", f.Version, expected)
	}
}

func TestRescanIfHaveInvalidContent(t *testing.T) {
	m, fc, fcfg := setupModelWithConnection()
	tmpDir := fcfg.Filesystem().URI()
	defer cleanupModelAndRemoveDir(m, tmpDir)

	payload := []byte("hello")

	must(t, ioutil.WriteFile(filepath.Join(tmpDir, "foo"), payload, 0777))

	received := make(chan protocol.FileInfo)
	fc.mut.Lock()
	fc.indexFn = func(folder string, fs []protocol.FileInfo) {
		if len(fs) != 1 {
			t.Fatalf("Sent index with %d files, should be 1", len(fs))
		}
		if fs[0].Name != "foo" {
			t.Fatalf(`Sent index with file %v, should be "foo"`, fs[0].Name)
		}
		received <- fs[0]
	}
	fc.mut.Unlock()

	// Scan without ignore patterns with "foo" not existing locally
	if err := m.ScanFolder("default"); err != nil {
		t.Fatal("Failed scanning:", err)
	}

	f := <-received
	if f.Blocks[0].WeakHash != 103547413 {
		t.Fatalf("unexpected weak hash: %d != 103547413", f.Blocks[0].WeakHash)
	}

	res, err := m.Request(device1, "default", "foo", int32(len(payload)), 0, f.Blocks[0].Hash, f.Blocks[0].WeakHash, false)
	if err != nil {
		t.Fatal(err)
	}
	buf := res.Data()
	if !bytes.Equal(buf, payload) {
		t.Errorf("%s != %s", buf, payload)
	}

	payload = []byte("bye")
	buf = make([]byte, len(payload))

	must(t, ioutil.WriteFile(filepath.Join(tmpDir, "foo"), payload, 0777))

	_, err = m.Request(device1, "default", "foo", int32(len(payload)), 0, f.Blocks[0].Hash, f.Blocks[0].WeakHash, false)
	if err == nil {
		t.Fatalf("expected failure")
	}

	select {
	case f := <-received:
		if f.Blocks[0].WeakHash != 41943361 {
			t.Fatalf("unexpected weak hash: %d != 41943361", f.Blocks[0].WeakHash)
		}
	case <-time.After(time.Second):
		t.Fatalf("timed out")
	}
}

func TestParentDeletion(t *testing.T) {
	m, fc, fcfg := setupModelWithConnection()
	testFs := fcfg.Filesystem()
	defer cleanupModelAndRemoveDir(m, testFs.URI())

	parent := "foo"
	child := filepath.Join(parent, "bar")

	received := make(chan []protocol.FileInfo)
	fc.addFile(parent, 0777, protocol.FileInfoTypeDirectory, nil)
	fc.addFile(child, 0777, protocol.FileInfoTypeDirectory, nil)
	fc.mut.Lock()
	fc.indexFn = func(folder string, fs []protocol.FileInfo) {
		received <- fs
	}
	fc.mut.Unlock()
	fc.sendIndexUpdate()

	// Get back index from initial setup
	select {
	case fs := <-received:
		if len(fs) != 2 {
			t.Fatalf("Sent index with %d files, should be 2", len(fs))
		}
	case <-time.After(time.Second):
		t.Fatalf("timed out")
	}

	// Delete parent dir
	must(t, testFs.RemoveAll(parent))

	// Scan only the child dir (not the parent)
	if err := m.ScanFolderSubdirs("default", []string{child}); err != nil {
		t.Fatal("Failed scanning:", err)
	}

	select {
	case fs := <-received:
		if len(fs) != 1 {
			t.Fatalf("Sent index with %d files, should be 1", len(fs))
		}
		if fs[0].Name != child {
			t.Fatalf(`Sent index with file "%v", should be "%v"`, fs[0].Name, child)
		}
	case <-time.After(time.Second):
		t.Fatalf("timed out")
	}

	// Recreate the child dir on the remote
	fc.updateFile(child, 0777, protocol.FileInfoTypeDirectory, nil)
	fc.sendIndexUpdate()

	// Wait for the child dir to be recreated and sent to the remote
	select {
	case fs := <-received:
		l.Debugln("sent:", fs)
		found := false
		for _, f := range fs {
			if f.Name == child {
				if f.Deleted {
					t.Fatalf(`File "%v" is still deleted`, child)
				}
				found = true
			}
		}
		if !found {
			t.Fatalf(`File "%v" is missing in index`, child)
		}
	case <-time.After(5 * time.Second):
		t.Fatalf("timed out")
	}
}

// TestRequestSymlinkWindows checks that symlinks aren't marked as deleted on windows
// Issue: https://github.com/syncthing/syncthing/issues/5125
func TestRequestSymlinkWindows(t *testing.T) {
	if runtime.GOOS != "windows" {
		t.Skip("windows specific test")
	}

	m, fc, fcfg := setupModelWithConnection()
	defer cleanupModelAndRemoveDir(m, fcfg.Filesystem().URI())

	done := make(chan struct{})
	fc.mut.Lock()
	fc.indexFn = func(folder string, fs []protocol.FileInfo) {
		select {
		case <-done:
			t.Fatalf("More than one index update sent")
		default:
		}
		// expected first index
		if len(fs) != 1 {
			t.Fatalf("Expected just one file in index, got %v", fs)
		}
		f := fs[0]
		if f.Name != "link" {
			t.Fatalf(`Got file info with path "%v", expected "link"`, f.Name)
		}
		if !f.IsInvalid() {
			t.Errorf(`File info was not marked as invalid`)
		}
		close(done)
	}
	fc.mut.Unlock()

	fc.addFile("link", 0644, protocol.FileInfoTypeSymlink, nil)
	fc.sendIndexUpdate()

	select {
	case <-done:
	case <-time.After(time.Second):
		t.Fatalf("timed out before pull was finished")
	}

	sub := events.Default.Subscribe(events.StateChanged | events.LocalIndexUpdated)
	defer events.Default.Unsubscribe(sub)

	m.ScanFolder("default")

	for {
		select {
		case ev := <-sub.C():
			switch data := ev.Data.(map[string]interface{}); {
			case ev.Type == events.LocalIndexUpdated:
				t.Fatalf("Local index was updated unexpectedly: %v", data)
			case ev.Type == events.StateChanged:
				if data["from"] == "scanning" {
					return
				}
			}
		case <-time.After(5 * time.Second):
			t.Fatalf("Timed out before scan finished")
		}
	}
}

func equalContents(path string, contents []byte) error {
	if bs, err := ioutil.ReadFile(path); err != nil {
		return err
	} else if !bytes.Equal(bs, contents) {
		return errors.New("incorrect data")
	}
	return nil
}

func TestRequestRemoteRenameChanged(t *testing.T) {
	m, fc, fcfg := setupModelWithConnection()
	tfs := fcfg.Filesystem()
	tmpDir := tfs.URI()
	defer cleanupModelAndRemoveDir(m, tfs.URI())

	done := make(chan struct{})
	fc.mut.Lock()
	fc.indexFn = func(folder string, fs []protocol.FileInfo) {
		select {
		case <-done:
			t.Fatalf("More than one index update sent")
		default:
		}
		if len(fs) != 2 {
			t.Fatalf("Received index with %v indexes instead of 2", len(fs))
		}
		close(done)
	}
	fc.mut.Unlock()

	// setup
	a := "a"
	b := "b"
	data := map[string][]byte{
		a: []byte("aData"),
		b: []byte("bData"),
	}
	for _, n := range [2]string{a, b} {
		fc.addFile(n, 0644, protocol.FileInfoTypeFile, data[n])
	}
	fc.sendIndexUpdate()
	select {
	case <-done:
	case <-time.After(10 * time.Second):
		t.Fatal("timed out")
	}

	for _, n := range [2]string{a, b} {
		must(t, equalContents(filepath.Join(tmpDir, n), data[n]))
	}

	var gotA, gotB, gotConfl bool
	done = make(chan struct{})
	fc.mut.Lock()
	fc.indexFn = func(folder string, fs []protocol.FileInfo) {
		select {
		case <-done:
			t.Fatalf("Received more index updates than expected")
		default:
		}
		for _, f := range fs {
			switch {
			case f.Name == a:
				if gotA {
					t.Error("Got more than one index update for", f.Name)
				}
				gotA = true
			case f.Name == b:
				if gotB {
					t.Error("Got more than one index update for", f.Name)
				}
				gotB = true
			case strings.HasPrefix(f.Name, "b.sync-conflict-"):
				if gotConfl {
					t.Error("Got more than one index update for conflicts of", f.Name)
				}
				gotConfl = true
			default:
				t.Error("Got unexpected file in index update", f.Name)
			}
		}
		if gotA && gotB && gotConfl {
			close(done)
		}
	}
	fc.mut.Unlock()

	fd, err := tfs.OpenFile(b, fs.OptReadWrite, 0644)
	if err != nil {
		t.Fatal(err)
	}
	otherData := []byte("otherData")
	if _, err = fd.Write(otherData); err != nil {
		t.Fatal(err)
	}
	fd.Close()

	// rename
	fc.deleteFile(a)
	fc.updateFile(b, 0644, protocol.FileInfoTypeFile, data[a])
	// Make sure the remote file for b is newer and thus stays global -> local conflict
	fc.mut.Lock()
	for i := range fc.files {
		if fc.files[i].Name == b {
			fc.files[i].ModifiedS += 100
			break
		}
	}
	fc.mut.Unlock()
	fc.sendIndexUpdate()
	select {
	case <-done:
	case <-time.After(10 * time.Second):
		t.Errorf("timed out without receiving all expected index updates")
	}

	// Check outcome
	tfs.Walk(".", func(path string, info fs.FileInfo, err error) error {
		switch {
		case path == a:
			t.Errorf(`File "a" was not removed`)
		case path == b:
			if err := equalContents(filepath.Join(tmpDir, b), data[a]); err != nil {
				t.Error(`File "b" has unexpected content (renamed from a on remote)`)
			}
		case strings.HasPrefix(path, b+".sync-conflict-"):
			if err := equalContents(filepath.Join(tmpDir, path), otherData); err != nil {
				t.Error(`Sync conflict of "b" has unexptected content`)
			}
		case path == "." || strings.HasPrefix(path, ".stfolder"):
		default:
			t.Error("Found unexpected file", path)
		}
		return nil
	})
}

func TestRequestRemoteRenameConflict(t *testing.T) {
	m, fc, fcfg := setupModelWithConnection()
	tfs := fcfg.Filesystem()
	tmpDir := tfs.URI()
	defer cleanupModelAndRemoveDir(m, tmpDir)

	recv := make(chan int)
	fc.mut.Lock()
	fc.indexFn = func(folder string, fs []protocol.FileInfo) {
		recv <- len(fs)
	}
	fc.mut.Unlock()

	// setup
	a := "a"
	b := "b"
	data := map[string][]byte{
		a: []byte("aData"),
		b: []byte("bData"),
	}
	for _, n := range [2]string{a, b} {
		fc.addFile(n, 0644, protocol.FileInfoTypeFile, data[n])
	}
	fc.sendIndexUpdate()
	select {
	case i := <-recv:
		if i != 2 {
			t.Fatalf("received %v items in index, expected 1", i)
		}
	case <-time.After(10 * time.Second):
		t.Fatal("timed out")
	}

	for _, n := range [2]string{a, b} {
		must(t, equalContents(filepath.Join(tmpDir, n), data[n]))
	}

	fd, err := tfs.OpenFile(b, fs.OptReadWrite, 0644)
	if err != nil {
		t.Fatal(err)
	}
	otherData := []byte("otherData")
	if _, err = fd.Write(otherData); err != nil {
		t.Fatal(err)
	}
	fd.Close()
	m.ScanFolders()
	select {
	case i := <-recv:
		if i != 1 {
			t.Fatalf("received %v items in index, expected 1", i)
		}
	case <-time.After(10 * time.Second):
		t.Fatal("timed out")
	}

	// make sure the following rename is more recent (not concurrent)
	time.Sleep(2 * time.Second)

	// rename
	fc.deleteFile(a)
	fc.updateFile(b, 0644, protocol.FileInfoTypeFile, data[a])
	fc.sendIndexUpdate()
	select {
	case <-recv:
	case <-time.After(10 * time.Second):
		t.Fatal("timed out")
	}

	// Check outcome
	foundB := false
	foundBConfl := false
	tfs.Walk(".", func(path string, info fs.FileInfo, err error) error {
		switch {
		case path == a:
			t.Errorf(`File "a" was not removed`)
		case path == b:
			foundB = true
		case strings.HasPrefix(path, b) && strings.Contains(path, ".sync-conflict-"):
			foundBConfl = true
		}
		return nil
	})
	if !foundB {
		t.Errorf(`File "b" was removed`)
	}
	if !foundBConfl {
		t.Errorf(`No conflict file for "b" was created`)
	}
}

func TestRequestDeleteChanged(t *testing.T) {
	m, fc, fcfg := setupModelWithConnection()
	tfs := fcfg.Filesystem()
	defer cleanupModelAndRemoveDir(m, tfs.URI())

	done := make(chan struct{})
	fc.mut.Lock()
	fc.indexFn = func(folder string, fs []protocol.FileInfo) {
		select {
		case <-done:
			t.Fatalf("More than one index update sent")
		default:
		}
		close(done)
	}
	fc.mut.Unlock()

	// setup
	a := "a"
	data := []byte("aData")
	fc.addFile(a, 0644, protocol.FileInfoTypeFile, data)
	fc.sendIndexUpdate()
	select {
	case <-done:
		done = make(chan struct{})
	case <-time.After(10 * time.Second):
		t.Fatal("timed out")
	}

	fc.mut.Lock()
	fc.indexFn = func(folder string, fs []protocol.FileInfo) {
		select {
		case <-done:
			t.Fatalf("More than one index update sent")
		default:
		}
		close(done)
	}
	fc.mut.Unlock()

	fd, err := tfs.OpenFile(a, fs.OptReadWrite, 0644)
	if err != nil {
		t.Fatal(err)
	}
	otherData := []byte("otherData")
	if _, err = fd.Write(otherData); err != nil {
		t.Fatal(err)
	}
	fd.Close()

	// rename
	fc.deleteFile(a)
	fc.sendIndexUpdate()
	select {
	case <-done:
	case <-time.After(10 * time.Second):
		t.Fatal("timed out")
	}

	// Check outcome
	if _, err := tfs.Lstat(a); err != nil {
		if fs.IsNotExist(err) {
			t.Error(`Modified file "a" was removed`)
		} else {
			t.Error(`Error stating file "a":`, err)
		}
	}
}<|MERGE_RESOLUTION|>--- conflicted
+++ resolved
@@ -290,18 +290,8 @@
 	fss := fcfg.Filesystem()
 	fcfg.Type = ft
 	w.SetFolder(fcfg)
-<<<<<<< HEAD
-	m, fc := setupModelWithConnectionFromWrapper(w)
+	m := setupModel(w)
 	defer cleanupModelAndRemoveDir(m, fss.URI())
-=======
-	m := setupModel(w)
-	defer func() {
-		m.Stop()
-		m.db.Close()
-		os.RemoveAll(fss.URI())
-		os.Remove(w.ConfigPath())
-	}()
->>>>>>> f593ac38
 
 	m.RemoveFolder(fcfg)
 	m.AddFolder(fcfg)
