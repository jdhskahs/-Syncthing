--- conflicted
+++ resolved
@@ -318,13 +318,8 @@
 
 		file := intf.(protocol.FileInfo)
 
-<<<<<<< HEAD
 		if f.ignores.ShouldIgnore(file.Name) {
-=======
-		switch {
-		case f.ignores.ShouldIgnore(file.Name):
 			f.resetPullError(file.Name)
->>>>>>> 79e67b7f
 			file.SetIgnored(f.shortID)
 			l.Debugln(f, "Handling ignored file", file)
 			dbUpdateChan <- dbUpdateJob{file, dbUpdateInvalidate}
@@ -338,6 +333,7 @@
 				return true
 			}
 			if file.IsSymlink() {
+				f.resetPullError(file.Name)
 				file.SetUnsupported(f.shortID)
 				l.Debugln(f, "Invalidating symlink (unsupported)", file.Name)
 				dbUpdateChan <- dbUpdateJob{file, dbUpdateInvalidate}
@@ -368,6 +364,7 @@
 					buckets[key] = append(buckets[key], curFile)
 					return true
 				}
+				f.resetPullError(file.Name)
 				f.deleteFileWithCurrent(file, curFile, hasCurFile, dbUpdateChan, scanChan)
 				changed++
 				return true
@@ -381,7 +378,6 @@
 				changed++
 				return true
 			}
-<<<<<<< HEAD
 			// Queue files for processing after directories and symlinks.
 			f.queue.Push(file.Name, file.Size, file.ModTime())
 
@@ -390,39 +386,18 @@
 			if file.IsDeleted() {
 				dirDeletions = append(dirDeletions, file)
 				return true
-=======
-
-		case runtime.GOOS == "windows" && file.IsSymlink():
+			}
 			f.resetPullError(file.Name)
-			file.SetUnsupported(f.shortID)
-			l.Debugln(f, "Invalidating symlink (unsupported)", file.Name)
-			dbUpdateChan <- dbUpdateJob{file, dbUpdateInvalidate}
-			changed++
-
-		case file.IsDirectory() && !file.IsSymlink():
-			changed++
-			l.Debugln(f, "Handling directory", file.Name)
-			f.resetPullError(file.Name)
-			if f.checkParent(file.Name, scanChan) {
-				f.handleDir(file, dbUpdateChan, scanChan)
->>>>>>> 79e67b7f
-			}
 			l.Debugln(f, "Handling directory", file.Name)
 			f.handleDir(file, dbUpdateChan, scanChan)
 
 		case file.IsSymlink():
 			changed++
-<<<<<<< HEAD
+			f.resetPullError(file.Name)
 			if file.IsDeleted() {
 				f.deleteFile(file, dbUpdateChan, scanChan)
 				changed++
 				return true
-=======
-			l.Debugln(f, "Handling symlink", file.Name)
-			f.resetPullError(file.Name)
-			if f.checkParent(file.Name, scanChan) {
-				f.handleSymlink(file, dbUpdateChan, scanChan)
->>>>>>> 79e67b7f
 			}
 			l.Debugln(f, "Handling symlink", file.Name)
 			f.handleSymlink(file, dbUpdateChan, scanChan)
@@ -542,17 +517,8 @@
 		default:
 		}
 
-<<<<<<< HEAD
+		f.resetPullError(file.Name)
 		f.deleteFile(file, dbUpdateChan, scanChan)
-=======
-		l.Debugln(f, "Deleting file", file.Name)
-		f.resetPullError(file.Name)
-		if update, err := f.deleteFile(file, scanChan); err != nil {
-			f.newPullError(file.Name, errors.Wrap(err, "delete file"))
-		} else {
-			dbUpdateChan <- update
-		}
->>>>>>> 79e67b7f
 	}
 
 	for _, dir := range dirDeletions {
