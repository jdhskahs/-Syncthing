// Copyright (C) 2014 The Syncthing Authors.
//
// This Source Code Form is subject to the terms of the Mozilla Public
// License, v. 2.0. If a copy of the MPL was not distributed with this file,
// You can obtain one at https://mozilla.org/MPL/2.0/.

package model

import (
	"bytes"
	"fmt"
	"path/filepath"
	"runtime"
	"sort"
	"strings"
	"time"

	"github.com/pkg/errors"

	"github.com/syncthing/syncthing/lib/config"
	"github.com/syncthing/syncthing/lib/db"
	"github.com/syncthing/syncthing/lib/events"
	"github.com/syncthing/syncthing/lib/fs"
	"github.com/syncthing/syncthing/lib/ignore"
	"github.com/syncthing/syncthing/lib/osutil"
	"github.com/syncthing/syncthing/lib/protocol"
	"github.com/syncthing/syncthing/lib/rand"
	"github.com/syncthing/syncthing/lib/scanner"
	"github.com/syncthing/syncthing/lib/sha256"
	"github.com/syncthing/syncthing/lib/sync"
	"github.com/syncthing/syncthing/lib/util"
	"github.com/syncthing/syncthing/lib/versioner"
	"github.com/syncthing/syncthing/lib/weakhash"
)

var (
	blockStats    = make(map[string]int)
	blockStatsMut = sync.NewMutex()
)

func init() {
	folderFactories[config.FolderTypeSendReceive] = newSendReceiveFolder
}

// A pullBlockState is passed to the puller routine for each block that needs
// to be fetched.
type pullBlockState struct {
	*sharedPullerState
	block protocol.BlockInfo
}

// A copyBlocksState is passed to copy routine if the file has blocks to be
// copied.
type copyBlocksState struct {
	*sharedPullerState
	blocks []protocol.BlockInfo
	have   int
}

// Which filemode bits to preserve
const retainBits = fs.ModeSetgid | fs.ModeSetuid | fs.ModeSticky

var (
	activity                  = newDeviceActivity()
	errNoDevice               = errors.New("peers who had this file went away, or the file has changed while syncing. will retry later")
	errDirHasToBeScanned      = errors.New("directory contains unexpected files, scheduling scan")
	errDirHasIgnored          = errors.New("directory contains ignored files (see ignore documentation for (?d) prefix)")
	errDirNotEmpty            = errors.New("directory is not empty; files within are probably ignored on connected devices only")
	errNotAvailable           = errors.New("no connected device has the required version of this file")
	errModified               = errors.New("file modified but not rescanned; will try again later")
	errUnexpectedDirOnFileDel = errors.New("encountered directory when trying to remove file/symlink")
	errIncompatibleSymlink    = errors.New("incompatible symlink entry; rescan with newer Syncthing on source")
	contextRemovingOldItem    = "removing item to be replaced"
)

const (
	dbUpdateHandleDir = iota
	dbUpdateDeleteDir
	dbUpdateHandleFile
	dbUpdateDeleteFile
	dbUpdateShortcutFile
	dbUpdateHandleSymlink
	dbUpdateInvalidate
)

const (
	defaultCopiers          = 2
	defaultPullerPause      = 60 * time.Second
	defaultPullerPendingKiB = 2 * protocol.MaxBlockSize / 1024

	maxPullerIterations = 3
)

type dbUpdateJob struct {
	file    protocol.FileInfo
	jobType int
}

type sendReceiveFolder struct {
	folder

	fs        fs.Filesystem
	versioner versioner.Versioner

	queue *jobQueue

	pullErrors    map[string]string // errors for most recent/current iteration
	oldPullErrors map[string]string // errors from previous iterations for log filtering only
	pullErrorsMut sync.Mutex
}

func newSendReceiveFolder(model *model, fset *db.FileSet, ignores *ignore.Matcher, cfg config.FolderConfiguration, ver versioner.Versioner, fs fs.Filesystem, evLogger events.Logger) service {
	f := &sendReceiveFolder{
		folder:        newFolder(model, fset, ignores, cfg, evLogger),
		fs:            fs,
		versioner:     ver,
		queue:         newJobQueue(),
		pullErrorsMut: sync.NewMutex(),
	}
	f.folder.puller = f
	f.folder.Service = util.AsService(f.serve, f.String())

	if f.Copiers == 0 {
		f.Copiers = defaultCopiers
	}

	// If the configured max amount of pending data is zero, we use the
	// default. If it's configured to something non-zero but less than the
	// protocol block size we adjust it upwards accordingly.
	if f.PullerMaxPendingKiB == 0 {
		f.PullerMaxPendingKiB = defaultPullerPendingKiB
	}
	if blockSizeKiB := protocol.MaxBlockSize / 1024; f.PullerMaxPendingKiB < blockSizeKiB {
		f.PullerMaxPendingKiB = blockSizeKiB
	}

	return f
}

// pull returns true if it manages to get all needed items from peers, i.e. get
// the device in sync with the global state.
func (f *sendReceiveFolder) pull() bool {
<<<<<<< HEAD
=======
	select {
	case <-f.initialScanFinished:
	default:
		// Once the initial scan finished, a pull will be scheduled
		return true
	}

	// If there is nothing to do, don't even enter pulling state.
	abort := true
	snap := f.fset.Snapshot()
	snap.WithNeed(protocol.LocalDeviceID, func(intf db.FileIntf) bool {
		abort = false
		return false
	})
	snap.Release()
	if abort {
		return true
	}

>>>>>>> 17b441c9
	if err := f.CheckHealth(); err != nil {
		l.Debugln("Skipping pull of", f.Description(), "due to folder error:", err)
		return false
	}

	// Check if the ignore patterns changed.
	oldHash := f.ignores.Hash()
	defer func() {
		if f.ignores.Hash() != oldHash {
			f.ignoresUpdated()
		}
	}()
	if err := f.ignores.Load(".stignore"); err != nil && !fs.IsNotExist(err) {
		err = errors.Wrap(err, "loading ignores")
		f.setError(err)
		return false
	}

	l.Debugf("%v pulling", f)

	scanChan := make(chan string)
	go f.pullScannerRoutine(scanChan)

	defer func() {
		close(scanChan)
		f.setState(FolderIdle)
	}()

	changed := 0

	for tries := 0; tries < maxPullerIterations; tries++ {
		select {
		case <-f.ctx.Done():
			return false
		default:
		}

		// Needs to be set on every loop, as the puller might have set
		// it to FolderSyncing during the last iteration.
		f.setState(FolderSyncPreparing)

		changed = f.pullerIteration(scanChan)

		l.Debugln(f, "changed", changed, "on try", tries+1)

		if changed == 0 {
			// No files were changed by the puller, so we are in
			// sync (except for unrecoverable stuff like invalid
			// filenames on windows).
			break
		}
	}

	f.pullErrorsMut.Lock()
	pullErrNum := len(f.pullErrors)
	f.pullErrorsMut.Unlock()
	if pullErrNum > 0 {
		l.Infof("%v: Failed to sync %v items", f.Description(), pullErrNum)
		f.evLogger.Log(events.FolderErrors, map[string]interface{}{
			"folder": f.folderID,
			"errors": f.Errors(),
		})
	}

	return changed == 0
}

// pullerIteration runs a single puller iteration for the given folder and
// returns the number items that should have been synced (even those that
// might have failed). One puller iteration handles all files currently
// flagged as needed in the folder.
func (f *sendReceiveFolder) pullerIteration(scanChan chan<- string) int {
	f.pullErrorsMut.Lock()
	f.oldPullErrors = f.pullErrors
	f.pullErrors = make(map[string]string)
	f.pullErrorsMut.Unlock()

	snap := f.fset.Snapshot()
	defer snap.Release()

	pullChan := make(chan pullBlockState)
	copyChan := make(chan copyBlocksState)
	finisherChan := make(chan *sharedPullerState)
	dbUpdateChan := make(chan dbUpdateJob)

	pullWg := sync.NewWaitGroup()
	copyWg := sync.NewWaitGroup()
	doneWg := sync.NewWaitGroup()
	updateWg := sync.NewWaitGroup()

	l.Debugln(f, "copiers:", f.Copiers, "pullerPendingKiB:", f.PullerMaxPendingKiB)

	updateWg.Add(1)
	go func() {
		// dbUpdaterRoutine finishes when dbUpdateChan is closed
		f.dbUpdaterRoutine(dbUpdateChan)
		updateWg.Done()
	}()

	for i := 0; i < f.Copiers; i++ {
		copyWg.Add(1)
		go func() {
			// copierRoutine finishes when copyChan is closed
			f.copierRoutine(copyChan, pullChan, finisherChan)
			copyWg.Done()
		}()
	}

	pullWg.Add(1)
	go func() {
		// pullerRoutine finishes when pullChan is closed
		f.pullerRoutine(pullChan, finisherChan)
		pullWg.Done()
	}()

	doneWg.Add(1)
	// finisherRoutine finishes when finisherChan is closed
	go func() {
		f.finisherRoutine(snap, finisherChan, dbUpdateChan, scanChan)
		doneWg.Done()
	}()

	changed, fileDeletions, dirDeletions, err := f.processNeeded(snap, dbUpdateChan, copyChan, scanChan)

	// Signal copy and puller routines that we are done with the in data for
	// this iteration. Wait for them to finish.
	close(copyChan)
	copyWg.Wait()
	close(pullChan)
	pullWg.Wait()

	// Signal the finisher chan that there will be no more input and wait
	// for it to finish.
	close(finisherChan)
	doneWg.Wait()

	if err == nil {
		f.processDeletions(fileDeletions, dirDeletions, snap, dbUpdateChan, scanChan)
	}

	// Wait for db updates and scan scheduling to complete
	close(dbUpdateChan)
	updateWg.Wait()

	f.pullErrorsMut.Lock()
	f.oldPullErrors = nil
	f.pullErrorsMut.Unlock()

	f.queue.Reset()

	return changed
}

func (f *sendReceiveFolder) processNeeded(snap *db.Snapshot, dbUpdateChan chan<- dbUpdateJob, copyChan chan<- copyBlocksState, scanChan chan<- string) (int, map[string]protocol.FileInfo, []protocol.FileInfo, error) {
	changed := 0
	var dirDeletions []protocol.FileInfo
	fileDeletions := map[string]protocol.FileInfo{}
	buckets := map[string][]protocol.FileInfo{}

	// Iterate the list of items that we need and sort them into piles.
	// Regular files to pull goes into the file queue, everything else
	// (directories, symlinks and deletes) goes into the "process directly"
	// pile.
	snap.WithNeed(protocol.LocalDeviceID, func(intf db.FileIntf) bool {
		select {
		case <-f.ctx.Done():
			return false
		default:
		}

		if f.IgnoreDelete && intf.IsDeleted() {
			l.Debugln(f, "ignore file deletion (config)", intf.FileName())
			return true
		}

		changed++

		file := intf.(protocol.FileInfo)

		switch {
		case f.ignores.ShouldIgnore(file.Name):
			file.SetIgnored(f.shortID)
			l.Debugln(f, "Handling ignored file", file)
			dbUpdateChan <- dbUpdateJob{file, dbUpdateInvalidate}

		case runtime.GOOS == "windows" && fs.WindowsInvalidFilename(file.Name):
			if file.IsDeleted() {
				// Just pretend we deleted it, no reason to create an error
				// about a deleted file that we can't have anyway.
				// Reason we need it in the first place is, that it was
				// ignored at some point.
				dbUpdateChan <- dbUpdateJob{file, dbUpdateDeleteFile}
			} else {
				// We can't pull an invalid file.
				f.newPullError(file.Name, fs.ErrInvalidFilename)
				// No reason to retry for this
				changed--
			}

		case file.IsDeleted():
			if file.IsDirectory() {
				// Perform directory deletions at the end, as we may have
				// files to delete inside them before we get to that point.
				dirDeletions = append(dirDeletions, file)
			} else if file.IsSymlink() {
				f.deleteFile(file, snap, dbUpdateChan, scanChan)
			} else {
				df, ok := snap.Get(protocol.LocalDeviceID, file.Name)
				// Local file can be already deleted, but with a lower version
				// number, hence the deletion coming in again as part of
				// WithNeed, furthermore, the file can simply be of the wrong
				// type if we haven't yet managed to pull it.
				if ok && !df.IsDeleted() && !df.IsSymlink() && !df.IsDirectory() && !df.IsInvalid() {
					fileDeletions[file.Name] = file
					// Put files into buckets per first hash
					key := string(df.Blocks[0].Hash)
					buckets[key] = append(buckets[key], df)
				} else {
					f.deleteFileWithCurrent(file, df, ok, dbUpdateChan, scanChan)
				}
			}

		case file.Type == protocol.FileInfoTypeFile:
			curFile, hasCurFile := snap.Get(protocol.LocalDeviceID, file.Name)
			if _, need := blockDiff(curFile.Blocks, file.Blocks); hasCurFile && len(need) == 0 {
				// We are supposed to copy the entire file, and then fetch nothing. We
				// are only updating metadata, so we don't actually *need* to make the
				// copy.
				f.shortcutFile(file, curFile, dbUpdateChan)
			} else {
				// Queue files for processing after directories and symlinks.
				f.queue.Push(file.Name, file.Size, file.ModTime())
			}

		case runtime.GOOS == "windows" && file.IsSymlink():
			file.SetUnsupported(f.shortID)
			l.Debugln(f, "Invalidating symlink (unsupported)", file.Name)
			dbUpdateChan <- dbUpdateJob{file, dbUpdateInvalidate}

		case file.IsDirectory() && !file.IsSymlink():
			l.Debugln(f, "Handling directory", file.Name)
			if f.checkParent(file.Name, scanChan) {
				f.handleDir(file, snap, dbUpdateChan, scanChan)
			}

		case file.IsSymlink():
			l.Debugln(f, "Handling symlink", file.Name)
			if f.checkParent(file.Name, scanChan) {
				f.handleSymlink(file, snap, dbUpdateChan, scanChan)
			}

		default:
			l.Warnln(file)
			panic("unhandleable item type, can't happen")
		}

		return true
	})

	select {
	case <-f.ctx.Done():
		return changed, nil, nil, f.ctx.Err()
	default:
	}

	// Now do the file queue. Reorder it according to configuration.

	switch f.Order {
	case config.OrderRandom:
		f.queue.Shuffle()
	case config.OrderAlphabetic:
	// The queue is already in alphabetic order.
	case config.OrderSmallestFirst:
		f.queue.SortSmallestFirst()
	case config.OrderLargestFirst:
		f.queue.SortLargestFirst()
	case config.OrderOldestFirst:
		f.queue.SortOldestFirst()
	case config.OrderNewestFirst:
		f.queue.SortNewestFirst()
	}

	// Process the file queue.

nextFile:
	for {
		select {
		case <-f.ctx.Done():
			return changed, fileDeletions, dirDeletions, f.ctx.Err()
		default:
		}

		fileName, ok := f.queue.Pop()
		if !ok {
			break
		}

		fi, ok := snap.GetGlobal(fileName)
		if !ok {
			// File is no longer in the index. Mark it as done and drop it.
			f.queue.Done(fileName)
			continue
		}

		if fi.IsDeleted() || fi.IsInvalid() || fi.Type != protocol.FileInfoTypeFile {
			// The item has changed type or status in the index while we
			// were processing directories above.
			f.queue.Done(fileName)
			continue
		}

		if !f.checkParent(fi.Name, scanChan) {
			f.queue.Done(fileName)
			continue
		}

		// Check our list of files to be removed for a match, in which case
		// we can just do a rename instead.
		key := string(fi.Blocks[0].Hash)
		for i, candidate := range buckets[key] {
			if protocol.BlocksEqual(candidate.Blocks, fi.Blocks) {
				// Remove the candidate from the bucket
				lidx := len(buckets[key]) - 1
				buckets[key][i] = buckets[key][lidx]
				buckets[key] = buckets[key][:lidx]

				// candidate is our current state of the file, where as the
				// desired state with the delete bit set is in the deletion
				// map.
				desired := fileDeletions[candidate.Name]
				if err := f.renameFile(candidate, desired, fi, snap, dbUpdateChan, scanChan); err != nil {
					// Failed to rename, try to handle files as separate
					// deletions and updates.
					break
				}

				// Remove the pending deletion (as we performed it by renaming)
				delete(fileDeletions, candidate.Name)

				f.queue.Done(fileName)
				continue nextFile
			}
		}

		devices := snap.Availability(fileName)
		for _, dev := range devices {
			if _, ok := f.model.Connection(dev); ok {
				// Handle the file normally, by coping and pulling, etc.
				f.handleFile(fi, snap, copyChan)
				continue nextFile
			}
		}
		f.newPullError(fileName, errNotAvailable)
		f.queue.Done(fileName)
	}

	return changed, fileDeletions, dirDeletions, nil
}

func (f *sendReceiveFolder) processDeletions(fileDeletions map[string]protocol.FileInfo, dirDeletions []protocol.FileInfo, snap *db.Snapshot, dbUpdateChan chan<- dbUpdateJob, scanChan chan<- string) {
	for _, file := range fileDeletions {
		select {
		case <-f.ctx.Done():
			return
		default:
		}

		f.deleteFile(file, snap, dbUpdateChan, scanChan)
	}

	// Process in reverse order to delete depth first
	for i := range dirDeletions {
		select {
		case <-f.ctx.Done():
			return
		default:
		}

		dir := dirDeletions[len(dirDeletions)-i-1]
		l.Debugln(f, "Deleting dir", dir.Name)
		f.deleteDir(dir, snap, dbUpdateChan, scanChan)
	}
}

// handleDir creates or updates the given directory
func (f *sendReceiveFolder) handleDir(file protocol.FileInfo, snap *db.Snapshot, dbUpdateChan chan<- dbUpdateJob, scanChan chan<- string) {
	// Used in the defer closure below, updated by the function body. Take
	// care not declare another err.
	var err error

	f.evLogger.Log(events.ItemStarted, map[string]string{
		"folder": f.folderID,
		"item":   file.Name,
		"type":   "dir",
		"action": "update",
	})

	defer func() {
		f.evLogger.Log(events.ItemFinished, map[string]interface{}{
			"folder": f.folderID,
			"item":   file.Name,
			"error":  events.Error(err),
			"type":   "dir",
			"action": "update",
		})
	}()

	mode := fs.FileMode(file.Permissions & 0777)
	if f.IgnorePerms || file.NoPermissions {
		mode = 0777
	}

	if shouldDebug() {
		curFile, _ := snap.Get(protocol.LocalDeviceID, file.Name)
		l.Debugf("need dir\n\t%v\n\t%v", file, curFile)
	}

	info, err := f.fs.Lstat(file.Name)
	switch {
	// There is already something under that name, we need to handle that.
	// Unless it already is a directory, as we only track permissions,
	// that don't result in a conflict.
	case err == nil && !info.IsDir():
		// Check that it is what we have in the database.
		curFile, hasCurFile := f.model.CurrentFolderFile(f.folderID, file.Name)
		if err := f.scanIfItemChanged(info, curFile, hasCurFile, scanChan); err != nil {
			err = errors.Wrap(err, "handling dir")
			f.newPullError(file.Name, err)
			return
		}

		// Remove it to replace with the dir.
		if !curFile.IsSymlink() && f.inConflict(curFile.Version, file.Version) {
			// The new file has been changed in conflict with the existing one. We
			// should file it away as a conflict instead of just removing or
			// archiving. Also merge with the version vector we had, to indicate
			// we have resolved the conflict.
			// Symlinks aren't checked for conflicts.

			file.Version = file.Version.Merge(curFile.Version)
			err = f.inWritableDir(func(name string) error {
				return f.moveForConflict(name, file.ModifiedBy.String(), scanChan)
			}, curFile.Name)
		} else {
			err = f.deleteItemOnDisk(curFile, snap, scanChan)
		}
		if err != nil {
			f.newPullError(file.Name, err)
			return
		}
		fallthrough
	// The directory doesn't exist, so we create it with the right
	// mode bits from the start.
	case err != nil && fs.IsNotExist(err):
		// We declare a function that acts on only the path name, so
		// we can pass it to InWritableDir. We use a regular Mkdir and
		// not MkdirAll because the parent should already exist.
		mkdir := func(path string) error {
			err = f.fs.Mkdir(path, mode)
			if err != nil || f.IgnorePerms || file.NoPermissions {
				return err
			}

			// Copy the parent owner and group, if we are supposed to do that.
			if err := f.maybeCopyOwner(path); err != nil {
				return err
			}

			// Stat the directory so we can check its permissions.
			info, err := f.fs.Lstat(path)
			if err != nil {
				return err
			}

			// Mask for the bits we want to preserve and add them in to the
			// directories permissions.
			return f.fs.Chmod(path, mode|(info.Mode()&retainBits))
		}

		if err = f.inWritableDir(mkdir, file.Name); err == nil {
			dbUpdateChan <- dbUpdateJob{file, dbUpdateHandleDir}
		} else {
			f.newPullError(file.Name, errors.Wrap(err, "creating directory"))
		}
		return
	// Weird error when stat()'ing the dir. Probably won't work to do
	// anything else with it if we can't even stat() it.
	case err != nil:
		f.newPullError(file.Name, errors.Wrap(err, "checking file to be replaced"))
		return
	}

	// The directory already exists, so we just correct the mode bits. (We
	// don't handle modification times on directories, because that sucks...)
	// It's OK to change mode bits on stuff within non-writable directories.
	if !f.IgnorePerms && !file.NoPermissions {
		if err := f.fs.Chmod(file.Name, mode|(fs.FileMode(info.Mode())&retainBits)); err != nil {
			f.newPullError(file.Name, err)
			return
		}
	}
	dbUpdateChan <- dbUpdateJob{file, dbUpdateHandleDir}
}

// checkParent verifies that the thing we are handling lives inside a directory,
// and not a symlink or regular file. It also resurrects missing parent dirs.
func (f *sendReceiveFolder) checkParent(file string, scanChan chan<- string) bool {
	parent := filepath.Dir(file)

	if err := osutil.TraversesSymlink(f.fs, parent); err != nil {
		f.newPullError(file, errors.Wrap(err, "checking parent dirs"))
		return false
	}

	// issues #114 and #4475: This works around a race condition
	// between two devices, when one device removes a directory and the
	// other creates a file in it. However that happens, we end up with
	// a directory for "foo" with the delete bit, but a file "foo/bar"
	// that we want to sync. We never create the directory, and hence
	// fail to create the file and end up looping forever on it. This
	// breaks that by creating the directory and scheduling a scan,
	// where it will be found and the delete bit on it removed. The
	// user can then clean up as they like...
	// This can also occur if an entire tree structure was deleted, but only
	// a leave has been scanned.
	if _, err := f.fs.Lstat(parent); !fs.IsNotExist(err) {
		l.Debugf("%v parent not missing %v", f, file)
		return true
	}
	l.Debugf("%v resurrecting parent directory of %v", f, file)
	if err := f.fs.MkdirAll(parent, 0755); err != nil {
		f.newPullError(file, errors.Wrap(err, "resurrecting parent dir"))
		return false
	}
	scanChan <- parent
	return true
}

// handleSymlink creates or updates the given symlink
func (f *sendReceiveFolder) handleSymlink(file protocol.FileInfo, snap *db.Snapshot, dbUpdateChan chan<- dbUpdateJob, scanChan chan<- string) {
	// Used in the defer closure below, updated by the function body. Take
	// care not declare another err.
	var err error

	f.evLogger.Log(events.ItemStarted, map[string]string{
		"folder": f.folderID,
		"item":   file.Name,
		"type":   "symlink",
		"action": "update",
	})

	defer func() {
		f.evLogger.Log(events.ItemFinished, map[string]interface{}{
			"folder": f.folderID,
			"item":   file.Name,
			"error":  events.Error(err),
			"type":   "symlink",
			"action": "update",
		})
	}()

	if shouldDebug() {
		curFile, _ := snap.Get(protocol.LocalDeviceID, file.Name)
		l.Debugf("need symlink\n\t%v\n\t%v", file, curFile)
	}

	if len(file.SymlinkTarget) == 0 {
		// Index entry from a Syncthing predating the support for including
		// the link target in the index entry. We log this as an error.
		f.newPullError(file.Name, errIncompatibleSymlink)
		return
	}

	// There is already something under that name, we need to handle that.
	if info, err := f.fs.Lstat(file.Name); err == nil {
		// Check that it is what we have in the database.
		curFile, hasCurFile := f.model.CurrentFolderFile(f.folderID, file.Name)
		if err := f.scanIfItemChanged(info, curFile, hasCurFile, scanChan); err != nil {
			err = errors.Wrap(err, "handling symlink")
			f.newPullError(file.Name, err)
			return
		}
		// Remove it to replace with the symlink. This also handles the
		// "change symlink type" path.
		if !curFile.IsDirectory() && !curFile.IsSymlink() && f.inConflict(curFile.Version, file.Version) {
			// The new file has been changed in conflict with the existing one. We
			// should file it away as a conflict instead of just removing or
			// archiving. Also merge with the version vector we had, to indicate
			// we have resolved the conflict.
			// Directories and symlinks aren't checked for conflicts.

			file.Version = file.Version.Merge(curFile.Version)
			err = f.inWritableDir(func(name string) error {
				return f.moveForConflict(name, file.ModifiedBy.String(), scanChan)
			}, curFile.Name)
		} else {
			err = f.deleteItemOnDisk(curFile, snap, scanChan)
		}
		if err != nil {
			f.newPullError(file.Name, errors.Wrap(err, "symlink remove"))
			return
		}
	}

	// We declare a function that acts on only the path name, so
	// we can pass it to InWritableDir.
	createLink := func(path string) error {
		if err := f.fs.CreateSymlink(file.SymlinkTarget, path); err != nil {
			return err
		}
		return f.maybeCopyOwner(path)
	}

	if err = f.inWritableDir(createLink, file.Name); err == nil {
		dbUpdateChan <- dbUpdateJob{file, dbUpdateHandleSymlink}
	} else {
		f.newPullError(file.Name, errors.Wrap(err, "symlink create"))
	}
}

// deleteDir attempts to remove a directory that was deleted on a remote
func (f *sendReceiveFolder) deleteDir(file protocol.FileInfo, snap *db.Snapshot, dbUpdateChan chan<- dbUpdateJob, scanChan chan<- string) {
	// Used in the defer closure below, updated by the function body. Take
	// care not declare another err.
	var err error

	f.evLogger.Log(events.ItemStarted, map[string]string{
		"folder": f.folderID,
		"item":   file.Name,
		"type":   "dir",
		"action": "delete",
	})

	defer func() {
		f.evLogger.Log(events.ItemFinished, map[string]interface{}{
			"folder": f.folderID,
			"item":   file.Name,
			"error":  events.Error(err),
			"type":   "dir",
			"action": "delete",
		})
	}()

	if err = f.deleteDirOnDisk(file.Name, snap, scanChan); err != nil {
		f.newPullError(file.Name, errors.Wrap(err, "delete dir"))
		return
	}

	dbUpdateChan <- dbUpdateJob{file, dbUpdateDeleteDir}
}

// deleteFile attempts to delete the given file
func (f *sendReceiveFolder) deleteFile(file protocol.FileInfo, snap *db.Snapshot, dbUpdateChan chan<- dbUpdateJob, scanChan chan<- string) {
	cur, hasCur := snap.Get(protocol.LocalDeviceID, file.Name)
	f.deleteFileWithCurrent(file, cur, hasCur, dbUpdateChan, scanChan)
}

func (f *sendReceiveFolder) deleteFileWithCurrent(file, cur protocol.FileInfo, hasCur bool, dbUpdateChan chan<- dbUpdateJob, scanChan chan<- string) {
	// Used in the defer closure below, updated by the function body. Take
	// care not declare another err.
	var err error

	l.Debugln(f, "Deleting file", file.Name)

	f.evLogger.Log(events.ItemStarted, map[string]string{
		"folder": f.folderID,
		"item":   file.Name,
		"type":   "file",
		"action": "delete",
	})

	defer func() {
		if err != nil {
			f.newPullError(file.Name, errors.Wrap(err, "delete file"))
		}
		f.evLogger.Log(events.ItemFinished, map[string]interface{}{
			"folder": f.folderID,
			"item":   file.Name,
			"error":  events.Error(err),
			"type":   "file",
			"action": "delete",
		})
	}()

	if !hasCur {
		// We should never try to pull a deletion for a file we don't have in the DB.
		l.Debugln(f, "not deleting file we don't have, but update db", file.Name)
		dbUpdateChan <- dbUpdateJob{file, dbUpdateDeleteFile}
		return
	}

	if err = osutil.TraversesSymlink(f.fs, filepath.Dir(file.Name)); err != nil {
		l.Debugln(f, "not deleting file behind symlink on disk, but update db", file.Name)
		dbUpdateChan <- dbUpdateJob{file, dbUpdateDeleteFile}
		return
	}

	if err = f.checkToBeDeleted(cur, scanChan); err != nil {
		return
	}

	// We are asked to delete a file, but what we have on disk and in db
	// is a directory. Something is wrong here, should probably not happen.
	if cur.IsDirectory() {
		err = errUnexpectedDirOnFileDel
		return
	}

	if f.inConflict(cur.Version, file.Version) {
		// There is a conflict here, which shouldn't happen as deletions
		// always lose. Merge the version vector of the file we have
		// locally and commit it to db to resolve the conflict.
		cur.Version = cur.Version.Merge(file.Version)
		dbUpdateChan <- dbUpdateJob{cur, dbUpdateHandleFile}
		return
	}

	if f.versioner != nil && !cur.IsSymlink() {
		err = f.inWritableDir(f.versioner.Archive, file.Name)
	} else {
		err = f.inWritableDir(f.fs.Remove, file.Name)
	}

	if err == nil || fs.IsNotExist(err) {
		// It was removed or it doesn't exist to start with
		dbUpdateChan <- dbUpdateJob{file, dbUpdateDeleteFile}
		return
	}

	if _, serr := f.fs.Lstat(file.Name); serr != nil && !fs.IsPermission(serr) {
		// We get an error just looking at the file, and it's not a permission
		// problem. Lets assume the error is in fact some variant of "file
		// does not exist" (possibly expressed as some parent being a file and
		// not a directory etc) and that the delete is handled.
		err = nil
		dbUpdateChan <- dbUpdateJob{file, dbUpdateDeleteFile}
	}
}

// renameFile attempts to rename an existing file to a destination
// and set the right attributes on it.
func (f *sendReceiveFolder) renameFile(cur, source, target protocol.FileInfo, snap *db.Snapshot, dbUpdateChan chan<- dbUpdateJob, scanChan chan<- string) error {
	// Used in the defer closure below, updated by the function body. Take
	// care not declare another err.
	var err error

	f.evLogger.Log(events.ItemStarted, map[string]string{
		"folder": f.folderID,
		"item":   source.Name,
		"type":   "file",
		"action": "delete",
	})
	f.evLogger.Log(events.ItemStarted, map[string]string{
		"folder": f.folderID,
		"item":   target.Name,
		"type":   "file",
		"action": "update",
	})

	defer func() {
		f.evLogger.Log(events.ItemFinished, map[string]interface{}{
			"folder": f.folderID,
			"item":   source.Name,
			"error":  events.Error(err),
			"type":   "file",
			"action": "delete",
		})
		f.evLogger.Log(events.ItemFinished, map[string]interface{}{
			"folder": f.folderID,
			"item":   target.Name,
			"error":  events.Error(err),
			"type":   "file",
			"action": "update",
		})
	}()

	l.Debugln(f, "taking rename shortcut", source.Name, "->", target.Name)

	// Check that source is compatible with what we have in the DB
	if err = f.checkToBeDeleted(cur, scanChan); err != nil {
		return err
	}
	// Check that the target corresponds to what we have in the DB
	curTarget, ok := snap.Get(protocol.LocalDeviceID, target.Name)
	switch stat, serr := f.fs.Lstat(target.Name); {
	case serr != nil && fs.IsNotExist(serr):
		if !ok || curTarget.IsDeleted() {
			break
		}
		scanChan <- target.Name
		err = errModified
	case serr != nil:
		// We can't check whether the file changed as compared to the db,
		// do not delete.
		err = serr
	case !ok:
		// Target appeared from nowhere
		scanChan <- target.Name
		err = errModified
	default:
		var fi protocol.FileInfo
		if fi, err = scanner.CreateFileInfo(stat, target.Name, f.fs); err == nil {
			if !fi.IsEquivalentOptional(curTarget, f.ModTimeWindow(), f.IgnorePerms, true, protocol.LocalAllFlags) {
				// Target changed
				scanChan <- target.Name
				err = errModified
			}
		}
	}
	if err != nil {
		return err
	}

	tempName := fs.TempName(target.Name)

	if f.versioner != nil {
		err = f.CheckAvailableSpace(source.Size)
		if err == nil {
			err = osutil.Copy(f.fs, f.fs, source.Name, tempName)
			if err == nil {
				err = f.inWritableDir(f.versioner.Archive, source.Name)
			}
		}
	} else {
		err = osutil.RenameOrCopy(f.fs, f.fs, source.Name, tempName)
	}
	if err != nil {
		return err
	}

	blockStatsMut.Lock()
	minBlocksPerBlock := target.BlockSize() / protocol.MinBlockSize
	blockStats["total"] += len(target.Blocks) * minBlocksPerBlock
	blockStats["renamed"] += len(target.Blocks) * minBlocksPerBlock
	blockStatsMut.Unlock()

	// The file was renamed, so we have handled both the necessary delete
	// of the source and the creation of the target temp file. Fix-up the metadata,
	// update the local index of the target file and rename from temp to real name.

	if err = f.performFinish(target, curTarget, true, tempName, snap, dbUpdateChan, scanChan); err != nil {
		return err
	}

	dbUpdateChan <- dbUpdateJob{source, dbUpdateDeleteFile}

	return nil
}

// This is the flow of data and events here, I think...
//
// +-----------------------+
// |                       | - - - - > ItemStarted
// |      handleFile       | - - - - > ItemFinished (on shortcuts)
// |                       |
// +-----------------------+
//             |
//             | copyChan (copyBlocksState; unless shortcut taken)
//             |
//             |    +-----------------------+
//             |    | +-----------------------+
//             +--->| |                       |
//                  | |     copierRoutine     |
//                  +-|                       |
//                    +-----------------------+
//                                |
//                                | pullChan (sharedPullerState)
//                                |
//                                |   +-----------------------+
//                                |   | +-----------------------+
//                                +-->| |                       |
//                                    | |     pullerRoutine     |
//                                    +-|                       |
//                                      +-----------------------+
//                                                  |
//                                                  | finisherChan (sharedPullerState)
//                                                  |
//                                                  |   +-----------------------+
//                                                  |   |                       |
//                                                  +-->|    finisherRoutine    | - - - - > ItemFinished
//                                                      |                       |
//                                                      +-----------------------+

// handleFile queues the copies and pulls as necessary for a single new or
// changed file.
func (f *sendReceiveFolder) handleFile(file protocol.FileInfo, snap *db.Snapshot, copyChan chan<- copyBlocksState) {
	curFile, hasCurFile := snap.Get(protocol.LocalDeviceID, file.Name)

	have, _ := blockDiff(curFile.Blocks, file.Blocks)

	tempName := fs.TempName(file.Name)

	populateOffsets(file.Blocks)

	blocks := make([]protocol.BlockInfo, 0, len(file.Blocks))
	reused := make([]int32, 0, len(file.Blocks))

	// Check for an old temporary file which might have some blocks we could
	// reuse.
	tempBlocks, err := scanner.HashFile(f.ctx, f.fs, tempName, file.BlockSize(), nil, false)
	if err == nil {
		// Check for any reusable blocks in the temp file
		tempCopyBlocks, _ := blockDiff(tempBlocks, file.Blocks)

		// block.String() returns a string unique to the block
		existingBlocks := make(map[string]struct{}, len(tempCopyBlocks))
		for _, block := range tempCopyBlocks {
			existingBlocks[block.String()] = struct{}{}
		}

		// Since the blocks are already there, we don't need to get them.
		for i, block := range file.Blocks {
			_, ok := existingBlocks[block.String()]
			if !ok {
				blocks = append(blocks, block)
			} else {
				reused = append(reused, int32(i))
			}
		}

		// The sharedpullerstate will know which flags to use when opening the
		// temp file depending if we are reusing any blocks or not.
		if len(reused) == 0 {
			// Otherwise, discard the file ourselves in order for the
			// sharedpuller not to panic when it fails to exclusively create a
			// file which already exists
			f.inWritableDir(f.fs.Remove, tempName)
		}
	} else {
		// Copy the blocks, as we don't want to shuffle them on the FileInfo
		blocks = append(blocks, file.Blocks...)
	}

	// Shuffle the blocks
	rand.Shuffle(blocks)

	f.evLogger.Log(events.ItemStarted, map[string]string{
		"folder": f.folderID,
		"item":   file.Name,
		"type":   "file",
		"action": "update",
	})

	s := sharedPullerState{
		file:             file,
		fs:               f.fs,
		folder:           f.folderID,
		tempName:         tempName,
		realName:         file.Name,
		copyTotal:        len(blocks),
		copyNeeded:       len(blocks),
		reused:           len(reused),
		updated:          time.Now(),
		available:        reused,
		availableUpdated: time.Now(),
		ignorePerms:      f.IgnorePerms || file.NoPermissions,
		hasCurFile:       hasCurFile,
		curFile:          curFile,
		mut:              sync.NewRWMutex(),
		sparse:           !f.DisableSparseFiles,
		created:          time.Now(),
	}

	l.Debugf("%v need file %s; copy %d, reused %v", f, file.Name, len(blocks), len(reused))

	cs := copyBlocksState{
		sharedPullerState: &s,
		blocks:            blocks,
		have:              len(have),
	}
	copyChan <- cs
}

// blockDiff returns lists of common and missing (to transform src into tgt)
// blocks. Both block lists must have been created with the same block size.
func blockDiff(src, tgt []protocol.BlockInfo) ([]protocol.BlockInfo, []protocol.BlockInfo) {
	if len(tgt) == 0 {
		return nil, nil
	}

	if len(src) == 0 {
		// Copy the entire file
		return nil, tgt
	}

	have := make([]protocol.BlockInfo, 0, len(src))
	need := make([]protocol.BlockInfo, 0, len(tgt))

	for i := range tgt {
		if i >= len(src) {
			return have, append(need, tgt[i:]...)
		}
		if !bytes.Equal(tgt[i].Hash, src[i].Hash) {
			// Copy differing block
			need = append(need, tgt[i])
		} else {
			have = append(have, tgt[i])
		}
	}

	return have, need
}

// populateOffsets sets the Offset field on each block
func populateOffsets(blocks []protocol.BlockInfo) {
	var offset int64
	for i := range blocks {
		blocks[i].Offset = offset
		offset += int64(blocks[i].Size)
	}
}

// shortcutFile sets file mode and modification time, when that's the only
// thing that has changed.
func (f *sendReceiveFolder) shortcutFile(file, curFile protocol.FileInfo, dbUpdateChan chan<- dbUpdateJob) {
	l.Debugln(f, "taking shortcut on", file.Name)

	f.evLogger.Log(events.ItemStarted, map[string]string{
		"folder": f.folderID,
		"item":   file.Name,
		"type":   "file",
		"action": "metadata",
	})

	var err error
	defer f.evLogger.Log(events.ItemFinished, map[string]interface{}{
		"folder": f.folderID,
		"item":   file.Name,
		"error":  events.Error(err),
		"type":   "file",
		"action": "metadata",
	})

	f.queue.Done(file.Name)

	if !f.IgnorePerms && !file.NoPermissions {
		if err = f.fs.Chmod(file.Name, fs.FileMode(file.Permissions&0777)); err != nil {
			f.newPullError(file.Name, err)
			return
		}
	}

	f.fs.Chtimes(file.Name, file.ModTime(), file.ModTime()) // never fails

	// This may have been a conflict. We should merge the version vectors so
	// that our clock doesn't move backwards.
	file.Version = file.Version.Merge(curFile.Version)

	dbUpdateChan <- dbUpdateJob{file, dbUpdateShortcutFile}
}

// copierRoutine reads copierStates until the in channel closes and performs
// the relevant copies when possible, or passes it to the puller routine.
func (f *sendReceiveFolder) copierRoutine(in <-chan copyBlocksState, pullChan chan<- pullBlockState, out chan<- *sharedPullerState) {
	buf := protocol.BufferPool.Get(protocol.MinBlockSize)
	defer func() {
		protocol.BufferPool.Put(buf)
	}()

	for state := range in {
		if err := f.CheckAvailableSpace(state.file.Size); err != nil {
			state.fail(err)
			// Nothing more to do for this failed file, since it would use to much disk space
			out <- state.sharedPullerState
			continue
		}

		dstFd, err := state.tempFile()
		if err != nil {
			// Nothing more to do for this failed file, since we couldn't create a temporary for it.
			out <- state.sharedPullerState
			continue
		}

		f.model.progressEmitter.Register(state.sharedPullerState)

		folderFilesystems := make(map[string]fs.Filesystem)
		var folders []string
		for folder, cfg := range f.model.cfg.Folders() {
			folderFilesystems[folder] = cfg.Filesystem()
			folders = append(folders, folder)
		}

		var file fs.File
		var weakHashFinder *weakhash.Finder

		blocksPercentChanged := 0
		if tot := len(state.file.Blocks); tot > 0 {
			blocksPercentChanged = (tot - state.have) * 100 / tot
		}

		if blocksPercentChanged >= f.WeakHashThresholdPct {
			hashesToFind := make([]uint32, 0, len(state.blocks))
			for _, block := range state.blocks {
				if block.WeakHash != 0 {
					hashesToFind = append(hashesToFind, block.WeakHash)
				}
			}

			if len(hashesToFind) > 0 {
				file, err = f.fs.Open(state.file.Name)
				if err == nil {
					weakHashFinder, err = weakhash.NewFinder(f.ctx, file, state.file.BlockSize(), hashesToFind)
					if err != nil {
						l.Debugln("weak hasher", err)
					}
				}
			} else {
				l.Debugf("not weak hashing %s. file did not contain any weak hashes", state.file.Name)
			}
		} else {
			l.Debugf("not weak hashing %s. not enough changed %.02f < %d", state.file.Name, blocksPercentChanged, f.WeakHashThresholdPct)
		}

	blocks:
		for _, block := range state.blocks {
			select {
			case <-f.ctx.Done():
				state.fail(errors.Wrap(f.ctx.Err(), "folder stopped"))
				break blocks
			default:
			}

			if !f.DisableSparseFiles && state.reused == 0 && block.IsEmpty() {
				// The block is a block of all zeroes, and we are not reusing
				// a temp file, so there is no need to do anything with it.
				// If we were reusing a temp file and had this block to copy,
				// it would be because the block in the temp file was *not* a
				// block of all zeroes, so then we should not skip it.

				// Pretend we copied it.
				state.copiedFromOrigin()
				state.copyDone(block)
				continue
			}

			buf = protocol.BufferPool.Upgrade(buf, int(block.Size))

			found, err := weakHashFinder.Iterate(block.WeakHash, buf, func(offset int64) bool {
				if verifyBuffer(buf, block) != nil {
					return true
				}

				_, err = dstFd.WriteAt(buf, block.Offset)
				if err != nil {
					state.fail(errors.Wrap(err, "dst write"))

				}
				if offset == block.Offset {
					state.copiedFromOrigin()
				} else {
					state.copiedFromOriginShifted()
				}

				return false
			})
			if err != nil {
				l.Debugln("weak hasher iter", err)
			}

			if !found {
				found = f.model.finder.Iterate(folders, block.Hash, func(folder, path string, index int32) bool {
					fs := folderFilesystems[folder]
					fd, err := fs.Open(path)
					if err != nil {
						return false
					}

					_, err = fd.ReadAt(buf, int64(state.file.BlockSize())*int64(index))
					fd.Close()
					if err != nil {
						return false
					}

					if err := verifyBuffer(buf, block); err != nil {
						l.Debugln("Finder failed to verify buffer", err)
						return false
					}

					_, err = dstFd.WriteAt(buf, block.Offset)
					if err != nil {
						state.fail(errors.Wrap(err, "dst write"))
					}
					if path == state.file.Name {
						state.copiedFromOrigin()
					}
					return true
				})
			}

			if state.failed() != nil {
				break
			}

			if !found {
				state.pullStarted()
				ps := pullBlockState{
					sharedPullerState: state.sharedPullerState,
					block:             block,
				}
				pullChan <- ps
			} else {
				state.copyDone(block)
			}
		}
		if file != nil {
			// os.File used to return invalid argument if nil.
			// fs.File panics as it's an interface.
			file.Close()
		}

		out <- state.sharedPullerState
	}
}

func verifyBuffer(buf []byte, block protocol.BlockInfo) error {
	if len(buf) != int(block.Size) {
		return fmt.Errorf("length mismatch %d != %d", len(buf), block.Size)
	}
	hf := sha256.New()
	_, err := hf.Write(buf)
	if err != nil {
		return err
	}
	hash := hf.Sum(nil)

	if !bytes.Equal(hash, block.Hash) {
		return fmt.Errorf("hash mismatch %x != %x", hash, block.Hash)
	}

	return nil
}

func (f *sendReceiveFolder) pullerRoutine(in <-chan pullBlockState, out chan<- *sharedPullerState) {
	requestLimiter := newByteSemaphore(f.PullerMaxPendingKiB * 1024)
	wg := sync.NewWaitGroup()

	for state := range in {
		if state.failed() != nil {
			out <- state.sharedPullerState
			continue
		}

		f.setState(FolderSyncing) // Does nothing if already FolderSyncing

		// The requestLimiter limits how many pending block requests we have
		// ongoing at any given time, based on the size of the blocks
		// themselves.

		state := state
		bytes := int(state.block.Size)

		requestLimiter.take(bytes)
		wg.Add(1)

		go func() {
			defer wg.Done()
			defer requestLimiter.give(bytes)

			f.pullBlock(state, out)
		}()
	}
	wg.Wait()
}

func (f *sendReceiveFolder) pullBlock(state pullBlockState, out chan<- *sharedPullerState) {
	// Get an fd to the temporary file. Technically we don't need it until
	// after fetching the block, but if we run into an error here there is
	// no point in issuing the request to the network.
	fd, err := state.tempFile()
	if err != nil {
		out <- state.sharedPullerState
		return
	}

	if !f.DisableSparseFiles && state.reused == 0 && state.block.IsEmpty() {
		// There is no need to request a block of all zeroes. Pretend we
		// requested it and handled it correctly.
		state.pullDone(state.block)
		out <- state.sharedPullerState
		return
	}

	var lastError error
	candidates := f.model.Availability(f.folderID, state.file, state.block)
	for {
		select {
		case <-f.ctx.Done():
			state.fail(errors.Wrap(f.ctx.Err(), "folder stopped"))
			break
		default:
		}

		// Select the least busy device to pull the block from. If we found no
		// feasible device at all, fail the block (and in the long run, the
		// file).
		selected, found := activity.leastBusy(candidates)
		if !found {
			if lastError != nil {
				state.fail(errors.Wrap(lastError, "pull"))
			} else {
				state.fail(errors.Wrap(errNoDevice, "pull"))
			}
			break
		}

		candidates = removeAvailability(candidates, selected)

		// Fetch the block, while marking the selected device as in use so that
		// leastBusy can select another device when someone else asks.
		activity.using(selected)
		var buf []byte
		buf, lastError = f.model.requestGlobal(f.ctx, selected.ID, f.folderID, state.file.Name, state.block.Offset, int(state.block.Size), state.block.Hash, state.block.WeakHash, selected.FromTemporary)
		activity.done(selected)
		if lastError != nil {
			l.Debugln("request:", f.folderID, state.file.Name, state.block.Offset, state.block.Size, "returned error:", lastError)
			continue
		}

		// Verify that the received block matches the desired hash, if not
		// try pulling it from another device.
		lastError = verifyBuffer(buf, state.block)
		if lastError != nil {
			l.Debugln("request:", f.folderID, state.file.Name, state.block.Offset, state.block.Size, "hash mismatch")
			continue
		}

		// Save the block data we got from the cluster
		_, err = fd.WriteAt(buf, state.block.Offset)
		if err != nil {
			state.fail(errors.Wrap(err, "save"))
		} else {
			state.pullDone(state.block)
		}
		break
	}
	out <- state.sharedPullerState
}

func (f *sendReceiveFolder) performFinish(file, curFile protocol.FileInfo, hasCurFile bool, tempName string, snap *db.Snapshot, dbUpdateChan chan<- dbUpdateJob, scanChan chan<- string) error {
	// Set the correct permission bits on the new file
	if !f.IgnorePerms && !file.NoPermissions {
		if err := f.fs.Chmod(tempName, fs.FileMode(file.Permissions&0777)); err != nil {
			return err
		}
	}

	// Copy the parent owner and group, if we are supposed to do that.
	if err := f.maybeCopyOwner(tempName); err != nil {
		return err
	}

	if stat, err := f.fs.Lstat(file.Name); err == nil {
		// There is an old file or directory already in place. We need to
		// handle that.

		if err := f.scanIfItemChanged(stat, curFile, hasCurFile, scanChan); err != nil {
			err = errors.Wrap(err, "handling file")
			f.newPullError(file.Name, err)
			return err
		}

		if !curFile.IsDirectory() && !curFile.IsSymlink() && f.inConflict(curFile.Version, file.Version) {
			// The new file has been changed in conflict with the existing one. We
			// should file it away as a conflict instead of just removing or
			// archiving. Also merge with the version vector we had, to indicate
			// we have resolved the conflict.
			// Directories and symlinks aren't checked for conflicts.

			file.Version = file.Version.Merge(curFile.Version)
			err = f.inWritableDir(func(name string) error {
				return f.moveForConflict(name, file.ModifiedBy.String(), scanChan)
			}, curFile.Name)
		} else {
			err = f.deleteItemOnDisk(curFile, snap, scanChan)
		}
		if err != nil {
			return err
		}
	}

	// Replace the original content with the new one. If it didn't work,
	// leave the temp file in place for reuse.
	if err := osutil.RenameOrCopy(f.fs, f.fs, tempName, file.Name); err != nil {
		return err
	}

	// Set the correct timestamp on the new file
	f.fs.Chtimes(file.Name, file.ModTime(), file.ModTime()) // never fails

	// Record the updated file in the index
	dbUpdateChan <- dbUpdateJob{file, dbUpdateHandleFile}
	return nil
}

func (f *sendReceiveFolder) finisherRoutine(snap *db.Snapshot, in <-chan *sharedPullerState, dbUpdateChan chan<- dbUpdateJob, scanChan chan<- string) {
	for state := range in {
		if closed, err := state.finalClose(); closed {
			l.Debugln(f, "closing", state.file.Name)

			f.queue.Done(state.file.Name)

			if err == nil {
				err = f.performFinish(state.file, state.curFile, state.hasCurFile, state.tempName, snap, dbUpdateChan, scanChan)
			}

			if err != nil {
				f.newPullError(state.file.Name, err)
			} else {
				minBlocksPerBlock := state.file.BlockSize() / protocol.MinBlockSize
				blockStatsMut.Lock()
				blockStats["total"] += (state.reused + state.copyTotal + state.pullTotal) * minBlocksPerBlock
				blockStats["reused"] += state.reused * minBlocksPerBlock
				blockStats["pulled"] += state.pullTotal * minBlocksPerBlock
				// copyOriginShifted is counted towards copyOrigin due to progress bar reasons
				// for reporting reasons we want to separate these.
				blockStats["copyOrigin"] += (state.copyOrigin - state.copyOriginShifted) * minBlocksPerBlock
				blockStats["copyOriginShifted"] += state.copyOriginShifted * minBlocksPerBlock
				blockStats["copyElsewhere"] += (state.copyTotal - state.copyOrigin) * minBlocksPerBlock
				blockStatsMut.Unlock()
			}

			f.model.progressEmitter.Deregister(state)

			f.evLogger.Log(events.ItemFinished, map[string]interface{}{
				"folder": f.folderID,
				"item":   state.file.Name,
				"error":  events.Error(err),
				"type":   "file",
				"action": "update",
			})
		}
	}
}

// Moves the given filename to the front of the job queue
func (f *sendReceiveFolder) BringToFront(filename string) {
	f.queue.BringToFront(filename)
}

func (f *sendReceiveFolder) Jobs(page, perpage int) ([]string, []string, int) {
	return f.queue.Jobs(page, perpage)
}

// dbUpdaterRoutine aggregates db updates and commits them in batches no
// larger than 1000 items, and no more delayed than 2 seconds.
func (f *sendReceiveFolder) dbUpdaterRoutine(dbUpdateChan <-chan dbUpdateJob) {
	const maxBatchTime = 2 * time.Second

	batch := newFileInfoBatch(nil)
	tick := time.NewTicker(maxBatchTime)
	defer tick.Stop()

	changedDirs := make(map[string]struct{})
	found := false
	var lastFile protocol.FileInfo

	batch.flushFn = func(files []protocol.FileInfo) error {
		// sync directories
		for dir := range changedDirs {
			delete(changedDirs, dir)
			fd, err := f.fs.Open(dir)
			if err != nil {
				l.Debugf("fsync %q failed: %v", dir, err)
				continue
			}
			if err := fd.Sync(); err != nil {
				l.Debugf("fsync %q failed: %v", dir, err)
			}
			fd.Close()
		}

		// All updates to file/folder objects that originated remotely
		// (across the network) use this call to updateLocals
		f.updateLocalsFromPulling(files)

		if found {
			f.ReceivedFile(lastFile.Name, lastFile.IsDeleted())
			found = false
		}

		return nil
	}

loop:
	for {
		select {
		case job, ok := <-dbUpdateChan:
			if !ok {
				break loop
			}

			switch job.jobType {
			case dbUpdateHandleFile, dbUpdateShortcutFile:
				changedDirs[filepath.Dir(job.file.Name)] = struct{}{}
			case dbUpdateHandleDir:
				changedDirs[job.file.Name] = struct{}{}
			case dbUpdateHandleSymlink, dbUpdateInvalidate:
				// fsyncing symlinks is only supported by MacOS
				// and invalidated files are db only changes -> no sync
			}

			// For some reason we seem to care about file deletions and
			// content modification, but not about metadata and dirs/symlinks.
			if !job.file.IsInvalid() && job.jobType&(dbUpdateHandleFile|dbUpdateDeleteFile) != 0 {
				found = true
				lastFile = job.file
			}

			job.file.Sequence = 0

			batch.append(job.file)

			batch.flushIfFull()

		case <-tick.C:
			batch.flush()
		}
	}

	batch.flush()
}

// pullScannerRoutine aggregates paths to be scanned after pulling. The scan is
// scheduled once when scanChan is closed (scanning can not happen during pulling).
func (f *sendReceiveFolder) pullScannerRoutine(scanChan <-chan string) {
	toBeScanned := make(map[string]struct{})

	for path := range scanChan {
		toBeScanned[path] = struct{}{}
	}

	if len(toBeScanned) != 0 {
		scanList := make([]string, 0, len(toBeScanned))
		for path := range toBeScanned {
			l.Debugln(f, "scheduling scan after pulling for", path)
			scanList = append(scanList, path)
		}
		f.Scan(scanList)
	}
}

func (f *sendReceiveFolder) inConflict(current, replacement protocol.Vector) bool {
	if current.Concurrent(replacement) {
		// Obvious case
		return true
	}
	if replacement.Counter(f.shortID) > current.Counter(f.shortID) {
		// The replacement file contains a higher version for ourselves than
		// what we have. This isn't supposed to be possible, since it's only
		// we who can increment that counter. We take it as a sign that
		// something is wrong (our index may have been corrupted or removed)
		// and flag it as a conflict.
		return true
	}
	return false
}

func removeAvailability(availabilities []Availability, availability Availability) []Availability {
	for i := range availabilities {
		if availabilities[i] == availability {
			availabilities[i] = availabilities[len(availabilities)-1]
			return availabilities[:len(availabilities)-1]
		}
	}
	return availabilities
}

func (f *sendReceiveFolder) moveForConflict(name, lastModBy string, scanChan chan<- string) error {
	if isConflict(name) {
		l.Infoln("Conflict for", name, "which is already a conflict copy; not copying again.")
		if err := f.fs.Remove(name); err != nil && !fs.IsNotExist(err) {
			return errors.Wrap(err, contextRemovingOldItem)
		}
		return nil
	}

	if f.MaxConflicts == 0 {
		if err := f.fs.Remove(name); err != nil && !fs.IsNotExist(err) {
			return errors.Wrap(err, contextRemovingOldItem)
		}
		return nil
	}

	newName := conflictName(name, lastModBy)
	err := f.fs.Rename(name, newName)
	if fs.IsNotExist(err) {
		// We were supposed to move a file away but it does not exist. Either
		// the user has already moved it away, or the conflict was between a
		// remote modification and a local delete. In either way it does not
		// matter, go ahead as if the move succeeded.
		err = nil
	}
	if f.MaxConflicts > -1 {
		matches := existingConflicts(name, f.fs)
		if len(matches) > f.MaxConflicts {
			sort.Sort(sort.Reverse(sort.StringSlice(matches)))
			for _, match := range matches[f.MaxConflicts:] {
				if gerr := f.fs.Remove(match); gerr != nil {
					l.Debugln(f, "removing extra conflict", gerr)
				}
			}
		}
	}
	if err == nil {
		scanChan <- newName
	}
	return err
}

func (f *sendReceiveFolder) newPullError(path string, err error) {
	if errors.Cause(err) == f.ctx.Err() {
		// Error because the folder stopped - no point logging/tracking
		return
	}

	f.pullErrorsMut.Lock()
	defer f.pullErrorsMut.Unlock()

	// We might get more than one error report for a file (i.e. error on
	// Write() followed by Close()); we keep the first error as that is
	// probably closer to the root cause.
	if _, ok := f.pullErrors[path]; ok {
		return
	}

	// Establish context to differentiate from errors while scanning.
	// Use "syncing" as opposed to "pulling" as the latter might be used
	// for errors occurring specificly in the puller routine.
	errStr := fmt.Sprintln("syncing:", err)
	f.pullErrors[path] = errStr

	if oldErr, ok := f.oldPullErrors[path]; ok && oldErr == errStr {
		l.Debugf("Repeat error on puller (folder %s, item %q): %v", f.Description(), path, err)
		delete(f.oldPullErrors, path) // Potential repeats are now caught by f.pullErrors itself
		return
	}

	l.Infof("Puller (folder %s, item %q): %v", f.Description(), path, err)
}

func (f *sendReceiveFolder) Errors() []FileError {
	scanErrors := f.folder.Errors()
	f.pullErrorsMut.Lock()
	errors := make([]FileError, 0, len(f.pullErrors)+len(f.scanErrors))
	for path, err := range f.pullErrors {
		errors = append(errors, FileError{path, err})
	}
	f.pullErrorsMut.Unlock()
	errors = append(errors, scanErrors...)
	sort.Sort(fileErrorList(errors))
	return errors
}

// deleteItemOnDisk deletes the file represented by old that is about to be replaced by new.
func (f *sendReceiveFolder) deleteItemOnDisk(item protocol.FileInfo, snap *db.Snapshot, scanChan chan<- string) (err error) {
	defer func() {
		err = errors.Wrap(err, contextRemovingOldItem)
	}()

	switch {
	case item.IsDirectory():
		// Directories aren't archived and need special treatment due
		// to potential children.
		return f.deleteDirOnDisk(item.Name, snap, scanChan)

	case !item.IsSymlink() && f.versioner != nil:
		// If we should use versioning, let the versioner archive the
		// file before we replace it. Archiving a non-existent file is not
		// an error.
		// Symlinks aren't archived.

		return f.inWritableDir(f.versioner.Archive, item.Name)
	}

	return f.inWritableDir(f.fs.Remove, item.Name)
}

// deleteDirOnDisk attempts to delete a directory. It checks for files/dirs inside
// the directory and removes them if possible or returns an error if it fails
func (f *sendReceiveFolder) deleteDirOnDisk(dir string, snap *db.Snapshot, scanChan chan<- string) error {
	if err := osutil.TraversesSymlink(f.fs, filepath.Dir(dir)); err != nil {
		return err
	}

	files, _ := f.fs.DirNames(dir)

	toBeDeleted := make([]string, 0, len(files))

	hasIgnored := false
	hasKnown := false
	hasToBeScanned := false

	for _, dirFile := range files {
		fullDirFile := filepath.Join(dir, dirFile)
		if fs.IsTemporary(dirFile) || f.ignores.Match(fullDirFile).IsDeletable() {
			toBeDeleted = append(toBeDeleted, fullDirFile)
		} else if f.ignores != nil && f.ignores.Match(fullDirFile).IsIgnored() {
			hasIgnored = true
		} else if cf, ok := snap.Get(protocol.LocalDeviceID, fullDirFile); !ok || cf.IsDeleted() || cf.IsInvalid() {
			// Something appeared in the dir that we either are not aware of
			// at all, that we think should be deleted or that is invalid,
			// but not currently ignored -> schedule scan. The scanChan
			// might be nil, in which case we trust the scanning to be
			// handled later as a result of our error return.
			if scanChan != nil {
				scanChan <- fullDirFile
			}
			hasToBeScanned = true
		} else {
			// Dir contains file that is valid according to db and
			// not ignored -> something weird is going on
			hasKnown = true
		}
	}

	if hasToBeScanned {
		return errDirHasToBeScanned
	}
	if hasIgnored {
		return errDirHasIgnored
	}
	if hasKnown {
		return errDirNotEmpty
	}

	for _, del := range toBeDeleted {
		f.fs.RemoveAll(del)
	}

	err := f.inWritableDir(f.fs.Remove, dir)
	if err == nil || fs.IsNotExist(err) {
		// It was removed or it doesn't exist to start with
		return nil
	}
	if _, serr := f.fs.Lstat(dir); serr != nil && !fs.IsPermission(serr) {
		// We get an error just looking at the directory, and it's not a
		// permission problem. Lets assume the error is in fact some variant
		// of "file does not exist" (possibly expressed as some parent being a
		// file and not a directory etc) and that the delete is handled.
		return nil
	}

	return err
}

// scanIfItemChanged schedules the given file for scanning and returns errModified
// if it differs from the information in the database. Returns nil if the file has
// not changed.
func (f *sendReceiveFolder) scanIfItemChanged(stat fs.FileInfo, item protocol.FileInfo, hasItem bool, scanChan chan<- string) (err error) {
	defer func() {
		if err == errModified {
			scanChan <- item.Name
		}
	}()

	if !hasItem || item.Deleted {
		// The item appeared from nowhere
		return errModified
	}

	// Check that the item on disk is what we expect it to be according
	// to the database. If there's a mismatch here, there might be local
	// changes that we don't know about yet and we should scan before
	// touching the item.
	statItem, err := scanner.CreateFileInfo(stat, item.Name, f.fs)
	if err != nil {
		return errors.Wrap(err, "comparing item on disk to db")
	}

	if !statItem.IsEquivalentOptional(item, f.ModTimeWindow(), f.IgnorePerms, true, protocol.LocalAllFlags) {
		return errModified
	}

	return nil
}

// checkToBeDeleted makes sure the file on disk is compatible with what there is
// in the DB before the caller proceeds with actually deleting it.
// I.e. non-nil error status means "Do not delete!".
func (f *sendReceiveFolder) checkToBeDeleted(cur protocol.FileInfo, scanChan chan<- string) error {
	stat, err := f.fs.Lstat(cur.Name)
	if err != nil {
		if fs.IsNotExist(err) {
			// File doesn't exist to start with.
			return nil
		}
		// We can't check whether the file changed as compared to the db,
		// do not delete.
		return err
	}
	return f.scanIfItemChanged(stat, cur, true, scanChan)
}

func (f *sendReceiveFolder) maybeCopyOwner(path string) error {
	if !f.CopyOwnershipFromParent {
		// Not supposed to do anything.
		return nil
	}
	if runtime.GOOS == "windows" {
		// Can't do anything.
		return nil
	}

	info, err := f.fs.Lstat(filepath.Dir(path))
	if err != nil {
		return errors.Wrap(err, "copy owner from parent")
	}
	if err := f.fs.Lchown(path, info.Owner(), info.Group()); err != nil {
		return errors.Wrap(err, "copy owner from parent")
	}
	return nil
}

func (f *sendReceiveFolder) inWritableDir(fn func(string) error, path string) error {
	return inWritableDir(fn, f.fs, path, f.IgnorePerms)
}

// A []FileError is sent as part of an event and will be JSON serialized.
type FileError struct {
	Path string `json:"path"`
	Err  string `json:"error"`
}

type fileErrorList []FileError

func (l fileErrorList) Len() int {
	return len(l)
}

func (l fileErrorList) Less(a, b int) bool {
	return l[a].Path < l[b].Path
}

func (l fileErrorList) Swap(a, b int) {
	l[a], l[b] = l[b], l[a]
}

func conflictName(name, lastModBy string) string {
	ext := filepath.Ext(name)
	return name[:len(name)-len(ext)] + time.Now().Format(".sync-conflict-20060102-150405-") + lastModBy + ext
}

func isConflict(name string) bool {
	return strings.Contains(filepath.Base(name), ".sync-conflict-")
}

func existingConflicts(name string, fs fs.Filesystem) []string {
	ext := filepath.Ext(name)
	matches, err := fs.Glob(name[:len(name)-len(ext)] + ".sync-conflict-????????-??????*" + ext)
	if err != nil {
		l.Debugln("globbing for conflicts", err)
	}
	return matches
}<|MERGE_RESOLUTION|>--- conflicted
+++ resolved
@@ -140,28 +140,6 @@
 // pull returns true if it manages to get all needed items from peers, i.e. get
 // the device in sync with the global state.
 func (f *sendReceiveFolder) pull() bool {
-<<<<<<< HEAD
-=======
-	select {
-	case <-f.initialScanFinished:
-	default:
-		// Once the initial scan finished, a pull will be scheduled
-		return true
-	}
-
-	// If there is nothing to do, don't even enter pulling state.
-	abort := true
-	snap := f.fset.Snapshot()
-	snap.WithNeed(protocol.LocalDeviceID, func(intf db.FileIntf) bool {
-		abort = false
-		return false
-	})
-	snap.Release()
-	if abort {
-		return true
-	}
-
->>>>>>> 17b441c9
 	if err := f.CheckHealth(); err != nil {
 		l.Debugln("Skipping pull of", f.Description(), "due to folder error:", err)
 		return false
