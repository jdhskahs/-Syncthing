--- conflicted
+++ resolved
@@ -97,16 +97,12 @@
 	pull() (bool, error) // true when successful and should not be retried
 }
 
-<<<<<<< HEAD
 var (
 	externallyDisabledMut = sync.NewMutex()
 	ExternallyDisabled = os.Getenv("STEXTDISABLED") != ""
 )
 
-func newFolder(model *model, fset *db.FileSet, ignores *ignore.Matcher, cfg config.FolderConfiguration, evLogger events.Logger, ioLimiter *util.Semaphore, ver versioner.Versioner) folder {
-=======
 func newFolder(model *model, fset *db.FileSet, ignores *ignore.Matcher, cfg config.FolderConfiguration, evLogger events.Logger, ioLimiter *semaphore.Semaphore, ver versioner.Versioner) folder {
->>>>>>> 07a9fa2d
 	f := folder{
 		stateTracker:              newStateTracker(cfg.ID, evLogger),
 		FolderConfiguration:       cfg,
