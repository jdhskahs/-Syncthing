--- conflicted
+++ resolved
@@ -467,7 +467,7 @@
 		batch.append(res.File)
 		changes++
 
-		if f.localFlags&protocol.FlagLocalReceiveOnly == 0 && res.File.Size > 0 {
+		if f.localFlags&protocol.FlagLocalReceiveOnly == 0 {
 			if nf, ok := f.findRename(snap, mtimefs, res.File, alreadyUsed); ok {
 				batch.append(nf)
 				changes++
@@ -624,15 +624,11 @@
 	return nil
 }
 
-<<<<<<< HEAD
 func (f *folder) findRename(snap *db.Snapshot, mtimefs fs.Filesystem, file protocol.FileInfo, alreadyUsed map[string]struct{}) (protocol.FileInfo, bool) {
-=======
-func (f *folder) findRename(snap *db.Snapshot, mtimefs fs.Filesystem, file protocol.FileInfo) (protocol.FileInfo, bool) {
-	if len(file.Blocks) == 0 {
+	if len(file.Blocks) == 0 || file.Size == 0{
 		return protocol.FileInfo{}, false
 	}
 
->>>>>>> 7a8cc5fc
 	found := false
 	nf := protocol.FileInfo{}
 
