--- conflicted
+++ resolved
@@ -2476,16 +2476,13 @@
 		if !ok {
 			// The folder was removed.
 			m.removeFolder(fromCfg)
-<<<<<<< HEAD
+			clusterConfigDevices = addDeviceIDsToMap(clusterConfigDevices, fromCfg.DeviceIDs())
 			// Forget pending folder device associations as well, assuming the
 			// folder is no longer of interest at all (but might become
 			// pending again).
 			for _, dev := range from.Devices {
 				forgetPending.DropFolder(folderID, []protocol.DeviceID{dev.DeviceID})
 			}
-=======
-			clusterConfigDevices = addDeviceIDsToMap(clusterConfigDevices, fromCfg.DeviceIDs())
->>>>>>> 8e8e30dc
 			continue
 		}
 
