--- conflicted
+++ resolved
@@ -238,25 +238,14 @@
 // StartFolder constructs the folder service and starts it.
 func (m *model) StartFolder(folder string) {
 	m.fmut.Lock()
-<<<<<<< HEAD
 	defer m.fmut.Unlock()
 	folderCfg := m.folderCfgs[folder]
 	m.startFolderLocked(folderCfg)
-=======
-	m.pmut.Lock()
-	folderCfg := m.folderCfgs[folder]
-	m.startFolderLocked(folderCfg)
-	m.pmut.Unlock()
-	m.fmut.Unlock()
->>>>>>> 86e72d99
 
 	l.Infof("Ready to synchronize %s (%s)", folderCfg.Description(), folderCfg.Type)
 }
 
-<<<<<<< HEAD
 // Need to hold lock on m.fmut when calling this.
-=======
->>>>>>> 86e72d99
 func (m *model) startFolderLocked(cfg config.FolderConfiguration) {
 	if err := m.checkFolderRunningLocked(cfg.ID); err == errFolderMissing {
 		panic("cannot start nonexistent folder " + cfg.Description())
@@ -392,13 +381,7 @@
 
 func (m *model) RemoveFolder(cfg config.FolderConfiguration) {
 	m.fmut.Lock()
-<<<<<<< HEAD
 	defer m.fmut.Unlock()
-=======
-	m.pmut.Lock()
-	defer m.fmut.Unlock()
-	defer m.pmut.Unlock()
->>>>>>> 86e72d99
 
 	// Delete syncthing specific files
 	cfg.Filesystem().RemoveAll(config.DefaultMarkerName)
