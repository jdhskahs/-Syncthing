--- conflicted
+++ resolved
@@ -1518,13 +1518,8 @@
 		return nil, protocol.ErrGeneric
 	}
 
-<<<<<<< HEAD
 	if len(hash) > 0 && !scanner.Validate(res.data, hash, weakHash) {
-		m.recheckFile(deviceID, folderFs, folder, name, size, offset, hash)
-=======
-	if !scanner.Validate(res.data, hash, weakHash) {
 		m.recheckFile(deviceID, folder, name, offset, hash)
->>>>>>> 7a8cc5fc
 		l.Debugf("%v REQ(in) failed validating data (%v): %s: %q / %q o=%d s=%d", m, err, deviceID, folder, name, offset, size)
 		return nil, protocol.ErrNoSuchFile
 	}
