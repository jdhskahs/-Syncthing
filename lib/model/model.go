// Copyright (C) 2014 The Syncthing Authors.
//
// This Source Code Form is subject to the terms of the Mozilla Public
// License, v. 2.0. If a copy of the MPL was not distributed with this file,
// You can obtain one at https://mozilla.org/MPL/2.0/.

package model

import (
	"bytes"
	"context"
	"encoding/json"
	"fmt"
	"io"
	"net"
	"path/filepath"
	"reflect"
	"runtime"
	"strings"
	stdsync "sync"
	"time"
	"unicode"

	"github.com/pkg/errors"
	"github.com/thejerf/suture/v4"

	"github.com/syncthing/syncthing/lib/config"
	"github.com/syncthing/syncthing/lib/connections"
	"github.com/syncthing/syncthing/lib/db"
	"github.com/syncthing/syncthing/lib/events"
	"github.com/syncthing/syncthing/lib/fs"
	"github.com/syncthing/syncthing/lib/ignore"
	"github.com/syncthing/syncthing/lib/osutil"
	"github.com/syncthing/syncthing/lib/protocol"
	"github.com/syncthing/syncthing/lib/scanner"
	"github.com/syncthing/syncthing/lib/stats"
	"github.com/syncthing/syncthing/lib/sync"
	"github.com/syncthing/syncthing/lib/ur/contract"
	"github.com/syncthing/syncthing/lib/util"
	"github.com/syncthing/syncthing/lib/versioner"
)

// How many files to send in each Index/IndexUpdate message.
const (
	maxBatchSizeBytes = 250 * 1024 // Aim for making index messages no larger than 250 KiB (uncompressed)
	maxBatchSizeFiles = 1000       // Either way, don't include more files than this
)

type service interface {
	suture.Service
	BringToFront(string)
	Override()
	Revert()
	DelayScan(d time.Duration)
	SchedulePull()                                    // something relevant changed, we should try a pull
	Jobs(page, perpage int) ([]string, []string, int) // In progress, Queued, skipped
	Scan(subs []string) error
	Errors() []FileError
	WatchError() error
	ScheduleForceRescan(path string)
	GetStatistics() (stats.FolderStatistics, error)

	getState() (folderState, time.Time, error)
}

type Availability struct {
	ID            protocol.DeviceID `json:"id"`
	FromTemporary bool              `json:"fromTemporary"`
}

type Model interface {
	suture.Service

	connections.Model

	ResetFolder(folder string)
	DelayScan(folder string, next time.Duration)
	ScanFolder(folder string) error
	ScanFolders() map[string]error
	ScanFolderSubdirs(folder string, subs []string) error
	State(folder string) (string, time.Time, error)
	FolderErrors(folder string) ([]FileError, error)
	WatchError(folder string) error
	Override(folder string)
	Revert(folder string)
	BringToFront(folder, file string)
	GetIgnores(folder string) ([]string, []string, error)
	SetIgnores(folder string, content []string) error

	GetFolderVersions(folder string) (map[string][]versioner.FileVersion, error)
	RestoreFolderVersions(folder string, versions map[string]time.Time) (map[string]string, error)

	DBSnapshot(folder string) (*db.Snapshot, error)
	NeedFolderFiles(folder string, page, perpage int) ([]db.FileInfoTruncated, []db.FileInfoTruncated, []db.FileInfoTruncated)
	FolderProgressBytesCompleted(folder string) int64

	CurrentFolderFile(folder string, file string) (protocol.FileInfo, bool)
	CurrentGlobalFile(folder string, file string) (protocol.FileInfo, bool)
	Availability(folder string, file protocol.FileInfo, block protocol.BlockInfo) []Availability

	Completion(device protocol.DeviceID, folder string) FolderCompletion
	ConnectionStats() map[string]interface{}
	DeviceStatistics() (map[string]stats.DeviceStatistics, error)
	FolderStatistics() (map[string]stats.FolderStatistics, error)
	UsageReportingStats(report *contract.Report, version int, preview bool)

	PendingDevices() (map[protocol.DeviceID]db.ObservedDevice, error)
	PendingFolders(device protocol.DeviceID) (map[string]map[protocol.DeviceID]db.ObservedFolder, error)

	StartDeadlockDetector(timeout time.Duration)
	GlobalDirectoryTree(folder, prefix string, levels int, dirsonly bool) map[string]interface{}
}

type model struct {
	*suture.Supervisor

	// constructor parameters
	cfg            config.Wrapper
	id             protocol.DeviceID
	clientName     string
	clientVersion  string
	db             *db.Lowlevel
	protectedFiles []string
	evLogger       events.Logger

	// constant or concurrency safe fields
	finder          *db.BlockFinder
	progressEmitter *ProgressEmitter
	shortID         protocol.ShortID
	// globalRequestLimiter limits the amount of data in concurrent incoming
	// requests
	globalRequestLimiter *byteSemaphore
	// folderIOLimiter limits the number of concurrent I/O heavy operations,
	// such as scans and pulls.
	folderIOLimiter *byteSemaphore

	// fields protected by fmut
	fmut                           sync.RWMutex
	folderCfgs                     map[string]config.FolderConfiguration                  // folder -> cfg
	folderFiles                    map[string]*db.FileSet                                 // folder -> files
	deviceStatRefs                 map[protocol.DeviceID]*stats.DeviceStatisticsReference // deviceID -> statsRef
	folderIgnores                  map[string]*ignore.Matcher                             // folder -> matcher object
	folderRunners                  map[string]service                                     // folder -> puller or scanner
	folderRunnerToken              map[string]suture.ServiceToken                         // folder -> token for folder runner
	folderRestartMuts              syncMutexMap                                           // folder -> restart mutex
	folderVersioners               map[string]versioner.Versioner                         // folder -> versioner (may be nil)
	folderEncryptionPasswordTokens map[string][]byte                                      // folder -> encryption token (may be missing, and only for encryption type folders)
	folderEncryptionFailures       map[string]map[protocol.DeviceID]error                 // folder -> device -> error regarding encryption consistency (may be missing)

	// fields protected by pmut
	pmut                sync.RWMutex
	conn                map[protocol.DeviceID]connections.Connection
	connRequestLimiters map[protocol.DeviceID]*byteSemaphore
	closed              map[protocol.DeviceID]chan struct{}
	helloMessages       map[protocol.DeviceID]protocol.Hello
	deviceDownloads     map[protocol.DeviceID]*deviceDownloadState
	remotePausedFolders map[protocol.DeviceID]map[string]struct{} // deviceID -> folders
	indexSenders        map[protocol.DeviceID]*indexSenderRegistry

	// for testing only
	foldersRunning int32
	started        chan struct{}
}

type folderFactory func(*model, *db.FileSet, *ignore.Matcher, config.FolderConfiguration, versioner.Versioner, fs.Filesystem, events.Logger, *byteSemaphore) service

var (
	folderFactories = make(map[config.FolderType]folderFactory)
)

var (
	errDeviceUnknown     = errors.New("unknown device")
	errDevicePaused      = errors.New("device is paused")
	errDeviceIgnored     = errors.New("device is ignored")
	errDeviceRemoved     = errors.New("device has been removed")
	ErrFolderPaused      = errors.New("folder is paused")
	errFolderNotRunning  = errors.New("folder is not running")
	errFolderMissing     = errors.New("no such folder")
	errNetworkNotAllowed = errors.New("network not allowed")
	errNoVersioner       = errors.New("folder has no versioner")
	// errors about why a connection is closed
	errIgnoredFolderRemoved            = errors.New("folder no longer ignored")
	errReplacingConnection             = errors.New("replacing connection")
	errStopped                         = errors.New("Syncthing is being stopped")
	errEncryptionInvConfigLocal        = errors.New("can't encrypt data for a device when the folder type is receiveEncrypted")
	errEncryptionInvConfigRemote       = errors.New("remote has encrypted data and encrypts that data for us - this is impossible")
	errEncryptionNotEncryptedLocal     = errors.New("folder is announced as encrypted, but not configured thus")
	errEncryptionNotEncryptedRemote    = errors.New("folder is configured to be encrypted but not announced thus")
	errEncryptionNotEncryptedUntrusted = errors.New("device is untrusted, but configured to receive not encrypted data")
	errEncryptionPassword              = errors.New("different encryption passwords used")
	errEncryptionReceivedToken         = errors.New("resetting connection to send info on new encrypted folder (new cluster config)")
	errMissingRemoteInClusterConfig    = errors.New("remote device missing in cluster config")
	errMissingLocalInClusterConfig     = errors.New("local device missing in cluster config")
)

// NewModel creates and starts a new model. The model starts in read-only mode,
// where it sends index information to connected peers and responds to requests
// for file data without altering the local folder in any way.
func NewModel(cfg config.Wrapper, id protocol.DeviceID, clientName, clientVersion string, ldb *db.Lowlevel, protectedFiles []string, evLogger events.Logger) Model {
	spec := util.Spec()
	spec.EventHook = func(e suture.Event) {
		l.Debugln(e)
	}
	m := &model{
		Supervisor: suture.New("model", spec),

		// constructor parameters
		cfg:            cfg,
		id:             id,
		clientName:     clientName,
		clientVersion:  clientVersion,
		db:             ldb,
		protectedFiles: protectedFiles,
		evLogger:       evLogger,

		// constant or concurrency safe fields
		finder:               db.NewBlockFinder(ldb),
		progressEmitter:      NewProgressEmitter(cfg, evLogger),
		shortID:              id.Short(),
		globalRequestLimiter: newByteSemaphore(1024 * cfg.Options().MaxConcurrentIncomingRequestKiB()),
		folderIOLimiter:      newByteSemaphore(cfg.Options().MaxFolderConcurrency()),

		// fields protected by fmut
		fmut:                           sync.NewRWMutex(),
		folderCfgs:                     make(map[string]config.FolderConfiguration),
		folderFiles:                    make(map[string]*db.FileSet),
		deviceStatRefs:                 make(map[protocol.DeviceID]*stats.DeviceStatisticsReference),
		folderIgnores:                  make(map[string]*ignore.Matcher),
		folderRunners:                  make(map[string]service),
		folderRunnerToken:              make(map[string]suture.ServiceToken),
		folderVersioners:               make(map[string]versioner.Versioner),
		folderEncryptionPasswordTokens: make(map[string][]byte),
		folderEncryptionFailures:       make(map[string]map[protocol.DeviceID]error),

		// fields protected by pmut
		pmut:                sync.NewRWMutex(),
		conn:                make(map[protocol.DeviceID]connections.Connection),
		connRequestLimiters: make(map[protocol.DeviceID]*byteSemaphore),
		closed:              make(map[protocol.DeviceID]chan struct{}),
		helloMessages:       make(map[protocol.DeviceID]protocol.Hello),
		deviceDownloads:     make(map[protocol.DeviceID]*deviceDownloadState),
		remotePausedFolders: make(map[protocol.DeviceID]map[string]struct{}),
		indexSenders:        make(map[protocol.DeviceID]*indexSenderRegistry),

		// for testing only
		started: make(chan struct{}),
	}
	for devID := range cfg.Devices() {
		m.deviceStatRefs[devID] = stats.NewDeviceStatisticsReference(m.db, devID.String())
	}
	m.Add(m.progressEmitter)
	m.Add(util.AsService(m.serve, m.String()))

	return m
}

func (m *model) serve(ctx context.Context) error {
	// Add and start folders
	cacheIgnoredFiles := m.cfg.Options().CacheIgnoredFiles
<<<<<<< HEAD
	for _, folderCfg := range m.cfg.FolderList() {
=======
	clusterConfigDevices := make(deviceIDSet, len(m.cfg.Devices()))
	for _, folderCfg := range m.cfg.Folders() {
>>>>>>> b253022a
		if folderCfg.Paused {
			folderCfg.CreateRoot()
			continue
		}
		m.newFolder(folderCfg, cacheIgnoredFiles)
		clusterConfigDevices.add(folderCfg.DeviceIDs())
	}
<<<<<<< HEAD

	m.cleanPending(m.cfg.RawCopy(), nil)

=======
	m.resendClusterConfig(clusterConfigDevices.AsSlice())
>>>>>>> b253022a
	m.cfg.Subscribe(m)

	close(m.started)
	<-ctx.Done()

	m.cfg.Unsubscribe(m)
	m.pmut.RLock()
	closed := make([]chan struct{}, 0, len(m.conn))
	for id, conn := range m.conn {
		closed = append(closed, m.closed[id])
		go conn.Close(errStopped)
	}
	m.pmut.RUnlock()
	for _, c := range closed {
		<-c
	}
	return nil
}

// StartDeadlockDetector starts a deadlock detector on the models locks which
// causes panics in case the locks cannot be acquired in the given timeout
// period.
func (m *model) StartDeadlockDetector(timeout time.Duration) {
	l.Infof("Starting deadlock detector with %v timeout", timeout)
	detector := newDeadlockDetector(timeout)
	detector.Watch("fmut", m.fmut)
	detector.Watch("pmut", m.pmut)
}

// Need to hold lock on m.fmut when calling this.
func (m *model) addAndStartFolderLocked(cfg config.FolderConfiguration, fset *db.FileSet, cacheIgnoredFiles bool) {
	ignores := ignore.New(cfg.Filesystem(), ignore.WithCache(cacheIgnoredFiles))
	if err := ignores.Load(".stignore"); err != nil && !fs.IsNotExist(err) {
		l.Warnln("Loading ignores:", err)
	}

	m.addAndStartFolderLockedWithIgnores(cfg, fset, ignores)
}

// Only needed for testing, use addAndStartFolderLocked instead.
func (m *model) addAndStartFolderLockedWithIgnores(cfg config.FolderConfiguration, fset *db.FileSet, ignores *ignore.Matcher) {
	m.folderCfgs[cfg.ID] = cfg
	m.folderFiles[cfg.ID] = fset
	m.folderIgnores[cfg.ID] = ignores

	_, ok := m.folderRunners[cfg.ID]
	if ok {
		l.Warnln("Cannot start already running folder", cfg.Description())
		panic("cannot start already running folder")
	}

	folderFactory, ok := folderFactories[cfg.Type]
	if !ok {
		panic(fmt.Sprintf("unknown folder type 0x%x", cfg.Type))
	}

	folder := cfg.ID

	// Find any devices for which we hold the index in the db, but the folder
	// is not shared, and drop it.
	expected := mapDevices(cfg.DeviceIDs())
	for _, available := range fset.ListDevices() {
		if _, ok := expected[available]; !ok {
			l.Debugln("dropping", folder, "state for", available)
			fset.Drop(available)
		}
	}

	v, ok := fset.Sequence(protocol.LocalDeviceID), true
	indexHasFiles := ok && v > 0
	if !indexHasFiles {
		// It's a blank folder, so this may the first time we're looking at
		// it. Attempt to create and tag with our marker as appropriate. We
		// don't really do anything with errors at this point except warn -
		// if these things don't work, we still want to start the folder and
		// it'll show up as errored later.

		if err := cfg.CreateRoot(); err != nil {
			l.Warnln("Failed to create folder root directory", err)
		} else if err = cfg.CreateMarker(); err != nil {
			l.Warnln("Failed to create folder marker:", err)
		}
	}

	ffs := fset.MtimeFS()

	if cfg.Type == config.FolderTypeReceiveEncrypted {
		if encryptionToken, err := readEncryptionToken(cfg); err == nil {
			m.folderEncryptionPasswordTokens[folder] = encryptionToken
		} else if !fs.IsNotExist(err) {
			l.Warnf("Failed to read encryption token: %v", err)
		}
	}

	// These are our metadata files, and they should always be hidden.
	_ = ffs.Hide(config.DefaultMarkerName)
	_ = ffs.Hide(".stversions")
	_ = ffs.Hide(".stignore")

	var ver versioner.Versioner
	if cfg.Versioning.Type != "" {
		var err error
		ver, err = versioner.New(cfg)
		if err != nil {
			panic(fmt.Errorf("creating versioner: %w", err))
		}
	}
	m.folderVersioners[folder] = ver

	p := folderFactory(m, fset, ignores, cfg, ver, ffs, m.evLogger, m.folderIOLimiter)

	m.folderRunners[folder] = p

	m.warnAboutOverwritingProtectedFiles(cfg, ignores)

	m.folderRunnerToken[folder] = m.Add(p)

	l.Infof("Ready to synchronize %s (%s)", cfg.Description(), cfg.Type)
}

func (m *model) warnAboutOverwritingProtectedFiles(cfg config.FolderConfiguration, ignores *ignore.Matcher) {
	if cfg.Type == config.FolderTypeSendOnly {
		return
	}

	// This is a bit of a hack.
	ffs := cfg.Filesystem()
	if ffs.Type() != fs.FilesystemTypeBasic {
		return
	}
	folderLocation := ffs.URI()

	var filesAtRisk []string
	for _, protectedFilePath := range m.protectedFiles {
		// check if file is synced in this folder
		if protectedFilePath != folderLocation && !fs.IsParent(protectedFilePath, folderLocation) {
			continue
		}

		// check if file is ignored
		relPath, _ := filepath.Rel(folderLocation, protectedFilePath)
		if ignores.Match(relPath).IsIgnored() {
			continue
		}

		filesAtRisk = append(filesAtRisk, protectedFilePath)
	}

	if len(filesAtRisk) > 0 {
		l.Warnln("Some protected files may be overwritten and cause issues. See https://docs.syncthing.net/users/config.html#syncing-configuration-files for more information. The at risk files are:", strings.Join(filesAtRisk, ", "))
	}
}

func (m *model) removeFolder(cfg config.FolderConfiguration) {
	m.fmut.RLock()
	token, ok := m.folderRunnerToken[cfg.ID]
	m.fmut.RUnlock()
	if ok {
		m.RemoveAndWait(token, 0)
	}

	// We need to hold both fmut and pmut and must acquire locks in the same
	// order always. (The locks can be *released* in any order.)
	m.fmut.Lock()
	m.pmut.RLock()

	isPathUnique := true
	for folderID, folderCfg := range m.folderCfgs {
		if folderID != cfg.ID && folderCfg.Path == cfg.Path {
			isPathUnique = false
			break
		}
	}
	if isPathUnique {
		// Delete syncthing specific files
		cfg.Filesystem().RemoveAll(config.DefaultMarkerName)
	}

	m.cleanupFolderLocked(cfg)
	for _, r := range m.indexSenders {
		r.remove(cfg.ID)
	}

	m.fmut.Unlock()
	m.pmut.RUnlock()

	// Remove it from the database
	db.DropFolder(m.db, cfg.ID)
}

// Need to hold lock on m.fmut when calling this.
func (m *model) cleanupFolderLocked(cfg config.FolderConfiguration) {
	// clear up our config maps
	delete(m.folderCfgs, cfg.ID)
	delete(m.folderFiles, cfg.ID)
	delete(m.folderIgnores, cfg.ID)
	delete(m.folderRunners, cfg.ID)
	delete(m.folderRunnerToken, cfg.ID)
	delete(m.folderVersioners, cfg.ID)
}

func (m *model) restartFolder(from, to config.FolderConfiguration, cacheIgnoredFiles bool) {
	if len(to.ID) == 0 {
		panic("bug: cannot restart empty folder ID")
	}
	if to.ID != from.ID {
		l.Warnf("bug: folder restart cannot change ID %q -> %q", from.ID, to.ID)
		panic("bug: folder restart cannot change ID")
	}
	folder := to.ID

	// This mutex protects the entirety of the restart operation, preventing
	// there from being more than one folder restart operation in progress
	// at any given time. The usual fmut/pmut stuff doesn't cover this,
	// because those locks are released while we are waiting for the folder
	// to shut down (and must be so because the folder might need them as
	// part of its operations before shutting down).
	restartMut := m.folderRestartMuts.Get(folder)
	restartMut.Lock()
	defer restartMut.Unlock()

	m.fmut.RLock()
	token, ok := m.folderRunnerToken[from.ID]
	m.fmut.RUnlock()
	if ok {
		m.RemoveAndWait(token, 0)
	}

	m.fmut.Lock()
	defer m.fmut.Unlock()

	// Cache the (maybe) existing fset before it's removed by cleanupFolderLocked
	fset := m.folderFiles[folder]
	fsetNil := fset == nil

	m.cleanupFolderLocked(from)
	if !to.Paused {
		if fsetNil {
			// Create a new fset. Might take a while and we do it under
			// locking, but it's unsafe to create fset:s concurrently so
			// that's the price we pay.
			fset = db.NewFileSet(folder, to.Filesystem(), m.db)
		}
		m.addAndStartFolderLocked(to, fset, cacheIgnoredFiles)
	}

	// Care needs to be taken because we already hold fmut and the lock order
	// must be the same everywhere. As fmut is acquired first, this is fine.
	// toDeviceIDs := to.DeviceIDs()
	m.pmut.RLock()
	for _, id := range to.DeviceIDs() {
		indexSenders, ok := m.indexSenders[id]
		if !ok {
			continue
		}
		// In case the folder was newly shared with us we already got a
		// cluster config and wont necessarily get another soon - start
		// sending indexes if connected.
		if to.Paused {
			indexSenders.pause(to.ID)
		} else if !from.SharedWith(indexSenders.deviceID) || fsetNil || from.Paused {
			indexSenders.resume(to, fset)
		}
	}
	m.pmut.RUnlock()

	var infoMsg string
	switch {
	case to.Paused:
		infoMsg = "Paused"
	case from.Paused:
		infoMsg = "Unpaused"
	default:
		infoMsg = "Restarted"
	}
	l.Infof("%v folder %v (%v)", infoMsg, to.Description(), to.Type)
}

func (m *model) newFolder(cfg config.FolderConfiguration, cacheIgnoredFiles bool) {
	// Creating the fileset can take a long time (metadata calculation) so
	// we do it outside of the lock.
	fset := db.NewFileSet(cfg.ID, cfg.Filesystem(), m.db)

	m.fmut.Lock()
	defer m.fmut.Unlock()

	// Cluster configs might be received and processed before reaching this
	// point, i.e. before the folder is started. If that's the case, start
	// index senders here.
	m.pmut.RLock()
	for _, id := range cfg.DeviceIDs() {
		if is, ok := m.indexSenders[id]; ok {
			is.resume(cfg, fset)
		}
	}
	m.pmut.RUnlock()

	m.addAndStartFolderLocked(cfg, fset, cacheIgnoredFiles)
}

func (m *model) UsageReportingStats(report *contract.Report, version int, preview bool) {
	if version >= 3 {
		// Block stats
		blockStatsMut.Lock()
		for k, v := range blockStats {
			switch k {
			case "total":
				report.BlockStats.Total = v
			case "renamed":
				report.BlockStats.Renamed = v
			case "reused":
				report.BlockStats.Reused = v
			case "pulled":
				report.BlockStats.Pulled = v
			case "copyOrigin":
				report.BlockStats.CopyOrigin = v
			case "copyOriginShifted":
				report.BlockStats.CopyOriginShifted = v
			case "copyElsewhere":
				report.BlockStats.CopyElsewhere = v
			}
			// Reset counts, as these are incremental
			if !preview {
				blockStats[k] = 0
			}
		}
		blockStatsMut.Unlock()

		// Transport stats
		m.pmut.RLock()
		for _, conn := range m.conn {
			report.TransportStats[conn.Transport()]++
		}
		m.pmut.RUnlock()

		// Ignore stats
		var seenPrefix [3]bool
		for folder := range m.cfg.Folders() {
			lines, _, err := m.GetIgnores(folder)
			if err != nil {
				continue
			}
			report.IgnoreStats.Lines += len(lines)

			for _, line := range lines {
				// Allow prefixes to be specified in any order, but only once.
				for {
					if strings.HasPrefix(line, "!") && !seenPrefix[0] {
						seenPrefix[0] = true
						line = line[1:]
						report.IgnoreStats.Inverts++
					} else if strings.HasPrefix(line, "(?i)") && !seenPrefix[1] {
						seenPrefix[1] = true
						line = line[4:]
						report.IgnoreStats.Folded++
					} else if strings.HasPrefix(line, "(?d)") && !seenPrefix[2] {
						seenPrefix[2] = true
						line = line[4:]
						report.IgnoreStats.Deletable++
					} else {
						seenPrefix[0] = false
						seenPrefix[1] = false
						seenPrefix[2] = false
						break
					}
				}

				// Noops, remove
				line = strings.TrimSuffix(line, "**")
				line = strings.TrimPrefix(line, "**/")

				if strings.HasPrefix(line, "/") {
					report.IgnoreStats.Rooted++
				} else if strings.HasPrefix(line, "#include ") {
					report.IgnoreStats.Includes++
					if strings.Contains(line, "..") {
						report.IgnoreStats.EscapedIncludes++
					}
				}

				if strings.Contains(line, "**") {
					report.IgnoreStats.DoubleStars++
					// Remove not to trip up star checks.
					line = strings.Replace(line, "**", "", -1)
				}

				if strings.Contains(line, "*") {
					report.IgnoreStats.Stars++
				}
			}
		}
	}
}

type ConnectionInfo struct {
	protocol.Statistics
	Connected     bool
	Paused        bool
	Address       string
	ClientVersion string
	Type          string
	Crypto        string
}

func (info ConnectionInfo) MarshalJSON() ([]byte, error) {
	return json.Marshal(map[string]interface{}{
		"at":            info.At,
		"inBytesTotal":  info.InBytesTotal,
		"outBytesTotal": info.OutBytesTotal,
		"connected":     info.Connected,
		"paused":        info.Paused,
		"address":       info.Address,
		"clientVersion": info.ClientVersion,
		"type":          info.Type,
		"crypto":        info.Crypto,
	})
}

// ConnectionStats returns a map with connection statistics for each device.
func (m *model) ConnectionStats() map[string]interface{} {
	m.pmut.RLock()
	defer m.pmut.RUnlock()

	res := make(map[string]interface{})
	devs := m.cfg.Devices()
	conns := make(map[string]ConnectionInfo, len(devs))
	for device, deviceCfg := range devs {
		hello := m.helloMessages[device]
		versionString := hello.ClientVersion
		if hello.ClientName != "syncthing" {
			versionString = hello.ClientName + " " + hello.ClientVersion
		}
		ci := ConnectionInfo{
			ClientVersion: strings.TrimSpace(versionString),
			Paused:        deviceCfg.Paused,
		}
		if conn, ok := m.conn[device]; ok {
			ci.Type = conn.Type()
			ci.Crypto = conn.Crypto()
			ci.Connected = ok
			ci.Statistics = conn.Statistics()
			if addr := conn.RemoteAddr(); addr != nil {
				ci.Address = addr.String()
			}
		}

		conns[device.String()] = ci
	}

	res["connections"] = conns

	in, out := protocol.TotalInOut()
	res["total"] = ConnectionInfo{
		Statistics: protocol.Statistics{
			At:            time.Now(),
			InBytesTotal:  in,
			OutBytesTotal: out,
		},
	}

	return res
}

// DeviceStatistics returns statistics about each device
func (m *model) DeviceStatistics() (map[string]stats.DeviceStatistics, error) {
	m.fmut.RLock()
	defer m.fmut.RUnlock()
	res := make(map[string]stats.DeviceStatistics, len(m.deviceStatRefs))
	for id, sr := range m.deviceStatRefs {
		stats, err := sr.GetStatistics()
		if err != nil {
			return nil, err
		}
		res[id.String()] = stats
	}
	return res, nil
}

// FolderStatistics returns statistics about each folder
func (m *model) FolderStatistics() (map[string]stats.FolderStatistics, error) {
	res := make(map[string]stats.FolderStatistics)
	m.fmut.RLock()
	defer m.fmut.RUnlock()
	for id, runner := range m.folderRunners {
		stats, err := runner.GetStatistics()
		if err != nil {
			return nil, err
		}
		res[id] = stats
	}
	return res, nil
}

type FolderCompletion struct {
	CompletionPct float64
	GlobalBytes   int64
	NeedBytes     int64
	GlobalItems   int
	NeedItems     int
	NeedDeletes   int
	Sequence      int64
}

func newFolderCompletion(global, need db.Counts, sequence int64) FolderCompletion {
	comp := FolderCompletion{
		GlobalBytes: global.Bytes,
		NeedBytes:   need.Bytes,
		GlobalItems: global.Files + global.Directories + global.Symlinks,
		NeedItems:   need.Files + need.Directories + need.Symlinks,
		NeedDeletes: need.Deleted,
		Sequence:    sequence,
	}
	comp.setComplectionPct()
	return comp
}

func (comp *FolderCompletion) add(other FolderCompletion) {
	comp.GlobalBytes += other.GlobalBytes
	comp.NeedBytes += other.NeedBytes
	comp.GlobalItems += other.GlobalItems
	comp.NeedItems += other.NeedItems
	comp.NeedDeletes += other.NeedDeletes
	comp.setComplectionPct()
}

func (comp *FolderCompletion) setComplectionPct() {
	if comp.GlobalBytes == 0 {
		comp.CompletionPct = 100
	} else {
		needRatio := float64(comp.NeedBytes) / float64(comp.GlobalBytes)
		comp.CompletionPct = 100 * (1 - needRatio)
	}

	// If the completion is 100% but there are deletes we need to handle,
	// drop it down a notch. Hack for consumers that look only at the
	// percentage (our own GUI does the same calculation as here on its own
	// and needs the same fixup).
	if comp.NeedBytes == 0 && comp.NeedDeletes > 0 {
		comp.CompletionPct = 95 // chosen by fair dice roll
	}
}

// Map returns the members as a map, e.g. used in api to serialize as Json.
func (comp FolderCompletion) Map() map[string]interface{} {
	return map[string]interface{}{
		"completion":  comp.CompletionPct,
		"globalBytes": comp.GlobalBytes,
		"needBytes":   comp.NeedBytes,
		"globalItems": comp.GlobalItems,
		"needItems":   comp.NeedItems,
		"needDeletes": comp.NeedDeletes,
		"sequence":    comp.Sequence,
	}
}

// Completion returns the completion status, in percent with some counters,
// for the given device and folder. The device can be any known device ID
// (including the local device) or explicitly protocol.LocalDeviceID. An
// empty folder string means the aggregate of all folders shared with the
// given device.
func (m *model) Completion(device protocol.DeviceID, folder string) FolderCompletion {
	// The user specifically asked for our own device ID. Internally that is
	// known as protocol.LocalDeviceID so translate.
	if device == m.id {
		device = protocol.LocalDeviceID
	}

	if folder != "" {
		// We want completion for a specific folder.
		return m.folderCompletion(device, folder)
	}

	// We want completion for all (shared) folders as an aggregate.
	var comp FolderCompletion
	for _, fcfg := range m.cfg.FolderList() {
		if device == protocol.LocalDeviceID || fcfg.SharedWith(device) {
			comp.add(m.folderCompletion(device, fcfg.ID))
		}
	}
	return comp
}

func (m *model) folderCompletion(device protocol.DeviceID, folder string) FolderCompletion {
	m.fmut.RLock()
	rf, ok := m.folderFiles[folder]
	m.fmut.RUnlock()
	if !ok {
		return FolderCompletion{} // Folder doesn't exist, so we hardly have any of it
	}

	snap := rf.Snapshot()
	defer snap.Release()

	m.pmut.RLock()
	downloaded := m.deviceDownloads[device].BytesDownloaded(folder)
	m.pmut.RUnlock()

	need := snap.NeedSize(device)
	need.Bytes -= downloaded
	// This might might be more than it really is, because some blocks can be of a smaller size.
	if need.Bytes < 0 {
		need.Bytes = 0
	}

	comp := newFolderCompletion(snap.GlobalSize(), need, snap.Sequence(device))

	l.Debugf("%v Completion(%s, %q): %v", m, device, folder, comp.Map())
	return comp
}

// DBSnapshot returns a snapshot of the database content relevant to the given folder.
func (m *model) DBSnapshot(folder string) (*db.Snapshot, error) {
	m.fmut.RLock()
	err := m.checkFolderRunningLocked(folder)
	rf := m.folderFiles[folder]
	m.fmut.RUnlock()
	if err != nil {
		return nil, err
	}
	return rf.Snapshot(), nil
}

func (m *model) FolderProgressBytesCompleted(folder string) int64 {
	return m.progressEmitter.BytesCompleted(folder)
}

// NeedFolderFiles returns paginated list of currently needed files in
// progress, queued, and to be queued on next puller iteration.
func (m *model) NeedFolderFiles(folder string, page, perpage int) ([]db.FileInfoTruncated, []db.FileInfoTruncated, []db.FileInfoTruncated) {
	m.fmut.RLock()
	rf, rfOk := m.folderFiles[folder]
	runner, runnerOk := m.folderRunners[folder]
	cfg := m.folderCfgs[folder]
	m.fmut.RUnlock()

	if !rfOk {
		return nil, nil, nil
	}

	snap := rf.Snapshot()
	defer snap.Release()
	var progress, queued, rest []db.FileInfoTruncated
	var seen map[string]struct{}

	skip := (page - 1) * perpage
	get := perpage

	if runnerOk {
		progressNames, queuedNames, skipped := runner.Jobs(page, perpage)

		progress = make([]db.FileInfoTruncated, len(progressNames))
		queued = make([]db.FileInfoTruncated, len(queuedNames))
		seen = make(map[string]struct{}, len(progressNames)+len(queuedNames))

		for i, name := range progressNames {
			if f, ok := snap.GetGlobalTruncated(name); ok {
				progress[i] = f
				seen[name] = struct{}{}
			}
		}

		for i, name := range queuedNames {
			if f, ok := snap.GetGlobalTruncated(name); ok {
				queued[i] = f
				seen[name] = struct{}{}
			}
		}

		get -= len(seen)
		if get == 0 {
			return progress, queued, nil
		}
		skip -= skipped
	}

	rest = make([]db.FileInfoTruncated, 0, perpage)
	snap.WithNeedTruncated(protocol.LocalDeviceID, func(f protocol.FileIntf) bool {
		if cfg.IgnoreDelete && f.IsDeleted() {
			return true
		}

		if skip > 0 {
			skip--
			return true
		}
		ft := f.(db.FileInfoTruncated)
		if _, ok := seen[ft.Name]; !ok {
			rest = append(rest, ft)
			get--
		}
		return get > 0
	})

	return progress, queued, rest
}

// Index is called when a new device is connected and we receive their full index.
// Implements the protocol.Model interface.
func (m *model) Index(deviceID protocol.DeviceID, folder string, fs []protocol.FileInfo) error {
	return m.handleIndex(deviceID, folder, fs, false)
}

// IndexUpdate is called for incremental updates to connected devices' indexes.
// Implements the protocol.Model interface.
func (m *model) IndexUpdate(deviceID protocol.DeviceID, folder string, fs []protocol.FileInfo) error {
	return m.handleIndex(deviceID, folder, fs, true)
}

func (m *model) handleIndex(deviceID protocol.DeviceID, folder string, fs []protocol.FileInfo, update bool) error {
	op := "Index"
	if update {
		op += " update"
	}

	l.Debugf("%v (in): %s / %q: %d files", op, deviceID, folder, len(fs))

	if cfg, ok := m.cfg.Folder(folder); !ok || !cfg.SharedWith(deviceID) {
		l.Infof("%v for unexpected folder ID %q sent from device %q; ensure that the folder exists and that this device is selected under \"Share With\" in the folder configuration.", op, folder, deviceID)
		return errors.Wrap(errFolderMissing, folder)
	} else if cfg.Paused {
		l.Debugf("%v for paused folder (ID %q) sent from device %q.", op, folder, deviceID)
		return errors.Wrap(ErrFolderPaused, folder)
	}

	m.fmut.RLock()
	files, existing := m.folderFiles[folder]
	runner, running := m.folderRunners[folder]
	m.fmut.RUnlock()

	if !existing {
		l.Infof("%v for nonexistent folder %q", op, folder)
		return errors.Wrap(errFolderMissing, folder)
	}

	if running {
		defer runner.SchedulePull()
	}

	m.pmut.RLock()
	downloads := m.deviceDownloads[deviceID]
	m.pmut.RUnlock()
	downloads.Update(folder, makeForgetUpdate(fs))

	if !update {
		files.Drop(deviceID)
	}
	for i := range fs {
		// The local attributes should never be transmitted over the wire.
		// Make sure they look like they weren't.
		fs[i].LocalFlags = 0
		fs[i].VersionHash = nil
	}
	files.Update(deviceID, fs)

	seq := files.Sequence(deviceID)
	m.evLogger.Log(events.RemoteIndexUpdated, map[string]interface{}{
		"device":   deviceID.String(),
		"folder":   folder,
		"items":    len(fs),
		"sequence": seq,
		"version":  seq, // legacy for sequence
	})

	return nil
}

func (m *model) ClusterConfig(deviceID protocol.DeviceID, cm protocol.ClusterConfig) error {
	// Check the peer device's announced folders against our own. Emits events
	// for folders that we don't expect (unknown or not shared).
	// Also, collect a list of folders we do share, and if he's interested in
	// temporary indexes, subscribe the connection.

	m.pmut.RLock()
	indexSenderRegistry, ok := m.indexSenders[deviceID]
	m.pmut.RUnlock()
	if !ok {
		panic("bug: ClusterConfig called on closed or nonexistent connection")
	}

	changed := false
	deviceCfg, ok := m.cfg.Devices()[deviceID]
	if !ok {
		l.Debugln("Device disappeared from config while processing cluster-config")
		return errDeviceUnknown
	}

	// Assemble the device information from the connected device about
	// themselves and us for all folders.
	ccDeviceInfos := make(map[string]*indexSenderStartInfo, len(cm.Folders))
	for _, folder := range cm.Folders {
		info := &indexSenderStartInfo{}
		for _, dev := range folder.Devices {
			if dev.ID == m.id {
				info.local = dev
			} else if dev.ID == deviceID {
				info.remote = dev
			}
			if info.local.ID != protocol.EmptyDeviceID && info.remote.ID != protocol.EmptyDeviceID {
				break
			}
		}
		if info.remote.ID == protocol.EmptyDeviceID {
			l.Infof("Device %v sent cluster-config without the device info for the remote on folder %v", deviceID, folder.Description())
			return errMissingRemoteInClusterConfig
		}
		if info.local.ID == protocol.EmptyDeviceID {
			l.Infof("Device %v sent cluster-config without the device info for us locally on folder %v", deviceID, folder.Description())
			return errMissingLocalInClusterConfig
		}
		ccDeviceInfos[folder.ID] = info
	}

	// Needs to happen outside of the fmut, as can cause CommitConfiguration
	if deviceCfg.AutoAcceptFolders {
		changedFolders := make([]config.FolderConfiguration, 0, len(cm.Folders))
		for _, folder := range cm.Folders {
			if fcfg, fchanged := m.handleAutoAccepts(deviceID, folder, ccDeviceInfos[folder.ID]); fchanged {
				changedFolders = append(changedFolders, fcfg)
			}
		}
		if len(changedFolders) > 0 {
			// Need to wait for the waiter, as this calls CommitConfiguration,
			// which sets up the folder and as we return from this call,
			// ClusterConfig starts poking at m.folderFiles and other things
			// that might not exist until the config is committed.
			w, _ := m.cfg.SetFolders(changedFolders)
			w.Wait()
			changed = true
		}
	}

	changedHere, tempIndexFolders, paused, err := m.ccHandleFolders(cm.Folders, deviceCfg, ccDeviceInfos, indexSenderRegistry)
	if err != nil {
		return err
	}
	changed = changed || changedHere

	m.pmut.Lock()
	m.remotePausedFolders[deviceID] = paused
	m.pmut.Unlock()

	if len(tempIndexFolders) > 0 {
		m.pmut.RLock()
		conn, ok := m.conn[deviceID]
		m.pmut.RUnlock()
		// In case we've got ClusterConfig, and the connection disappeared
		// from infront of our nose.
		if ok {
			m.progressEmitter.temporaryIndexSubscribe(conn, tempIndexFolders)
		}
	}

	if deviceCfg.Introducer {
		folders, devices, foldersDevices, introduced := m.handleIntroductions(deviceCfg, cm)
		folders, devices, deintroduced := m.handleDeintroductions(deviceCfg, foldersDevices, folders, devices)
		if introduced || deintroduced {
			changed = true
			cfg := m.cfg.RawCopy()
			cfg.Folders = make([]config.FolderConfiguration, 0, len(folders))
			for _, fcfg := range folders {
				cfg.Folders = append(cfg.Folders, fcfg)
			}
			cfg.Devices = make([]config.DeviceConfiguration, len(devices))
			for _, dcfg := range devices {
				cfg.Devices = append(cfg.Devices, dcfg)
			}
			m.cfg.Replace(cfg)
		}
	}

	if changed {
		if err := m.cfg.Save(); err != nil {
			l.Warnln("Failed to save config", err)
		}
	}

	return nil
}

func (m *model) ccHandleFolders(folders []protocol.Folder, deviceCfg config.DeviceConfiguration, ccDeviceInfos map[string]*indexSenderStartInfo, indexSenders *indexSenderRegistry) (bool, []string, map[string]struct{}, error) {
	var changed bool
	var folderDevice config.FolderDeviceConfiguration
	tempIndexFolders := make([]string, 0, len(folders))
	paused := make(map[string]struct{}, len(folders))
	seenFolders := make(map[string]struct{}, len(folders))
	deviceID := deviceCfg.DeviceID
	for _, folder := range folders {
		seenFolders[folder.ID] = struct{}{}

		cfg, ok := m.cfg.Folder(folder.ID)
		if ok {
			folderDevice, ok = cfg.Device(deviceID)
		}
		if !ok {
			indexSenders.remove(folder.ID)
			if deviceCfg.IgnoredFolder(folder.ID) {
				l.Infof("Ignoring folder %s from device %s since we are configured to", folder.Description(), deviceID)
				continue
			}
<<<<<<< HEAD
			if err := m.db.AddOrUpdatePendingFolder(folder.ID, folder.Label, deviceID); err != nil {
				l.Warnf("Failed to persist pending folder entry to database: %v", err)
			}
=======
			m.cfg.AddOrUpdatePendingFolder(folder.ID, folder.Label, deviceID)
			indexSenders.addPending(cfg, ccDeviceInfos[folder.ID])
			changed = true
>>>>>>> b253022a
			m.evLogger.Log(events.FolderRejected, map[string]string{
				"folder":      folder.ID,
				"folderLabel": folder.Label,
				"device":      deviceID.String(),
			})
			l.Infof("Unexpected folder %s sent from device %q; ensure that the folder exists and that this device is selected under \"Share With\" in the folder configuration.", folder.Description(), deviceID)
			continue
		}

		if folder.Paused {
			indexSenders.remove(folder.ID)
			paused[cfg.ID] = struct{}{}
			continue
		}

		if cfg.Paused {
			indexSenders.addPending(cfg, ccDeviceInfos[folder.ID])
			continue
		}

		if err := m.ccCheckEncryption(cfg, folderDevice, ccDeviceInfos[folder.ID], deviceCfg.Untrusted); err != nil {
			sameError := false
			if devs, ok := m.folderEncryptionFailures[folder.ID]; ok {
				sameError = devs[deviceID] == err
			} else {
				m.folderEncryptionFailures[folder.ID] = make(map[protocol.DeviceID]error)
			}
			m.folderEncryptionFailures[folder.ID][deviceID] = err
			msg := fmt.Sprintf("Failure checking encryption consistency with device %v for folder %v: %v", deviceID, cfg.Description(), err)
			if sameError || err == errEncryptionReceivedToken {
				l.Debugln(msg)
			} else {
				l.Warnln(msg)
			}

			return changed, tempIndexFolders, paused, err
		}
		if devErrs, ok := m.folderEncryptionFailures[folder.ID]; ok {
			if len(devErrs) == 1 {
				delete(m.folderEncryptionFailures, folder.ID)
			} else {
				delete(m.folderEncryptionFailures[folder.ID], deviceID)
			}
		}

		// Handle indexes

		if !folder.DisableTempIndexes {
			tempIndexFolders = append(tempIndexFolders, folder.ID)
		}

		m.fmut.RLock()
		fs, ok := m.folderFiles[folder.ID]
		m.fmut.RUnlock()
		if !ok {
			// Shouldn't happen because !cfg.Paused, but might happen
			// if the folder is about to be unpaused, but not yet.
			l.Debugln("ccH: no fset", folder.ID)
			indexSenders.addPending(cfg, ccDeviceInfos[folder.ID])
			continue
		}

		indexSenders.add(cfg, fs, ccDeviceInfos[folder.ID])

		// We might already have files that we need to pull so let the
		// folder runner know that it should recheck the index data.
		m.fmut.RLock()
		if runner := m.folderRunners[folder.ID]; runner != nil {
			defer runner.SchedulePull()
		}
		m.fmut.RUnlock()
	}

	indexSenders.removeAllExcept(seenFolders)

	return changed, tempIndexFolders, paused, nil
}

func (m *model) ccCheckEncryption(fcfg config.FolderConfiguration, folderDevice config.FolderDeviceConfiguration, ccDeviceInfos *indexSenderStartInfo, deviceUntrusted bool) error {
	hasTokenRemote := len(ccDeviceInfos.remote.EncryptionPasswordToken) > 0
	hasTokenLocal := len(ccDeviceInfos.local.EncryptionPasswordToken) > 0
	isEncryptedRemote := folderDevice.EncryptionPassword != ""
	isEncryptedLocal := fcfg.Type == config.FolderTypeReceiveEncrypted

	if !isEncryptedRemote && !isEncryptedLocal && deviceUntrusted {
		return errEncryptionNotEncryptedUntrusted
	}

	if !(hasTokenRemote || hasTokenLocal || isEncryptedRemote || isEncryptedLocal) {
		// Noone cares about encryption here
		return nil
	}

	if isEncryptedRemote && isEncryptedLocal {
		// Should never happen, but config racyness and be safe.
		return errEncryptionInvConfigLocal
	}

	if hasTokenRemote && hasTokenLocal {
		return errEncryptionInvConfigRemote
	}

	if !(hasTokenRemote || hasTokenLocal) {
		return errEncryptionNotEncryptedRemote
	}

	if !(isEncryptedRemote || isEncryptedLocal) {
		return errEncryptionNotEncryptedLocal
	}

	if isEncryptedRemote {
		passwordToken := protocol.PasswordToken(fcfg.ID, folderDevice.EncryptionPassword)
		match := false
		if hasTokenLocal {
			match = bytes.Equal(passwordToken, ccDeviceInfos.local.EncryptionPasswordToken)
		} else {
			// hasTokenRemote == true
			match = bytes.Equal(passwordToken, ccDeviceInfos.remote.EncryptionPasswordToken)
		}
		if !match {
			return errEncryptionPassword
		}
		return nil
	}

	// isEncryptedLocal == true

	var ccToken []byte
	if hasTokenLocal {
		ccToken = ccDeviceInfos.local.EncryptionPasswordToken
	} else {
		// hasTokenRemote == true
		ccToken = ccDeviceInfos.remote.EncryptionPasswordToken
	}
	m.fmut.RLock()
	token, ok := m.folderEncryptionPasswordTokens[fcfg.ID]
	m.fmut.RUnlock()
	if !ok {
		var err error
		token, err = readEncryptionToken(fcfg)
		if err != nil && !fs.IsNotExist(err) {
			return err
		}
		if err == nil {
			m.fmut.Lock()
			m.folderEncryptionPasswordTokens[fcfg.ID] = token
			m.fmut.Unlock()
		} else {
			if err := writeEncryptionToken(ccToken, fcfg); err != nil {
				return err
			}
			m.fmut.Lock()
			m.folderEncryptionPasswordTokens[fcfg.ID] = ccToken
			m.fmut.Unlock()
			// We can only announce ourselfs once we have the token,
			// thus we need to resend CCs now that we have it.
			m.resendClusterConfig(fcfg.DeviceIDs())
			return nil
		}
	}
	if !bytes.Equal(token, ccToken) {
		return errEncryptionPassword
	}
	return nil
}

func (m *model) resendClusterConfig(ids []protocol.DeviceID) {
	if len(ids) == 0 {
		return
	}
	ccConns := make([]protocol.Connection, 0, len(ids))
	m.pmut.RLock()
	for _, id := range ids {
		if conn, ok := m.conn[id]; ok {
			ccConns = append(ccConns, conn)
		}
	}
	m.pmut.RUnlock()
	// Generating cluster-configs acquires fmut -> must happen outside of pmut.
	for _, conn := range ccConns {
		cm := m.generateClusterConfig(conn.ID())
		go conn.ClusterConfig(cm)
	}
}

// handleIntroductions handles adding devices/folders that are shared by an introducer device
func (m *model) handleIntroductions(introducerCfg config.DeviceConfiguration, cm protocol.ClusterConfig) (map[string]config.FolderConfiguration, map[protocol.DeviceID]config.DeviceConfiguration, folderDeviceSet, bool) {
	changed := false
	folders := m.cfg.Folders()
	devices := m.cfg.Devices()

	foldersDevices := make(folderDeviceSet)

	for _, folder := range cm.Folders {
		// Adds devices which we do not have, but the introducer has
		// for the folders that we have in common. Also, shares folders
		// with devices that we have in common, yet are currently not sharing
		// the folder.

		fcfg, ok := folders[folder.ID]
		if !ok {
			// Don't have this folder, carry on.
			continue
		}

		folderChanged := false

		for _, device := range folder.Devices {
			// No need to share with self.
			if device.ID == m.id {
				continue
			}

			foldersDevices.set(device.ID, folder.ID)

			if _, ok := m.cfg.Devices()[device.ID]; !ok {
				// The device is currently unknown. Add it to the config.
				devices[device.ID] = m.introduceDevice(device, introducerCfg)
			} else if fcfg.SharedWith(device.ID) {
				// We already share the folder with this device, so
				// nothing to do.
				continue
			}

			// We don't yet share this folder with this device. Add the device
			// to sharing list of the folder.
			l.Infof("Sharing folder %s with %v (vouched for by introducer %v)", folder.Description(), device.ID, introducerCfg.DeviceID)
			fcfg.Devices = append(fcfg.Devices, config.FolderDeviceConfiguration{
				DeviceID:     device.ID,
				IntroducedBy: introducerCfg.DeviceID,
			})
			folderChanged = true
		}

		if folderChanged {
			folders[fcfg.ID] = fcfg
			changed = true
		}
	}

	return folders, devices, foldersDevices, changed
}

// handleDeintroductions handles removals of devices/shares that are removed by an introducer device
func (m *model) handleDeintroductions(introducerCfg config.DeviceConfiguration, foldersDevices folderDeviceSet, folders map[string]config.FolderConfiguration, devices map[protocol.DeviceID]config.DeviceConfiguration) (map[string]config.FolderConfiguration, map[protocol.DeviceID]config.DeviceConfiguration, bool) {
	if introducerCfg.SkipIntroductionRemovals {
		return folders, devices, false
	}

	changed := false
	devicesNotIntroduced := make(map[protocol.DeviceID]struct{})

	// Check if we should unshare some folders, if the introducer has unshared them.
	for folderID, folderCfg := range folders {
		for k := 0; k < len(folderCfg.Devices); k++ {
			if folderCfg.Devices[k].IntroducedBy != introducerCfg.DeviceID {
				devicesNotIntroduced[folderCfg.Devices[k].DeviceID] = struct{}{}
				continue
			}
			if !foldersDevices.has(folderCfg.Devices[k].DeviceID, folderCfg.ID) {
				// We could not find that folder shared on the
				// introducer with the device that was introduced to us.
				// We should follow and unshare as well.
				l.Infof("Unsharing folder %s with %v as introducer %v no longer shares the folder with that device", folderCfg.Description(), folderCfg.Devices[k].DeviceID, folderCfg.Devices[k].IntroducedBy)
				folderCfg.Devices = append(folderCfg.Devices[:k], folderCfg.Devices[k+1:]...)
				folders[folderID] = folderCfg
				k--
				changed = true
			}
		}
	}

	// Check if we should remove some devices, if the introducer no longer
	// shares any folder with them. Yet do not remove if we share other
	// folders that haven't been introduced by the introducer.
	for deviceID, device := range devices {
		if device.IntroducedBy == introducerCfg.DeviceID {
			if !foldersDevices.hasDevice(deviceID) {
				if _, ok := devicesNotIntroduced[deviceID]; !ok {
					// The introducer no longer shares any folder with the
					// device, remove the device.
					l.Infof("Removing device %v as introducer %v no longer shares any folders with that device", deviceID, device.IntroducedBy)
					changed = true
					delete(devices, deviceID)
					continue
				}
				l.Infof("Would have removed %v as %v no longer shares any folders, yet there are other folders that are shared with this device that haven't been introduced by this introducer.", deviceID, device.IntroducedBy)
			}
		}
	}

	return folders, devices, changed
}

// handleAutoAccepts handles adding and sharing folders for devices that have
// AutoAcceptFolders set to true.
func (m *model) handleAutoAccepts(deviceID protocol.DeviceID, folder protocol.Folder, ccDeviceInfos *indexSenderStartInfo) (config.FolderConfiguration, bool) {
	if cfg, ok := m.cfg.Folder(folder.ID); !ok {
		defaultPath := m.cfg.Options().DefaultFolderPath
		defaultPathFs := fs.NewFilesystem(fs.FilesystemTypeBasic, defaultPath)
		pathAlternatives := []string{
			sanitizePath(folder.Label),
			sanitizePath(folder.ID),
		}
		for _, path := range pathAlternatives {
			if _, err := defaultPathFs.Lstat(path); !fs.IsNotExist(err) {
				continue
			}

			fcfg := config.NewFolderConfiguration(m.id, folder.ID, folder.Label, fs.FilesystemTypeBasic, filepath.Join(defaultPath, path))
			fcfg.Devices = append(fcfg.Devices, config.FolderDeviceConfiguration{
				DeviceID: deviceID,
			})

			if len(ccDeviceInfos.remote.EncryptionPasswordToken) > 0 || len(ccDeviceInfos.local.EncryptionPasswordToken) > 0 {
				fcfg.Type = config.FolderTypeReceiveEncrypted
			}

			l.Infof("Auto-accepted %s folder %s at path %s", deviceID, folder.Description(), fcfg.Path)
			return fcfg, true
		}
		l.Infof("Failed to auto-accept folder %s from %s due to path conflict", folder.Description(), deviceID)
		return config.FolderConfiguration{}, false
	} else {
		for _, device := range cfg.DeviceIDs() {
			if device == deviceID {
				// Already shared nothing todo.
				return config.FolderConfiguration{}, false
			}
		}
		if cfg.Type == config.FolderTypeReceiveEncrypted {
			if len(ccDeviceInfos.remote.EncryptionPasswordToken) == 0 && len(ccDeviceInfos.local.EncryptionPasswordToken) == 0 {
				l.Infof("Failed to auto-accept device %s on existing folder %s as the remote wants to send us unencrypted data, but the folder type is receive-encrypted", folder.Description(), deviceID)
				return config.FolderConfiguration{}, false
			}
		} else {
			if len(ccDeviceInfos.remote.EncryptionPasswordToken) > 0 || len(ccDeviceInfos.local.EncryptionPasswordToken) > 0 {
				l.Infof("Failed to auto-accept device %s on existing folder %s as the remote wants to send us encrypted data, but the folder type is not receive-encrypted", folder.Description(), deviceID)
				return config.FolderConfiguration{}, false
			}
		}
		cfg.Devices = append(cfg.Devices, config.FolderDeviceConfiguration{
			DeviceID: deviceID,
		})
		l.Infof("Shared %s with %s due to auto-accept", folder.ID, deviceID)
		return cfg, true
	}
}

func (m *model) introduceDevice(device protocol.Device, introducerCfg config.DeviceConfiguration) config.DeviceConfiguration {
	addresses := []string{"dynamic"}
	for _, addr := range device.Addresses {
		if addr != "dynamic" {
			addresses = append(addresses, addr)
		}
	}

	l.Infof("Adding device %v to config (vouched for by introducer %v)", device.ID, introducerCfg.DeviceID)
	newDeviceCfg := config.DeviceConfiguration{
		DeviceID:     device.ID,
		Name:         device.Name,
		Compression:  introducerCfg.Compression,
		Addresses:    addresses,
		CertName:     device.CertName,
		IntroducedBy: introducerCfg.DeviceID,
	}

	// The introducers' introducers are also our introducers.
	if device.Introducer {
		l.Infof("Device %v is now also an introducer", device.ID)
		newDeviceCfg.Introducer = true
		newDeviceCfg.SkipIntroductionRemovals = device.SkipIntroductionRemovals
	}

	return newDeviceCfg
}

// Closed is called when a connection has been closed
func (m *model) Closed(conn protocol.Connection, err error) {
	device := conn.ID()

	m.pmut.Lock()
	conn, ok := m.conn[device]
	if !ok {
		m.pmut.Unlock()
		return
	}
	delete(m.conn, device)
	delete(m.connRequestLimiters, device)
	delete(m.helloMessages, device)
	delete(m.deviceDownloads, device)
	delete(m.remotePausedFolders, device)
	closed := m.closed[device]
	delete(m.closed, device)
	delete(m.indexSenders, device)
	m.pmut.Unlock()

	m.progressEmitter.temporaryIndexUnsubscribe(conn)

	l.Infof("Connection to %s at %s closed: %v", device, conn.Name(), err)
	m.evLogger.Log(events.DeviceDisconnected, map[string]string{
		"id":    device.String(),
		"error": err.Error(),
	})
	close(closed)
}

// Implements protocol.RequestResponse
type requestResponse struct {
	data   []byte
	closed chan struct{}
	once   stdsync.Once
}

func newRequestResponse(size int) *requestResponse {
	return &requestResponse{
		data:   protocol.BufferPool.Get(size),
		closed: make(chan struct{}),
	}
}

func (r *requestResponse) Data() []byte {
	return r.data
}

func (r *requestResponse) Close() {
	r.once.Do(func() {
		protocol.BufferPool.Put(r.data)
		close(r.closed)
	})
}

func (r *requestResponse) Wait() {
	<-r.closed
}

// Request returns the specified data segment by reading it from local disk.
// Implements the protocol.Model interface.
func (m *model) Request(deviceID protocol.DeviceID, folder, name string, blockNo, size int32, offset int64, hash []byte, weakHash uint32, fromTemporary bool) (out protocol.RequestResponse, err error) {
	if size < 0 || offset < 0 {
		return nil, protocol.ErrInvalid
	}

	m.fmut.RLock()
	folderCfg, ok := m.folderCfgs[folder]
	folderIgnores := m.folderIgnores[folder]
	m.fmut.RUnlock()
	if !ok {
		// The folder might be already unpaused in the config, but not yet
		// in the model.
		l.Debugf("Request from %s for file %s in unstarted folder %q", deviceID, name, folder)
		return nil, protocol.ErrGeneric
	}

	if !folderCfg.SharedWith(deviceID) {
		l.Warnf("Request from %s for file %s in unshared folder %q", deviceID, name, folder)
		return nil, protocol.ErrGeneric
	}
	if folderCfg.Paused {
		l.Debugf("Request from %s for file %s in paused folder %q", deviceID, name, folder)
		return nil, protocol.ErrGeneric
	}

	// Make sure the path is valid and in canonical form
	if name, err = fs.Canonicalize(name); err != nil {
		l.Debugf("Request from %s in folder %q for invalid filename %s", deviceID, folder, name)
		return nil, protocol.ErrGeneric
	}

	if deviceID != protocol.LocalDeviceID {
		l.Debugf("%v REQ(in): %s: %q / %q o=%d s=%d t=%v", m, deviceID, folder, name, offset, size, fromTemporary)
	}

	if fs.IsInternal(name) {
		l.Debugf("%v REQ(in) for internal file: %s: %q / %q o=%d s=%d", m, deviceID, folder, name, offset, size)
		return nil, protocol.ErrInvalid
	}

	if folderIgnores.Match(name).IsIgnored() {
		l.Debugf("%v REQ(in) for ignored file: %s: %q / %q o=%d s=%d", m, deviceID, folder, name, offset, size)
		return nil, protocol.ErrInvalid
	}

	folderFs := folderCfg.Filesystem()

	if err := osutil.TraversesSymlink(folderFs, filepath.Dir(name)); err != nil {
		l.Debugf("%v REQ(in) traversal check: %s - %s: %q / %q o=%d s=%d", m, err, deviceID, folder, name, offset, size)
		return nil, protocol.ErrNoSuchFile
	}

	// Restrict parallel requests by connection/device

	m.pmut.RLock()
	limiter := m.connRequestLimiters[deviceID]
	m.pmut.RUnlock()

	// The requestResponse releases the bytes to the buffer pool and the
	// limiters when its Close method is called.
	res := newLimitedRequestResponse(int(size), limiter, m.globalRequestLimiter)

	defer func() {
		// Close it ourselves if it isn't returned due to an error
		if err != nil {
			res.Close()
		}
	}()

	// Only check temp files if the flag is set, and if we are set to advertise
	// the temp indexes.
	if fromTemporary && !folderCfg.DisableTempIndexes {
		tempFn := fs.TempName(name)

		if info, err := folderFs.Lstat(tempFn); err != nil || !info.IsRegular() {
			// Reject reads for anything that doesn't exist or is something
			// other than a regular file.
			l.Debugf("%v REQ(in) failed stating temp file (%v): %s: %q / %q o=%d s=%d", m, err, deviceID, folder, name, offset, size)
			return nil, protocol.ErrNoSuchFile
		}
		err := readOffsetIntoBuf(folderFs, tempFn, offset, res.data)
		if err == nil && scanner.Validate(res.data, hash, weakHash) {
			return res, nil
		}
		// Fall through to reading from a non-temp file, just incase the temp
		// file has finished downloading.
	}

	if info, err := folderFs.Lstat(name); err != nil || !info.IsRegular() {
		// Reject reads for anything that doesn't exist or is something
		// other than a regular file.
		l.Debugf("%v REQ(in) failed stating file (%v): %s: %q / %q o=%d s=%d", m, err, deviceID, folder, name, offset, size)
		return nil, protocol.ErrNoSuchFile
	}

	if err := readOffsetIntoBuf(folderFs, name, offset, res.data); fs.IsNotExist(err) {
		l.Debugf("%v REQ(in) file doesn't exist: %s: %q / %q o=%d s=%d", m, deviceID, folder, name, offset, size)
		return nil, protocol.ErrNoSuchFile
	} else if err == io.EOF && len(hash) == 0 {
		// Read beyond end of file when we can't verify the hash -- this is
		// a padded read for an encrypted file. It's fine.
	} else if err != nil {
		l.Debugf("%v REQ(in) failed reading file (%v): %s: %q / %q o=%d s=%d", m, err, deviceID, folder, name, offset, size)
		return nil, protocol.ErrGeneric
	}

	if len(hash) > 0 && !scanner.Validate(res.data, hash, weakHash) {
		m.recheckFile(deviceID, folder, name, offset, hash, weakHash)
		l.Debugf("%v REQ(in) failed validating data: %s: %q / %q o=%d s=%d", m, deviceID, folder, name, offset, size)
		return nil, protocol.ErrNoSuchFile
	}

	return res, nil
}

// newLimitedRequestResponse takes size bytes from the limiters in order,
// skipping nil limiters, then returns a requestResponse of the given size.
// When the requestResponse is closed the limiters are given back the bytes,
// in reverse order.
func newLimitedRequestResponse(size int, limiters ...*byteSemaphore) *requestResponse {
	for _, limiter := range limiters {
		if limiter != nil {
			limiter.take(size)
		}
	}

	res := newRequestResponse(size)

	go func() {
		res.Wait()
		for i := range limiters {
			limiter := limiters[len(limiters)-1-i]
			if limiter != nil {
				limiter.give(size)
			}
		}
	}()

	return res
}

func (m *model) recheckFile(deviceID protocol.DeviceID, folder, name string, offset int64, hash []byte, weakHash uint32) {
	cf, ok := m.CurrentFolderFile(folder, name)
	if !ok {
		l.Debugf("%v recheckFile: %s: %q / %q: no current file", m, deviceID, folder, name)
		return
	}

	if cf.IsDeleted() || cf.IsInvalid() || cf.IsSymlink() || cf.IsDirectory() {
		l.Debugf("%v recheckFile: %s: %q / %q: not a regular file", m, deviceID, folder, name)
		return
	}

	blockIndex := int(offset / int64(cf.BlockSize()))
	if blockIndex >= len(cf.Blocks) {
		l.Debugf("%v recheckFile: %s: %q / %q i=%d: block index too far", m, deviceID, folder, name, blockIndex)
		return
	}

	block := cf.Blocks[blockIndex]

	// Seems to want a different version of the file, whatever.
	if !bytes.Equal(block.Hash, hash) {
		l.Debugf("%v recheckFile: %s: %q / %q i=%d: hash mismatch %x != %x", m, deviceID, folder, name, blockIndex, block.Hash, hash)
		return
	}
	if weakHash != 0 && block.WeakHash != weakHash {
		l.Debugf("%v recheckFile: %s: %q / %q i=%d: weak hash mismatch %v != %v", m, deviceID, folder, name, blockIndex, block.WeakHash, weakHash)
		return
	}

	// The hashes provided part of the request match what we expect to find according
	// to what we have in the database, yet the content we've read off the filesystem doesn't
	// Something is fishy, invalidate the file and rescan it.
	// The file will temporarily become invalid, which is ok as the content is messed up.
	m.fmut.RLock()
	runner, ok := m.folderRunners[folder]
	m.fmut.RUnlock()
	if !ok {
		l.Debugf("%v recheckFile: %s: %q / %q: Folder stopped before rescan could be scheduled", m, deviceID, folder, name)
		return
	}

	runner.ScheduleForceRescan(name)

	l.Debugf("%v recheckFile: %s: %q / %q", m, deviceID, folder, name)
}

func (m *model) CurrentFolderFile(folder string, file string) (protocol.FileInfo, bool) {
	m.fmut.RLock()
	fs, ok := m.folderFiles[folder]
	m.fmut.RUnlock()
	if !ok {
		return protocol.FileInfo{}, false
	}
	snap := fs.Snapshot()
	defer snap.Release()
	return snap.Get(protocol.LocalDeviceID, file)
}

func (m *model) CurrentGlobalFile(folder string, file string) (protocol.FileInfo, bool) {
	m.fmut.RLock()
	fs, ok := m.folderFiles[folder]
	m.fmut.RUnlock()
	if !ok {
		return protocol.FileInfo{}, false
	}
	snap := fs.Snapshot()
	defer snap.Release()
	return snap.GetGlobal(file)
}

// Connection returns the current connection for device, and a boolean whether a connection was found.
func (m *model) Connection(deviceID protocol.DeviceID) (connections.Connection, bool) {
	m.pmut.RLock()
	cn, ok := m.conn[deviceID]
	m.pmut.RUnlock()
	if ok {
		m.deviceWasSeen(deviceID)
	}
	return cn, ok
}

func (m *model) GetIgnores(folder string) ([]string, []string, error) {
	m.fmut.RLock()
	cfg, cfgOk := m.folderCfgs[folder]
	ignores, ignoresOk := m.folderIgnores[folder]
	m.fmut.RUnlock()

	if !cfgOk {
		cfg, cfgOk = m.cfg.Folders()[folder]
		if !cfgOk {
			return nil, nil, fmt.Errorf("folder %s does not exist", folder)
		}
	}

	// On creation a new folder with ignore patterns validly has no marker yet.
	if err := cfg.CheckPath(); err != nil && err != config.ErrMarkerMissing {
		return nil, nil, err
	}

	if !ignoresOk {
		ignores = ignore.New(fs.NewFilesystem(cfg.FilesystemType, cfg.Path))
	}

	err := ignores.Load(".stignore")
	if fs.IsNotExist(err) {
		// Having no ignores is not an error.
		return nil, nil, nil
	}

	// Return lines and patterns, which may have some meaning even when err
	// != nil, depending on the specific error.
	return ignores.Lines(), ignores.Patterns(), err
}

func (m *model) SetIgnores(folder string, content []string) error {
	cfg, ok := m.cfg.Folders()[folder]
	if !ok {
		return fmt.Errorf("folder %s does not exist", cfg.Description())
	}

	err := cfg.CheckPath()
	if err == config.ErrPathMissing {
		if err = cfg.CreateRoot(); err != nil {
			return errors.Wrap(err, "failed to create folder root")
		}
		err = cfg.CheckPath()
	}
	if err != nil && err != config.ErrMarkerMissing {
		return err
	}

	if err := ignore.WriteIgnores(cfg.Filesystem(), ".stignore", content); err != nil {
		l.Warnln("Saving .stignore:", err)
		return err
	}

	m.fmut.RLock()
	runner, ok := m.folderRunners[folder]
	m.fmut.RUnlock()
	if ok {
		return runner.Scan(nil)
	}
	return nil
}

// OnHello is called when an device connects to us.
// This allows us to extract some information from the Hello message
// and add it to a list of known devices ahead of any checks.
func (m *model) OnHello(remoteID protocol.DeviceID, addr net.Addr, hello protocol.Hello) error {
	if m.cfg.IgnoredDevice(remoteID) {
		return errDeviceIgnored
	}

	cfg, ok := m.cfg.Device(remoteID)
	if !ok {
		if err := m.db.AddOrUpdatePendingDevice(remoteID, hello.DeviceName, addr.String()); err != nil {
			l.Warnf("Failed to persist pending device entry to database: %v", err)
		}
		m.evLogger.Log(events.DeviceRejected, map[string]string{
			"name":    hello.DeviceName,
			"device":  remoteID.String(),
			"address": addr.String(),
		})
		return errDeviceUnknown
	}

	if cfg.Paused {
		return errDevicePaused
	}

	if len(cfg.AllowedNetworks) > 0 {
		if !connections.IsAllowedNetwork(addr.String(), cfg.AllowedNetworks) {
			return errNetworkNotAllowed
		}
	}

	return nil
}

// GetHello is called when we are about to connect to some remote device.
func (m *model) GetHello(id protocol.DeviceID) protocol.HelloIntf {
	name := ""
	if _, ok := m.cfg.Device(id); ok {
		// Set our name (from the config of our device ID) only if we already know about the other side device ID.
		if myCfg, ok := m.cfg.Device(m.id); ok {
			name = myCfg.Name
		}
	}
	return &protocol.Hello{
		DeviceName:    name,
		ClientName:    m.clientName,
		ClientVersion: m.clientVersion,
	}
}

// AddConnection adds a new peer connection to the model. An initial index will
// be sent to the connected peer, thereafter index updates whenever the local
// folder changes.
func (m *model) AddConnection(conn connections.Connection, hello protocol.Hello) {
	deviceID := conn.ID()
	device, ok := m.cfg.Device(deviceID)
	if !ok {
		l.Infoln("Trying to add connection to unknown device")
		return
	}

	m.pmut.Lock()
	if oldConn, ok := m.conn[deviceID]; ok {
		l.Infoln("Replacing old connection", oldConn, "with", conn, "for", deviceID)
		// There is an existing connection to this device that we are
		// replacing. We must close the existing connection and wait for the
		// close to complete before adding the new connection. We do the
		// actual close without holding pmut as the connection will call
		// back into Closed() for the cleanup.
		closed := m.closed[deviceID]
		m.pmut.Unlock()
		oldConn.Close(errReplacingConnection)
		<-closed
		m.pmut.Lock()
	}

	m.conn[deviceID] = conn
	closed := make(chan struct{})
	m.closed[deviceID] = closed
	m.deviceDownloads[deviceID] = newDeviceDownloadState()
	m.indexSenders[deviceID] = newIndexSenderRegistry(conn, closed, m.Supervisor, m.evLogger)
	// 0: default, <0: no limiting
	switch {
	case device.MaxRequestKiB > 0:
		m.connRequestLimiters[deviceID] = newByteSemaphore(1024 * device.MaxRequestKiB)
	case device.MaxRequestKiB == 0:
		m.connRequestLimiters[deviceID] = newByteSemaphore(1024 * defaultPullerPendingKiB)
	}

	m.helloMessages[deviceID] = hello

	event := map[string]string{
		"id":            deviceID.String(),
		"deviceName":    hello.DeviceName,
		"clientName":    hello.ClientName,
		"clientVersion": hello.ClientVersion,
		"type":          conn.Type(),
	}

	addr := conn.RemoteAddr()
	if addr != nil {
		event["addr"] = addr.String()
	}

	m.evLogger.Log(events.DeviceConnected, event)

	l.Infof(`Device %s client is "%s %s" named "%s" at %s`, deviceID, hello.ClientName, hello.ClientVersion, hello.DeviceName, conn)

	conn.Start()
	m.pmut.Unlock()

	// Acquires fmut, so has to be done outside of pmut.
	cm := m.generateClusterConfig(deviceID)
	conn.ClusterConfig(cm)

	if (device.Name == "" || m.cfg.Options().OverwriteRemoteDevNames) && hello.DeviceName != "" {
		device.Name = hello.DeviceName
		m.cfg.SetDevice(device)
		m.cfg.Save()
	}

	m.deviceWasSeen(deviceID)
}

func (m *model) DownloadProgress(device protocol.DeviceID, folder string, updates []protocol.FileDownloadProgressUpdate) error {
	m.fmut.RLock()
	cfg, ok := m.folderCfgs[folder]
	m.fmut.RUnlock()

	if !ok || cfg.DisableTempIndexes || !cfg.SharedWith(device) {
		return nil
	}

	m.pmut.RLock()
	downloads := m.deviceDownloads[device]
	m.pmut.RUnlock()
	downloads.Update(folder, updates)
	state := downloads.GetBlockCounts(folder)

	m.evLogger.Log(events.RemoteDownloadProgress, map[string]interface{}{
		"device": device.String(),
		"folder": folder,
		"state":  state,
	})

	return nil
}

func (m *model) deviceWasSeen(deviceID protocol.DeviceID) {
	m.fmut.RLock()
	sr, ok := m.deviceStatRefs[deviceID]
	m.fmut.RUnlock()
	if ok {
		sr.WasSeen()
	}
}

func (m *model) requestGlobal(ctx context.Context, deviceID protocol.DeviceID, folder, name string, blockNo int, offset int64, size int, hash []byte, weakHash uint32, fromTemporary bool) ([]byte, error) {
	m.pmut.RLock()
	nc, ok := m.conn[deviceID]
	m.pmut.RUnlock()

	if !ok {
		return nil, fmt.Errorf("requestGlobal: no such device: %s", deviceID)
	}

	l.Debugf("%v REQ(out): %s: %q / %q b=%d o=%d s=%d h=%x wh=%x ft=%t", m, deviceID, folder, name, blockNo, offset, size, hash, weakHash, fromTemporary)

	return nc.Request(ctx, folder, name, blockNo, offset, size, hash, weakHash, fromTemporary)
}

func (m *model) ScanFolders() map[string]error {
	m.fmut.RLock()
	folders := make([]string, 0, len(m.folderCfgs))
	for folder := range m.folderCfgs {
		folders = append(folders, folder)
	}
	m.fmut.RUnlock()

	errors := make(map[string]error, len(m.folderCfgs))
	errorsMut := sync.NewMutex()

	wg := sync.NewWaitGroup()
	wg.Add(len(folders))
	for _, folder := range folders {
		folder := folder
		go func() {
			err := m.ScanFolder(folder)
			if err != nil {
				errorsMut.Lock()
				errors[folder] = err
				errorsMut.Unlock()
			}
			wg.Done()
		}()
	}
	wg.Wait()
	return errors
}

func (m *model) ScanFolder(folder string) error {
	return m.ScanFolderSubdirs(folder, nil)
}

func (m *model) ScanFolderSubdirs(folder string, subs []string) error {
	m.fmut.RLock()
	err := m.checkFolderRunningLocked(folder)
	runner := m.folderRunners[folder]
	m.fmut.RUnlock()

	if err != nil {
		return err
	}

	return runner.Scan(subs)
}

func (m *model) DelayScan(folder string, next time.Duration) {
	m.fmut.RLock()
	runner, ok := m.folderRunners[folder]
	m.fmut.RUnlock()
	if !ok {
		return
	}
	runner.DelayScan(next)
}

// numHashers returns the number of hasher routines to use for a given folder,
// taking into account configuration and available CPU cores.
func (m *model) numHashers(folder string) int {
	m.fmut.RLock()
	folderCfg := m.folderCfgs[folder]
	numFolders := len(m.folderCfgs)
	m.fmut.RUnlock()

	if folderCfg.Hashers > 0 {
		// Specific value set in the config, use that.
		return folderCfg.Hashers
	}

	if runtime.GOOS == "windows" || runtime.GOOS == "darwin" {
		// Interactive operating systems; don't load the system too heavily by
		// default.
		return 1
	}

	// For other operating systems and architectures, lets try to get some
	// work done... Divide the available CPU cores among the configured
	// folders.
	if perFolder := runtime.GOMAXPROCS(-1) / numFolders; perFolder > 0 {
		return perFolder
	}

	return 1
}

// generateClusterConfig returns a ClusterConfigMessage that is correct for
// the given peer device
func (m *model) generateClusterConfig(device protocol.DeviceID) protocol.ClusterConfig {
	var message protocol.ClusterConfig

	m.fmut.RLock()
	defer m.fmut.RUnlock()

	for _, folderCfg := range m.cfg.FolderList() {
		if !folderCfg.SharedWith(device) {
			continue
		}

		var encryptionToken []byte
		var hasEncryptionToken bool
		if folderCfg.Type == config.FolderTypeReceiveEncrypted {
			if encryptionToken, hasEncryptionToken = m.folderEncryptionPasswordTokens[folderCfg.ID]; !hasEncryptionToken {
				// We haven't gotten a token for us yet and without
				// one the other side can't validate us - pretend
				// we don't have the folder yet.
				continue
			}
		}

		protocolFolder := protocol.Folder{
			ID:                 folderCfg.ID,
			Label:              folderCfg.Label,
			ReadOnly:           folderCfg.Type == config.FolderTypeSendOnly,
			IgnorePermissions:  folderCfg.IgnorePerms,
			IgnoreDelete:       folderCfg.IgnoreDelete,
			DisableTempIndexes: folderCfg.DisableTempIndexes,
		}

		fs := m.folderFiles[folderCfg.ID]

		// Even if we aren't paused, if we haven't started the folder yet
		// pretend we are. Otherwise the remote might get confused about
		// the missing index info (and drop all the info). We will send
		// another cluster config once the folder is started.
		protocolFolder.Paused = folderCfg.Paused || fs == nil

		for _, device := range folderCfg.Devices {
			deviceCfg, _ := m.cfg.Device(device.DeviceID)

			protocolDevice := protocol.Device{
				ID:          deviceCfg.DeviceID,
				Name:        deviceCfg.Name,
				Addresses:   deviceCfg.Addresses,
				Compression: deviceCfg.Compression,
				CertName:    deviceCfg.CertName,
				Introducer:  deviceCfg.Introducer,
			}

			if deviceCfg.DeviceID == m.id && hasEncryptionToken {
				protocolDevice.EncryptionPasswordToken = encryptionToken
			} else if device.EncryptionPassword != "" {
				protocolDevice.EncryptionPasswordToken = protocol.PasswordToken(folderCfg.ID, device.EncryptionPassword)
			}

			if fs != nil {
				if deviceCfg.DeviceID == m.id {
					protocolDevice.IndexID = fs.IndexID(protocol.LocalDeviceID)
					protocolDevice.MaxSequence = fs.Sequence(protocol.LocalDeviceID)
				} else {
					protocolDevice.IndexID = fs.IndexID(deviceCfg.DeviceID)
					protocolDevice.MaxSequence = fs.Sequence(deviceCfg.DeviceID)
				}
			}

			protocolFolder.Devices = append(protocolFolder.Devices, protocolDevice)
		}

		message.Folders = append(message.Folders, protocolFolder)
	}

	return message
}

func (m *model) State(folder string) (string, time.Time, error) {
	m.fmut.RLock()
	runner, ok := m.folderRunners[folder]
	m.fmut.RUnlock()
	if !ok {
		// The returned error should be an actual folder error, so returning
		// errors.New("does not exist") or similar here would be
		// inappropriate.
		return "", time.Time{}, nil
	}
	state, changed, err := runner.getState()
	return state.String(), changed, err
}

func (m *model) FolderErrors(folder string) ([]FileError, error) {
	m.fmut.RLock()
	err := m.checkFolderRunningLocked(folder)
	runner := m.folderRunners[folder]
	m.fmut.RUnlock()
	if err != nil {
		return nil, err
	}
	return runner.Errors(), nil
}

func (m *model) WatchError(folder string) error {
	m.fmut.RLock()
	err := m.checkFolderRunningLocked(folder)
	runner := m.folderRunners[folder]
	m.fmut.RUnlock()
	if err != nil {
		return nil // If the folder isn't running, there's no error to report.
	}
	return runner.WatchError()
}

func (m *model) Override(folder string) {
	// Grab the runner and the file set.

	m.fmut.RLock()
	runner, ok := m.folderRunners[folder]
	m.fmut.RUnlock()
	if !ok {
		return
	}

	// Run the override, taking updates as if they came from scanning.

	runner.Override()
}

func (m *model) Revert(folder string) {
	// Grab the runner and the file set.

	m.fmut.RLock()
	runner, ok := m.folderRunners[folder]
	m.fmut.RUnlock()
	if !ok {
		return
	}

	// Run the revert, taking updates as if they came from scanning.

	runner.Revert()
}

func (m *model) GlobalDirectoryTree(folder, prefix string, levels int, dirsonly bool) map[string]interface{} {
	m.fmut.RLock()
	files, ok := m.folderFiles[folder]
	m.fmut.RUnlock()
	if !ok {
		return nil
	}

	output := make(map[string]interface{})
	sep := string(filepath.Separator)
	prefix = osutil.NativeFilename(prefix)

	if prefix != "" && !strings.HasSuffix(prefix, sep) {
		prefix = prefix + sep
	}

	snap := files.Snapshot()
	defer snap.Release()
	snap.WithPrefixedGlobalTruncated(prefix, func(fi protocol.FileIntf) bool {
		f := fi.(db.FileInfoTruncated)

		// Don't include the prefix itself.
		if f.IsInvalid() || f.IsDeleted() || strings.HasPrefix(prefix, f.Name) {
			return true
		}

		f.Name = strings.Replace(f.Name, prefix, "", 1)

		var dir, base string
		if f.IsDirectory() && !f.IsSymlink() {
			dir = f.Name
		} else {
			dir = filepath.Dir(f.Name)
			base = filepath.Base(f.Name)
		}

		if levels > -1 && strings.Count(f.Name, sep) > levels {
			return true
		}

		last := output
		if dir != "." {
			for _, path := range strings.Split(dir, sep) {
				directory, ok := last[path]
				if !ok {
					newdir := make(map[string]interface{})
					last[path] = newdir
					last = newdir
				} else {
					last = directory.(map[string]interface{})
				}
			}
		}

		if !dirsonly && base != "" {
			last[base] = []interface{}{
				f.ModTime(), f.FileSize(),
			}
		}

		return true
	})

	return output
}

func (m *model) GetFolderVersions(folder string) (map[string][]versioner.FileVersion, error) {
	m.fmut.RLock()
	err := m.checkFolderRunningLocked(folder)
	ver := m.folderVersioners[folder]
	m.fmut.RUnlock()
	if err != nil {
		return nil, err
	}
	if ver == nil {
		return nil, errNoVersioner
	}

	return ver.GetVersions()
}

func (m *model) RestoreFolderVersions(folder string, versions map[string]time.Time) (map[string]string, error) {
	m.fmut.RLock()
	err := m.checkFolderRunningLocked(folder)
	fcfg := m.folderCfgs[folder]
	ver := m.folderVersioners[folder]
	m.fmut.RUnlock()
	if err != nil {
		return nil, err
	}
	if ver == nil {
		return nil, errNoVersioner
	}

	restoreErrors := make(map[string]string)

	for file, version := range versions {
		if err := ver.Restore(file, version); err != nil {
			restoreErrors[file] = err.Error()
		}
	}

	// Trigger scan
	if !fcfg.FSWatcherEnabled {
		go func() { _ = m.ScanFolder(folder) }()
	}

	return restoreErrors, nil
}

func (m *model) Availability(folder string, file protocol.FileInfo, block protocol.BlockInfo) []Availability {
	// The slightly unusual locking sequence here is because we need to hold
	// pmut for the duration (as the value returned from foldersFiles can
	// get heavily modified on Close()), but also must acquire fmut before
	// pmut. (The locks can be *released* in any order.)
	m.fmut.RLock()
	m.pmut.RLock()
	defer m.pmut.RUnlock()

	fs, ok := m.folderFiles[folder]
	cfg := m.folderCfgs[folder]
	m.fmut.RUnlock()

	if !ok {
		return nil
	}

	var availabilities []Availability
	snap := fs.Snapshot()
	defer snap.Release()
	for _, device := range snap.Availability(file.Name) {
		if _, ok := m.remotePausedFolders[device]; !ok {
			continue
		}
		if _, ok := m.remotePausedFolders[device][folder]; ok {
			continue
		}
		_, ok := m.conn[device]
		if ok {
			availabilities = append(availabilities, Availability{ID: device, FromTemporary: false})
		}
	}

	for _, device := range cfg.Devices {
		if m.deviceDownloads[device.DeviceID].Has(folder, file.Name, file.Version, int(block.Offset/int64(file.BlockSize()))) {
			availabilities = append(availabilities, Availability{ID: device.DeviceID, FromTemporary: true})
		}
	}

	return availabilities
}

// BringToFront bumps the given files priority in the job queue.
func (m *model) BringToFront(folder, file string) {
	m.fmut.RLock()
	runner, ok := m.folderRunners[folder]
	m.fmut.RUnlock()

	if ok {
		runner.BringToFront(file)
	}
}

func (m *model) ResetFolder(folder string) {
	l.Infof("Cleaning data for folder %q", folder)
	db.DropFolder(m.db, folder)
}

func (m *model) String() string {
	return fmt.Sprintf("model@%p", m)
}

func (m *model) VerifyConfiguration(from, to config.Configuration) error {
	return nil
}

func (m *model) CommitConfiguration(from, to config.Configuration) bool {
	// TODO: This should not use reflect, and should take more care to try to handle stuff without restart.

	// Go through the folder configs and figure out if we need to restart or not.

	// Tracks devices affected by any configuration change to resend ClusterConfig.
	clusterConfigDevices := make(deviceIDSet, len(from.Devices)+len(to.Devices))

	fromFolders := mapFolders(from.Folders)
	toFolders := mapFolders(to.Folders)
	for folderID, cfg := range toFolders {
		if _, ok := fromFolders[folderID]; !ok {
			// A folder was added.
			if cfg.Paused {
				l.Infoln("Paused folder", cfg.Description())
			} else {
				l.Infoln("Adding folder", cfg.Description())
				m.newFolder(cfg, to.Options.CacheIgnoredFiles)
			}
			clusterConfigDevices.add(cfg.DeviceIDs())
		}
	}

	removedFolders := make(map[string]bool)
	for folderID, fromCfg := range fromFolders {
		toCfg, ok := toFolders[folderID]
		if !ok {
			// The folder was removed.
			m.removeFolder(fromCfg)
<<<<<<< HEAD
			clusterConfigDevices = addDeviceIDsToMap(clusterConfigDevices, fromCfg.DeviceIDs())
			removedFolders[fromCfg.ID] = true
=======
			clusterConfigDevices.add(fromCfg.DeviceIDs())
>>>>>>> b253022a
			continue
		}

		if fromCfg.Paused && toCfg.Paused {
			continue
		}

		// This folder exists on both sides. Settings might have changed.
		// Check if anything differs that requires a restart.
		if !reflect.DeepEqual(fromCfg.RequiresRestartOnly(), toCfg.RequiresRestartOnly()) || from.Options.CacheIgnoredFiles != to.Options.CacheIgnoredFiles {
			m.restartFolder(fromCfg, toCfg, to.Options.CacheIgnoredFiles)
			clusterConfigDevices.add(fromCfg.DeviceIDs())
			clusterConfigDevices.add(toCfg.DeviceIDs())
		}

		// Emit the folder pause/resume event
		if fromCfg.Paused != toCfg.Paused {
			eventType := events.FolderResumed
			if toCfg.Paused {
				eventType = events.FolderPaused
			}
			m.evLogger.Log(eventType, map[string]string{"id": toCfg.ID, "label": toCfg.Label})
		}
	}

	// Removing a device. We actually don't need to do anything.
	// Because folder config has changed (since the device lists do not match)
	// Folders for that had device got "restarted", which involves killing
	// connections to all devices that we were sharing the folder with.
	// At some point model.Close() will get called for that device which will
	// clean residue device state that is not part of any folder.

	// Pausing a device, unpausing is handled by the connection service.
	fromDevices := from.DeviceMap()
	toDevices := to.DeviceMap()
	closeDevices := make([]protocol.DeviceID, 0, len(to.Devices))
	for deviceID, toCfg := range toDevices {
		fromCfg, ok := fromDevices[deviceID]
		if !ok {
			sr := stats.NewDeviceStatisticsReference(m.db, deviceID.String())
			m.fmut.Lock()
			m.deviceStatRefs[deviceID] = sr
			m.fmut.Unlock()
			continue
		}
		delete(fromDevices, deviceID)
		if fromCfg.Paused == toCfg.Paused {
			continue
		}

		// Ignored folder was removed, reconnect to retrigger the prompt.
		if !toCfg.Paused && len(fromCfg.IgnoredFolders) > len(toCfg.IgnoredFolders) {
			closeDevices = append(closeDevices, deviceID)
		}

		if toCfg.Paused {
			l.Infoln("Pausing", deviceID)
			closeDevices = append(closeDevices, deviceID)
			delete(clusterConfigDevices, deviceID)
			m.evLogger.Log(events.DevicePaused, map[string]string{"device": deviceID.String()})
		} else {
			m.evLogger.Log(events.DeviceResumed, map[string]string{"device": deviceID.String()})
		}
	}
	// Clean up after removed devices
	removedDevices := make([]protocol.DeviceID, 0, len(fromDevices))
	m.fmut.Lock()
	for deviceID := range fromDevices {
		delete(m.deviceStatRefs, deviceID)
		removedDevices = append(removedDevices, deviceID)
		delete(clusterConfigDevices, deviceID)
	}
	m.fmut.Unlock()

	m.pmut.RLock()
	for _, id := range closeDevices {
		if conn, ok := m.conn[id]; ok {
			go conn.Close(errDevicePaused)
		}
	}
	for _, id := range removedDevices {
		if conn, ok := m.conn[id]; ok {
			go conn.Close(errDeviceRemoved)
		}
	}
	m.pmut.RUnlock()
	// Generating cluster-configs acquires fmut -> must happen outside of pmut.
	m.resendClusterConfig(clusterConfigDevices.AsSlice())

	m.cleanPending(to, removedFolders)

	m.globalRequestLimiter.setCapacity(1024 * to.Options.MaxConcurrentIncomingRequestKiB())
	m.folderIOLimiter.setCapacity(to.Options.MaxFolderConcurrency())

	// Some options don't require restart as those components handle it fine
	// by themselves. Compare the options structs containing only the
	// attributes that require restart and act apprioriately.
	if !reflect.DeepEqual(from.Options.RequiresRestartOnly(), to.Options.RequiresRestartOnly()) {
		l.Debugln(m, "requires restart, options differ")
		return false
	}

	return true
}

func (m *model) cleanPending(cfg config.Configuration, removedFolders map[string]bool) {
	// Cache to maps for easy lookups
	ignoredDevices := make(map[protocol.DeviceID]bool, len(cfg.IgnoredDevices))
	for _, dev := range cfg.IgnoredDevices {
		ignoredDevices[dev.ID] = true
	}
	var existingDevices map[protocol.DeviceID]config.DeviceConfiguration
	existingDevices = cfg.DeviceMap()
	existingFolders := make(map[string]*config.FolderConfiguration, len(cfg.Folders))
	for i := range cfg.Folders {
		folder := &cfg.Folders[i]
		existingFolders[folder.ID] = folder
	}

	pendingFolders, err := m.db.PendingFolders()
	if err != nil {
		l.Infof("Could not iterate through pending folder entries for cleanup: %v", err)
	}
	for folderID, offers := range pendingFolders {
		if _, ok := removedFolders[folderID]; ok {
			// Forget pending folder device associations for recently removed
			// folders as well, assuming the folder is no longer of interest
			// at all (but might become pending again).
			l.Debugf("Discarding pending removed folder %v from all devices", folderID)
			m.db.RemovePendingFolder(folderID, nil)
			continue
		}
		for deviceID := range offers {
			if _, ok := ignoredDevices[deviceID]; ok {
				l.Debugf("Discarding pending folder %v from ignored device %v", folderID, deviceID)
				m.db.RemovePendingFolder(folderID, deviceID[:])
				continue
			}
			if dev, ok := existingDevices[deviceID]; !ok {
				l.Debugf("Discarding pending folder %v from unknown device %v", folderID, deviceID)
				m.db.RemovePendingFolder(folderID, deviceID[:])
				continue
			} else if dev.IgnoredFolder(folderID) {
				l.Debugf("Discarding now ignored pending folder %v for device %v", folderID, deviceID)
				m.db.RemovePendingFolder(folderID, deviceID[:])
				continue
			}
			if folderCfg, ok := existingFolders[folderID]; ok {
				if folderCfg.SharedWith(deviceID) {
					l.Debugf("Discarding now shared pending folder %v for device %v", folderID, deviceID)
					m.db.RemovePendingFolder(folderID, deviceID[:])
				}
			}
		}
	}

	pendingDevices, err := m.db.PendingDevices()
	for deviceID := range pendingDevices {
		if _, ok := ignoredDevices[deviceID]; ok {
			l.Debugf("Discarding now ignored pending device %v", deviceID)
			m.db.RemovePendingDevice(deviceID)
			continue
		}
		if _, ok := existingDevices[deviceID]; ok {
			l.Debugf("Discarding now added pending device %v", deviceID)
			m.db.RemovePendingDevice(deviceID)
			continue
		}
	}
}

// checkFolderRunningLocked returns nil if the folder is up and running and a
// descriptive error if not.
// Need to hold (read) lock on m.fmut when calling this.
func (m *model) checkFolderRunningLocked(folder string) error {
	_, ok := m.folderRunners[folder]
	if ok {
		return nil
	}

	if cfg, ok := m.cfg.Folder(folder); !ok {
		return errFolderMissing
	} else if cfg.Paused {
		return ErrFolderPaused
	}

	return errFolderNotRunning
}

// PendingDevices lists unknown devices that tried to connect.
func (m *model) PendingDevices() (map[protocol.DeviceID]db.ObservedDevice, error) {
	return m.db.PendingDevices()
}

// PendingFolders lists folders that we don't yet share with the offering devices.  It
// returns the entries grouped by folder and filters for a given device unless the
// argument is specified as EmptyDeviceID.
func (m *model) PendingFolders(device protocol.DeviceID) (map[string]map[protocol.DeviceID]db.ObservedFolder, error) {
	pendingFolders, err := m.db.PendingFolders()
	if err != nil {
		return nil, err
	}
	if device != protocol.EmptyDeviceID {
		for folderID, offers := range pendingFolders {
			if observed, ok := offers[device]; !ok {
				// Filter out folders unrelated to the given device ID
				delete(pendingFolders, folderID)
			} else {
				// List only the requested device where it's included
				pendingFolders[folderID] = map[protocol.DeviceID]db.ObservedFolder{
					device: observed,
				}
			}
		}
	}
	return pendingFolders, nil
}

// mapFolders returns a map of folder ID to folder configuration for the given
// slice of folder configurations.
func mapFolders(folders []config.FolderConfiguration) map[string]config.FolderConfiguration {
	m := make(map[string]config.FolderConfiguration, len(folders))
	for _, cfg := range folders {
		m[cfg.ID] = cfg
	}
	return m
}

// mapDevices returns a map of device ID to nothing for the given slice of
// device IDs.
func mapDevices(devices []protocol.DeviceID) map[protocol.DeviceID]struct{} {
	m := make(map[protocol.DeviceID]struct{}, len(devices))
	for _, dev := range devices {
		m[dev] = struct{}{}
	}
	return m
}

func readOffsetIntoBuf(fs fs.Filesystem, file string, offset int64, buf []byte) error {
	fd, err := fs.Open(file)
	if err != nil {
		l.Debugln("readOffsetIntoBuf.Open", file, err)
		return err
	}

	defer fd.Close()
	_, err = fd.ReadAt(buf, offset)
	if err != nil {
		l.Debugln("readOffsetIntoBuf.ReadAt", file, err)
	}
	return err
}

// makeForgetUpdate takes an index update and constructs a download progress update
// causing to forget any progress for files which we've just been sent.
func makeForgetUpdate(files []protocol.FileInfo) []protocol.FileDownloadProgressUpdate {
	updates := make([]protocol.FileDownloadProgressUpdate, 0, len(files))
	for _, file := range files {
		if file.IsSymlink() || file.IsDirectory() || file.IsDeleted() {
			continue
		}
		updates = append(updates, protocol.FileDownloadProgressUpdate{
			Name:       file.Name,
			Version:    file.Version,
			UpdateType: protocol.FileDownloadProgressUpdateTypeForget,
		})
	}
	return updates
}

// folderDeviceSet is a set of (folder, deviceID) pairs
type folderDeviceSet map[string]map[protocol.DeviceID]struct{}

// set adds the (dev, folder) pair to the set
func (s folderDeviceSet) set(dev protocol.DeviceID, folder string) {
	devs, ok := s[folder]
	if !ok {
		devs = make(map[protocol.DeviceID]struct{})
		s[folder] = devs
	}
	devs[dev] = struct{}{}
}

// has returns true if the (dev, folder) pair is in the set
func (s folderDeviceSet) has(dev protocol.DeviceID, folder string) bool {
	_, ok := s[folder][dev]
	return ok
}

// hasDevice returns true if the device is set on any folder
func (s folderDeviceSet) hasDevice(dev protocol.DeviceID) bool {
	for _, devices := range s {
		if _, ok := devices[dev]; ok {
			return true
		}
	}
	return false
}

type fileInfoBatch struct {
	infos   []protocol.FileInfo
	size    int
	flushFn func([]protocol.FileInfo) error
}

func newFileInfoBatch(fn func([]protocol.FileInfo) error) *fileInfoBatch {
	return &fileInfoBatch{
		infos:   make([]protocol.FileInfo, 0, maxBatchSizeFiles),
		flushFn: fn,
	}
}

func (b *fileInfoBatch) append(f protocol.FileInfo) {
	b.infos = append(b.infos, f)
	b.size += f.ProtoSize()
}

func (b *fileInfoBatch) full() bool {
	return len(b.infos) >= maxBatchSizeFiles || b.size >= maxBatchSizeBytes
}

func (b *fileInfoBatch) flushIfFull() error {
	if b.full() {
		return b.flush()
	}
	return nil
}

func (b *fileInfoBatch) flush() error {
	if len(b.infos) == 0 {
		return nil
	}
	if err := b.flushFn(b.infos); err != nil {
		return err
	}
	b.reset()
	return nil
}

func (b *fileInfoBatch) reset() {
	b.infos = b.infos[:0]
	b.size = 0
}

// syncMutexMap is a type safe wrapper for a sync.Map that holds mutexes
type syncMutexMap struct {
	inner stdsync.Map
}

func (m *syncMutexMap) Get(key string) sync.Mutex {
	v, _ := m.inner.LoadOrStore(key, sync.NewMutex())
	return v.(sync.Mutex)
}

// sanitizePath takes a string that might contain all kinds of special
// characters and makes a valid, similar, path name out of it.
//
// Spans of invalid characters, whitespace and/or non-UTF-8 sequences are
// replaced by a single space. The result is always UTF-8 and contains only
// printable characters, as determined by unicode.IsPrint.
//
// Invalid characters are non-printing runes, things not allowed in file names
// in Windows, and common shell metacharacters. Even if asterisks and pipes
// and stuff are allowed on Unixes in general they might not be allowed by
// the filesystem and may surprise the user and cause shell oddness. This
// function is intended for file names we generate on behalf of the user,
// and surprising them with odd shell characters in file names is unkind.
//
// We include whitespace in the invalid characters so that multiple
// whitespace is collapsed to a single space. Additionally, whitespace at
// either end is removed.
func sanitizePath(path string) string {
	var b strings.Builder

	prev := ' '
	for _, c := range path {
		if !unicode.IsPrint(c) || c == unicode.ReplacementChar ||
			strings.ContainsRune(`<>:"'/\|?*[]{};:!@$%&^#`, c) {
			c = ' '
		}

		if !(c == ' ' && prev == ' ') {
			b.WriteRune(c)
		}
		prev = c
	}

	return strings.TrimSpace(b.String())
}

type deviceIDSet map[protocol.DeviceID]struct{}

func (s deviceIDSet) add(ids []protocol.DeviceID) {
	for _, id := range ids {
		if _, ok := s[id]; !ok {
			s[id] = struct{}{}
		}
	}
}

func (s deviceIDSet) AsSlice() []protocol.DeviceID {
	ids := make([]protocol.DeviceID, 0, len(s))
	for id := range s {
		ids = append(ids, id)
	}
	return ids
}

func encryptionTokenPath(cfg config.FolderConfiguration) string {
	return filepath.Join(cfg.MarkerName, "syncthing-encryption_password_token")
}

type storedEncryptionToken struct {
	FolderID string
	Token    []byte
}

func readEncryptionToken(cfg config.FolderConfiguration) ([]byte, error) {
	fd, err := cfg.Filesystem().Open(encryptionTokenPath(cfg))
	if err != nil {
		return nil, err
	}
	defer fd.Close()
	var stored storedEncryptionToken
	if err := json.NewDecoder(fd).Decode(&stored); err != nil {
		return nil, err
	}
	return stored.Token, nil
}

func writeEncryptionToken(token []byte, cfg config.FolderConfiguration) error {
	tokenName := encryptionTokenPath(cfg)
	fd, err := cfg.Filesystem().OpenFile(tokenName, fs.OptReadWrite|fs.OptCreate, 0666)
	if err != nil {
		return err
	}
	defer fd.Close()
	return json.NewEncoder(fd).Encode(storedEncryptionToken{
		FolderID: cfg.ID,
		Token:    token,
	})
}<|MERGE_RESOLUTION|>--- conflicted
+++ resolved
@@ -257,12 +257,8 @@
 func (m *model) serve(ctx context.Context) error {
 	// Add and start folders
 	cacheIgnoredFiles := m.cfg.Options().CacheIgnoredFiles
-<<<<<<< HEAD
+	clusterConfigDevices := make(deviceIDSet, len(m.cfg.Devices()))
 	for _, folderCfg := range m.cfg.FolderList() {
-=======
-	clusterConfigDevices := make(deviceIDSet, len(m.cfg.Devices()))
-	for _, folderCfg := range m.cfg.Folders() {
->>>>>>> b253022a
 		if folderCfg.Paused {
 			folderCfg.CreateRoot()
 			continue
@@ -270,13 +266,10 @@
 		m.newFolder(folderCfg, cacheIgnoredFiles)
 		clusterConfigDevices.add(folderCfg.DeviceIDs())
 	}
-<<<<<<< HEAD
 
 	m.cleanPending(m.cfg.RawCopy(), nil)
 
-=======
 	m.resendClusterConfig(clusterConfigDevices.AsSlice())
->>>>>>> b253022a
 	m.cfg.Subscribe(m)
 
 	close(m.started)
@@ -1176,15 +1169,10 @@
 				l.Infof("Ignoring folder %s from device %s since we are configured to", folder.Description(), deviceID)
 				continue
 			}
-<<<<<<< HEAD
 			if err := m.db.AddOrUpdatePendingFolder(folder.ID, folder.Label, deviceID); err != nil {
 				l.Warnf("Failed to persist pending folder entry to database: %v", err)
 			}
-=======
-			m.cfg.AddOrUpdatePendingFolder(folder.ID, folder.Label, deviceID)
 			indexSenders.addPending(cfg, ccDeviceInfos[folder.ID])
-			changed = true
->>>>>>> b253022a
 			m.evLogger.Log(events.FolderRejected, map[string]string{
 				"folder":      folder.ID,
 				"folderLabel": folder.Label,
@@ -2515,12 +2503,8 @@
 		if !ok {
 			// The folder was removed.
 			m.removeFolder(fromCfg)
-<<<<<<< HEAD
-			clusterConfigDevices = addDeviceIDsToMap(clusterConfigDevices, fromCfg.DeviceIDs())
+			clusterConfigDevices.add(fromCfg.DeviceIDs())
 			removedFolders[fromCfg.ID] = true
-=======
-			clusterConfigDevices.add(fromCfg.DeviceIDs())
->>>>>>> b253022a
 			continue
 		}
 
