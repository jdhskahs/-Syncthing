--- conflicted
+++ resolved
@@ -10,7 +10,6 @@
 	"bytes"
 	"context"
 	"crypto/tls"
-	"encoding/binary"
 	"encoding/json"
 	"errors"
 	"fmt"
@@ -27,7 +26,6 @@
 	"github.com/syncthing/syncthing/lib/config"
 	"github.com/syncthing/syncthing/lib/connections"
 	"github.com/syncthing/syncthing/lib/db"
-	"github.com/syncthing/syncthing/lib/diskoverflow"
 	"github.com/syncthing/syncthing/lib/events"
 	"github.com/syncthing/syncthing/lib/fs"
 	"github.com/syncthing/syncthing/lib/ignore"
@@ -2979,22 +2977,6 @@
 	return false
 }
 
-<<<<<<< HEAD
-type sortFileInfo struct{ diskoverflow.ValueFileInfo }
-
-func (s *sortFileInfo) Key() []byte {
-	key := make([]byte, 8)
-	binary.BigEndian.PutUint64(key[:], uint64(s.ValueFileInfo.FileInfo.Sequence))
-	return key
-}
-
-func (s *sortFileInfo) Less(a diskoverflow.SortValue) bool {
-	return s.ValueFileInfo.FileInfo.Sequence < a.(*sortFileInfo).ValueFileInfo.FileInfo.Sequence
-}
-
-func (s *sortFileInfo) UnmarshalWithKey(_, value []byte) diskoverflow.SortValue {
-	return s.Unmarshal(value).(diskoverflow.SortValue)
-=======
 type fileInfoBatch struct {
 	infos   []protocol.FileInfo
 	size    int
@@ -3044,5 +3026,4 @@
 func (m *syncMutexMap) Get(key string) sync.Mutex {
 	v, _ := m.inner.LoadOrStore(key, sync.NewMutex())
 	return v.(sync.Mutex)
->>>>>>> c1f1fd71
 }