--- conflicted
+++ resolved
@@ -198,14 +198,7 @@
 // where it sends index information to connected peers and responds to requests
 // for file data without altering the local folder in any way.
 func NewModel(cfg config.Wrapper, id protocol.DeviceID, clientName, clientVersion string, ldb *db.Lowlevel, protectedFiles []string, evLogger events.Logger) Model {
-<<<<<<< HEAD
-	spec := svcutil.Spec()
-	spec.EventHook = func(e suture.Event) {
-		l.Debugln(e)
-	}
-=======
-	spec := util.SpecWithDebugLogger(l)
->>>>>>> b5de4991
+	spec := svcutil.SpecWithDebugLogger(l)
 	m := &model{
 		Supervisor: suture.New("model", spec),
 
