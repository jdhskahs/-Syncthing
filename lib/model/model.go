// Copyright (C) 2014 The Syncthing Authors.
//
// This Source Code Form is subject to the terms of the Mozilla Public
// License, v. 2.0. If a copy of the MPL was not distributed with this file,
// You can obtain one at https://mozilla.org/MPL/2.0/.

//go:generate -command counterfeiter go run github.com/maxbrunsfeld/counterfeiter/v6
//go:generate counterfeiter -o mocks/model.go --fake-name Model . Model

package model

import (
	"bytes"
	"context"
	"encoding/json"
	"fmt"
	"io"
	"net"
	"os"
	"path/filepath"
	"reflect"
	"runtime"
	"strings"
	stdsync "sync"
	"time"

	"github.com/pkg/errors"
	"github.com/thejerf/suture/v4"

	"github.com/syncthing/syncthing/lib/config"
	"github.com/syncthing/syncthing/lib/connections"
	"github.com/syncthing/syncthing/lib/db"
	"github.com/syncthing/syncthing/lib/events"
	"github.com/syncthing/syncthing/lib/fs"
	"github.com/syncthing/syncthing/lib/ignore"
	"github.com/syncthing/syncthing/lib/osutil"
	"github.com/syncthing/syncthing/lib/protocol"
	"github.com/syncthing/syncthing/lib/scanner"
	"github.com/syncthing/syncthing/lib/stats"
	"github.com/syncthing/syncthing/lib/svcutil"
	"github.com/syncthing/syncthing/lib/sync"
	"github.com/syncthing/syncthing/lib/ur/contract"
	"github.com/syncthing/syncthing/lib/versioner"
)

type service interface {
	suture.Service
	BringToFront(string)
	Override()
	Revert()
	DelayScan(d time.Duration)
	SchedulePull()                                    // something relevant changed, we should try a pull
	Jobs(page, perpage int) ([]string, []string, int) // In progress, Queued, skipped
	Scan(subs []string) error
	Errors() []FileError
	WatchError() error
	ScheduleForceRescan(path string)
	GetStatistics() (stats.FolderStatistics, error)

	getState() (folderState, time.Time, error)
}

type Availability struct {
	ID            protocol.DeviceID `json:"id"`
	FromTemporary bool              `json:"fromTemporary"`
}

type Model interface {
	suture.Service

	connections.Model

	ResetFolder(folder string)
	DelayScan(folder string, next time.Duration)
	ScanFolder(folder string) error
	ScanFolders() map[string]error
	ScanFolderSubdirs(folder string, subs []string) error
	State(folder string) (string, time.Time, error)
	FolderErrors(folder string) ([]FileError, error)
	WatchError(folder string) error
	Override(folder string)
	Revert(folder string)
	BringToFront(folder, file string)
	LoadIgnores(folder string) ([]string, []string, error)
	CurrentIgnores(folder string) ([]string, []string, error)
	SetIgnores(folder string, content []string) error

	GetFolderVersions(folder string) (map[string][]versioner.FileVersion, error)
	RestoreFolderVersions(folder string, versions map[string]time.Time) (map[string]error, error)

	DBSnapshot(folder string) (*db.Snapshot, error)
	NeedFolderFiles(folder string, page, perpage int) ([]db.FileInfoTruncated, []db.FileInfoTruncated, []db.FileInfoTruncated, error)
	RemoteNeedFolderFiles(folder string, device protocol.DeviceID, page, perpage int) ([]db.FileInfoTruncated, error)
	LocalChangedFolderFiles(folder string, page, perpage int) ([]db.FileInfoTruncated, error)
	FolderProgressBytesCompleted(folder string) int64

	CurrentFolderFile(folder string, file string) (protocol.FileInfo, bool, error)
	CurrentGlobalFile(folder string, file string) (protocol.FileInfo, bool, error)
	GetMtimeMapping(folder string, file string) (fs.MtimeMapping, error)
	Availability(folder string, file protocol.FileInfo, block protocol.BlockInfo) ([]Availability, error)

	Completion(device protocol.DeviceID, folder string) (FolderCompletion, error)
	ConnectionStats() map[string]interface{}
	DeviceStatistics() (map[protocol.DeviceID]stats.DeviceStatistics, error)
	FolderStatistics() (map[string]stats.FolderStatistics, error)
	UsageReportingStats(report *contract.Report, version int, preview bool)

	PendingDevices() (map[protocol.DeviceID]db.ObservedDevice, error)
	PendingFolders(device protocol.DeviceID) (map[string]db.PendingFolder, error)
	DismissPendingDevice(device protocol.DeviceID) error
	DismissPendingFolder(device protocol.DeviceID, folder string) error

	StartDeadlockDetector(timeout time.Duration)
	GlobalDirectoryTree(folder, prefix string, levels int, dirsOnly bool) ([]*TreeEntry, error)
}

type model struct {
	*suture.Supervisor

	// constructor parameters
	cfg            config.Wrapper
	id             protocol.DeviceID
	clientName     string
	clientVersion  string
	db             *db.Lowlevel
	protectedFiles []string
	evLogger       events.Logger

	// constant or concurrency safe fields
	finder          *db.BlockFinder
	progressEmitter *ProgressEmitter
	shortID         protocol.ShortID
	// globalRequestLimiter limits the amount of data in concurrent incoming
	// requests
	globalRequestLimiter *byteSemaphore
	// folderIOLimiter limits the number of concurrent I/O heavy operations,
	// such as scans and pulls.
	folderIOLimiter *byteSemaphore
	fatalChan       chan error
	started         chan struct{}

	// fields protected by fmut
	fmut                           sync.RWMutex
	folderCfgs                     map[string]config.FolderConfiguration                  // folder -> cfg
	folderFiles                    map[string]*db.FileSet                                 // folder -> files
	deviceStatRefs                 map[protocol.DeviceID]*stats.DeviceStatisticsReference // deviceID -> statsRef
	folderIgnores                  map[string]*ignore.Matcher                             // folder -> matcher object
	folderRunners                  map[string]service                                     // folder -> puller or scanner
	folderRunnerToken              map[string]suture.ServiceToken                         // folder -> token for folder runner
	folderRestartMuts              syncMutexMap                                           // folder -> restart mutex
	folderVersioners               map[string]versioner.Versioner                         // folder -> versioner (may be nil)
	folderEncryptionPasswordTokens map[string][]byte                                      // folder -> encryption token (may be missing, and only for encryption type folders)
	folderEncryptionFailures       map[string]map[protocol.DeviceID]error                 // folder -> device -> error regarding encryption consistency (may be missing)

	// fields protected by pmut
	pmut                sync.RWMutex
	conn                map[protocol.DeviceID]protocol.Connection
	connRequestLimiters map[protocol.DeviceID]*byteSemaphore
	closed              map[protocol.DeviceID]chan struct{}
	helloMessages       map[protocol.DeviceID]protocol.Hello
	deviceDownloads     map[protocol.DeviceID]*deviceDownloadState
	remotePausedFolders map[protocol.DeviceID]map[string]struct{} // deviceID -> folders
	indexHandlers       map[protocol.DeviceID]*indexHandlerRegistry

	// for testing only
	foldersRunning int32
}

type folderFactory func(*model, *db.FileSet, *ignore.Matcher, config.FolderConfiguration, versioner.Versioner, events.Logger, *byteSemaphore) service

var (
	folderFactories = make(map[config.FolderType]folderFactory)
)

var (
	errDeviceUnknown     = errors.New("unknown device")
	errDevicePaused      = errors.New("device is paused")
	errDeviceIgnored     = errors.New("device is ignored")
	errDeviceRemoved     = errors.New("device has been removed")
	ErrFolderPaused      = errors.New("folder is paused")
	ErrFolderNotRunning  = errors.New("folder is not running")
	ErrFolderMissing     = errors.New("no such folder")
	errNetworkNotAllowed = errors.New("network not allowed")
	errNoVersioner       = errors.New("folder has no versioner")
	// errors about why a connection is closed
	errReplacingConnection                = errors.New("replacing connection")
	errStopped                            = errors.New("Syncthing is being stopped")
	errEncryptionInvConfigLocal           = errors.New("can't encrypt outgoing data because local data is encrypted (folder-type receive-encrypted)")
	errEncryptionInvConfigRemote          = errors.New("remote has encrypted data and encrypts that data for us - this is impossible")
	errEncryptionNotEncryptedLocal        = errors.New("remote expects to exchange encrypted data, but is configured for plain data")
	errEncryptionPlainForReceiveEncrypted = errors.New("remote expects to exchange plain data, but is configured to be encrypted")
	errEncryptionPlainForRemoteEncrypted  = errors.New("remote expects to exchange plain data, but local data is encrypted (folder-type receive-encrypted)")
	errEncryptionNotEncryptedUntrusted    = errors.New("device is untrusted, but configured to receive plain data")
	errEncryptionPassword                 = errors.New("different encryption passwords used")
	errEncryptionTokenRead                = errors.New("failed to read encryption token")
	errEncryptionTokenWrite               = errors.New("failed to write encryption token")
	errMissingRemoteInClusterConfig       = errors.New("remote device missing in cluster config")
	errMissingLocalInClusterConfig        = errors.New("local device missing in cluster config")
	errConnLimitReached                   = errors.New("connection limit reached")
)

// NewModel creates and starts a new model. The model starts in read-only mode,
// where it sends index information to connected peers and responds to requests
// for file data without altering the local folder in any way.
func NewModel(cfg config.Wrapper, id protocol.DeviceID, clientName, clientVersion string, ldb *db.Lowlevel, protectedFiles []string, evLogger events.Logger) Model {
	spec := svcutil.SpecWithDebugLogger(l)
	m := &model{
		Supervisor: suture.New("model", spec),

		// constructor parameters
		cfg:            cfg,
		id:             id,
		clientName:     clientName,
		clientVersion:  clientVersion,
		db:             ldb,
		protectedFiles: protectedFiles,
		evLogger:       evLogger,

		// constant or concurrency safe fields
		finder:               db.NewBlockFinder(ldb),
		progressEmitter:      NewProgressEmitter(cfg, evLogger),
		shortID:              id.Short(),
		globalRequestLimiter: newByteSemaphore(1024 * cfg.Options().MaxConcurrentIncomingRequestKiB()),
		folderIOLimiter:      newByteSemaphore(cfg.Options().MaxFolderConcurrency()),
		fatalChan:            make(chan error),
		started:              make(chan struct{}),

		// fields protected by fmut
		fmut:                           sync.NewRWMutex(),
		folderCfgs:                     make(map[string]config.FolderConfiguration),
		folderFiles:                    make(map[string]*db.FileSet),
		deviceStatRefs:                 make(map[protocol.DeviceID]*stats.DeviceStatisticsReference),
		folderIgnores:                  make(map[string]*ignore.Matcher),
		folderRunners:                  make(map[string]service),
		folderRunnerToken:              make(map[string]suture.ServiceToken),
		folderVersioners:               make(map[string]versioner.Versioner),
		folderEncryptionPasswordTokens: make(map[string][]byte),
		folderEncryptionFailures:       make(map[string]map[protocol.DeviceID]error),

		// fields protected by pmut
		pmut:                sync.NewRWMutex(),
		conn:                make(map[protocol.DeviceID]protocol.Connection),
		connRequestLimiters: make(map[protocol.DeviceID]*byteSemaphore),
		closed:              make(map[protocol.DeviceID]chan struct{}),
		helloMessages:       make(map[protocol.DeviceID]protocol.Hello),
		deviceDownloads:     make(map[protocol.DeviceID]*deviceDownloadState),
		remotePausedFolders: make(map[protocol.DeviceID]map[string]struct{}),
		indexHandlers:       make(map[protocol.DeviceID]*indexHandlerRegistry),
	}
	for devID := range cfg.Devices() {
		m.deviceStatRefs[devID] = stats.NewDeviceStatisticsReference(m.db, devID)
	}
	m.Add(m.progressEmitter)
	m.Add(svcutil.AsService(m.serve, m.String()))

	return m
}

func (m *model) serve(ctx context.Context) error {
	defer m.closeAllConnectionsAndWait()

	cfg := m.cfg.Subscribe(m)
	defer m.cfg.Unsubscribe(m)

	if err := m.initFolders(cfg); err != nil {
		close(m.started)
		return svcutil.AsFatalErr(err, svcutil.ExitError)
	}

	close(m.started)

	select {
	case <-ctx.Done():
		return ctx.Err()
	case err := <-m.fatalChan:
		return svcutil.AsFatalErr(err, svcutil.ExitError)
	}
}

func (m *model) initFolders(cfg config.Configuration) error {
	clusterConfigDevices := make(deviceIDSet, len(cfg.Devices))
	for _, folderCfg := range cfg.Folders {
		if folderCfg.Paused {
			folderCfg.CreateRoot()
			continue
		}
		err := m.newFolder(folderCfg, cfg.Options.CacheIgnoredFiles)
		if err != nil {
			return err
		}
		clusterConfigDevices.add(folderCfg.DeviceIDs())
	}

	ignoredDevices := observedDeviceSet(m.cfg.IgnoredDevices())
	m.cleanPending(cfg.DeviceMap(), cfg.FolderMap(), ignoredDevices, nil)

	m.sendClusterConfig(clusterConfigDevices.AsSlice())
	return nil
}

func (m *model) closeAllConnectionsAndWait() {
	m.pmut.RLock()
	closed := make([]chan struct{}, 0, len(m.conn))
	for id, conn := range m.conn {
		closed = append(closed, m.closed[id])
		go conn.Close(errStopped)
	}
	m.pmut.RUnlock()
	for _, c := range closed {
		<-c
	}
}

func (m *model) fatal(err error) {
	select {
	case m.fatalChan <- err:
	default:
	}
}

// StartDeadlockDetector starts a deadlock detector on the models locks which
// causes panics in case the locks cannot be acquired in the given timeout
// period.
func (m *model) StartDeadlockDetector(timeout time.Duration) {
	l.Infof("Starting deadlock detector with %v timeout", timeout)
	detector := newDeadlockDetector(timeout)
	detector.Watch("fmut", m.fmut)
	detector.Watch("pmut", m.pmut)
}

// Need to hold lock on m.fmut when calling this.
func (m *model) addAndStartFolderLocked(cfg config.FolderConfiguration, fset *db.FileSet, cacheIgnoredFiles bool) {
	ignores := ignore.New(cfg.Filesystem(), ignore.WithCache(cacheIgnoredFiles))
	if cfg.Type != config.FolderTypeReceiveEncrypted {
		if err := ignores.Load(".stignore"); err != nil && !fs.IsNotExist(err) {
			l.Warnln("Loading ignores:", err)
		}
	}

	m.addAndStartFolderLockedWithIgnores(cfg, fset, ignores)
}

// Only needed for testing, use addAndStartFolderLocked instead.
func (m *model) addAndStartFolderLockedWithIgnores(cfg config.FolderConfiguration, fset *db.FileSet, ignores *ignore.Matcher) {
	m.folderCfgs[cfg.ID] = cfg
	m.folderFiles[cfg.ID] = fset
	m.folderIgnores[cfg.ID] = ignores

	_, ok := m.folderRunners[cfg.ID]
	if ok {
		l.Warnln("Cannot start already running folder", cfg.Description())
		panic("cannot start already running folder")
	}

	folderFactory, ok := folderFactories[cfg.Type]
	if !ok {
		panic(fmt.Sprintf("unknown folder type 0x%x", cfg.Type))
	}

	folder := cfg.ID

	// Find any devices for which we hold the index in the db, but the folder
	// is not shared, and drop it.
	expected := mapDevices(cfg.DeviceIDs())
	for _, available := range fset.ListDevices() {
		if _, ok := expected[available]; !ok {
			l.Debugln("dropping", folder, "state for", available)
			fset.Drop(available)
		}
	}

	v, ok := fset.Sequence(protocol.LocalDeviceID), true
	indexHasFiles := ok && v > 0
	if !indexHasFiles {
		// It's a blank folder, so this may the first time we're looking at
		// it. Attempt to create and tag with our marker as appropriate. We
		// don't really do anything with errors at this point except warn -
		// if these things don't work, we still want to start the folder and
		// it'll show up as errored later.

		if err := cfg.CreateRoot(); err != nil {
			l.Warnln("Failed to create folder root directory", err)
		} else if err = cfg.CreateMarker(); err != nil {
			l.Warnln("Failed to create folder marker:", err)
		}
	}

	if cfg.Type == config.FolderTypeReceiveEncrypted {
		if encryptionToken, err := readEncryptionToken(cfg); err == nil {
			m.folderEncryptionPasswordTokens[folder] = encryptionToken
		} else if !fs.IsNotExist(err) {
			l.Warnf("Failed to read encryption token: %v", err)
		}
	}

	// These are our metadata files, and they should always be hidden.
	ffs := cfg.Filesystem()
	_ = ffs.Hide(config.DefaultMarkerName)
	_ = ffs.Hide(".stversions")
	_ = ffs.Hide(".stignore")

	var ver versioner.Versioner
	if cfg.Versioning.Type != "" {
		var err error
		ver, err = versioner.New(cfg)
		if err != nil {
			panic(fmt.Errorf("creating versioner: %w", err))
		}
	}
	m.folderVersioners[folder] = ver

	p := folderFactory(m, fset, ignores, cfg, ver, m.evLogger, m.folderIOLimiter)

	m.folderRunners[folder] = p

	m.warnAboutOverwritingProtectedFiles(cfg, ignores)

	m.folderRunnerToken[folder] = m.Add(p)

	l.Infof("Ready to synchronize %s (%s)", cfg.Description(), cfg.Type)
}

func (m *model) warnAboutOverwritingProtectedFiles(cfg config.FolderConfiguration, ignores *ignore.Matcher) {
	if cfg.Type == config.FolderTypeSendOnly {
		return
	}

	// This is a bit of a hack.
	ffs := cfg.Filesystem()
	if ffs.Type() != fs.FilesystemTypeBasic {
		return
	}
	folderLocation := ffs.URI()

	var filesAtRisk []string
	for _, protectedFilePath := range m.protectedFiles {
		// check if file is synced in this folder
		if protectedFilePath != folderLocation && !fs.IsParent(protectedFilePath, folderLocation) {
			continue
		}

		// check if file is ignored
		relPath, _ := filepath.Rel(folderLocation, protectedFilePath)
		if ignores.Match(relPath).IsIgnored() {
			continue
		}

		filesAtRisk = append(filesAtRisk, protectedFilePath)
	}

	if len(filesAtRisk) > 0 {
		l.Warnln("Some protected files may be overwritten and cause issues. See https://docs.syncthing.net/users/config.html#syncing-configuration-files for more information. The at risk files are:", strings.Join(filesAtRisk, ", "))
	}
}

func (m *model) removeFolder(cfg config.FolderConfiguration) {
	m.fmut.RLock()
	token, ok := m.folderRunnerToken[cfg.ID]
	m.fmut.RUnlock()
	if ok {
		m.RemoveAndWait(token, 0)
	}

	// We need to hold both fmut and pmut and must acquire locks in the same
	// order always. (The locks can be *released* in any order.)
	m.fmut.Lock()
	m.pmut.RLock()

	isPathUnique := true
	for folderID, folderCfg := range m.folderCfgs {
		if folderID != cfg.ID && folderCfg.Path == cfg.Path {
			isPathUnique = false
			break
		}
	}
	if isPathUnique {
		// Remove (if empty and removable) or move away (if non-empty or
		// otherwise not removable) Syncthing-specific marker files.
		fs := cfg.Filesystem()
		if err := fs.Remove(config.DefaultMarkerName); err != nil {
			moved := config.DefaultMarkerName + time.Now().Format(".removed-20060102-150405")
			_ = fs.Rename(config.DefaultMarkerName, moved)
		}
	}

	m.cleanupFolderLocked(cfg)
	for _, r := range m.indexHandlers {
		r.Remove(cfg.ID)
	}

	m.fmut.Unlock()
	m.pmut.RUnlock()

	// Remove it from the database
	db.DropFolder(m.db, cfg.ID)
}

// Need to hold lock on m.fmut when calling this.
func (m *model) cleanupFolderLocked(cfg config.FolderConfiguration) {
	// clear up our config maps
	delete(m.folderCfgs, cfg.ID)
	delete(m.folderFiles, cfg.ID)
	delete(m.folderIgnores, cfg.ID)
	delete(m.folderRunners, cfg.ID)
	delete(m.folderRunnerToken, cfg.ID)
	delete(m.folderVersioners, cfg.ID)
}

func (m *model) restartFolder(from, to config.FolderConfiguration, cacheIgnoredFiles bool) error {
	if len(to.ID) == 0 {
		panic("bug: cannot restart empty folder ID")
	}
	if to.ID != from.ID {
		l.Warnf("bug: folder restart cannot change ID %q -> %q", from.ID, to.ID)
		panic("bug: folder restart cannot change ID")
	}
	folder := to.ID

	// This mutex protects the entirety of the restart operation, preventing
	// there from being more than one folder restart operation in progress
	// at any given time. The usual fmut/pmut stuff doesn't cover this,
	// because those locks are released while we are waiting for the folder
	// to shut down (and must be so because the folder might need them as
	// part of its operations before shutting down).
	restartMut := m.folderRestartMuts.Get(folder)
	restartMut.Lock()
	defer restartMut.Unlock()

	m.fmut.RLock()
	token, ok := m.folderRunnerToken[from.ID]
	m.fmut.RUnlock()
	if ok {
		m.RemoveAndWait(token, 0)
	}

	m.fmut.Lock()
	defer m.fmut.Unlock()

	// Cache the (maybe) existing fset before it's removed by cleanupFolderLocked
	fset := m.folderFiles[folder]
	fsetNil := fset == nil

	m.cleanupFolderLocked(from)
	if !to.Paused {
		if fsetNil {
			// Create a new fset. Might take a while and we do it under
			// locking, but it's unsafe to create fset:s concurrently so
			// that's the price we pay.
			var err error
			fset, err = db.NewFileSet(folder, to.Filesystem(), m.db)
			if err != nil {
				return fmt.Errorf("restarting %v: %w", to.Description(), err)
			}
		}
		m.addAndStartFolderLocked(to, fset, cacheIgnoredFiles)
	}

	// Care needs to be taken because we already hold fmut and the lock order
	// must be the same everywhere. As fmut is acquired first, this is fine.
	m.pmut.RLock()
	for _, indexRegistry := range m.indexHandlers {
		indexRegistry.RegisterFolderState(to, fset, m.folderRunners[to.ID])
	}
	m.pmut.RUnlock()

	var infoMsg string
	switch {
	case to.Paused:
		infoMsg = "Paused"
	case from.Paused:
		infoMsg = "Unpaused"
	default:
		infoMsg = "Restarted"
	}
	l.Infof("%v folder %v (%v)", infoMsg, to.Description(), to.Type)

	return nil
}

func (m *model) newFolder(cfg config.FolderConfiguration, cacheIgnoredFiles bool) error {
	// Creating the fileset can take a long time (metadata calculation) so
	// we do it outside of the lock.
	fset, err := db.NewFileSet(cfg.ID, cfg.Filesystem(), m.db)
	if err != nil {
		return fmt.Errorf("adding %v: %w", cfg.Description(), err)
	}

	m.fmut.Lock()
	defer m.fmut.Unlock()

	m.addAndStartFolderLocked(cfg, fset, cacheIgnoredFiles)

	// Cluster configs might be received and processed before reaching this
	// point, i.e. before the folder is started. If that's the case, start
	// index senders here.
	// Care needs to be taken because we already hold fmut and the lock order
	// must be the same everywhere. As fmut is acquired first, this is fine.
	m.pmut.RLock()
	for _, indexRegistry := range m.indexHandlers {
		indexRegistry.RegisterFolderState(cfg, fset, m.folderRunners[cfg.ID])
	}
	m.pmut.RUnlock()

	return nil
}

func (m *model) UsageReportingStats(report *contract.Report, version int, preview bool) {
	if version >= 3 {
		// Block stats
		blockStatsMut.Lock()
		for k, v := range blockStats {
			switch k {
			case "total":
				report.BlockStats.Total = v
			case "renamed":
				report.BlockStats.Renamed = v
			case "reused":
				report.BlockStats.Reused = v
			case "pulled":
				report.BlockStats.Pulled = v
			case "copyOrigin":
				report.BlockStats.CopyOrigin = v
			case "copyOriginShifted":
				report.BlockStats.CopyOriginShifted = v
			case "copyElsewhere":
				report.BlockStats.CopyElsewhere = v
			}
			// Reset counts, as these are incremental
			if !preview {
				blockStats[k] = 0
			}
		}
		blockStatsMut.Unlock()

		// Transport stats
		m.pmut.RLock()
		for _, conn := range m.conn {
			report.TransportStats[conn.Transport()]++
		}
		m.pmut.RUnlock()

		// Ignore stats
		var seenPrefix [3]bool
		for folder := range m.cfg.Folders() {
			lines, _, err := m.CurrentIgnores(folder)
			if err != nil {
				continue
			}
			report.IgnoreStats.Lines += len(lines)

			for _, line := range lines {
				// Allow prefixes to be specified in any order, but only once.
				for {
					if strings.HasPrefix(line, "!") && !seenPrefix[0] {
						seenPrefix[0] = true
						line = line[1:]
						report.IgnoreStats.Inverts++
					} else if strings.HasPrefix(line, "(?i)") && !seenPrefix[1] {
						seenPrefix[1] = true
						line = line[4:]
						report.IgnoreStats.Folded++
					} else if strings.HasPrefix(line, "(?d)") && !seenPrefix[2] {
						seenPrefix[2] = true
						line = line[4:]
						report.IgnoreStats.Deletable++
					} else {
						seenPrefix[0] = false
						seenPrefix[1] = false
						seenPrefix[2] = false
						break
					}
				}

				// Noops, remove
				line = strings.TrimSuffix(line, "**")
				line = strings.TrimPrefix(line, "**/")

				if strings.HasPrefix(line, "/") {
					report.IgnoreStats.Rooted++
				} else if strings.HasPrefix(line, "#include ") {
					report.IgnoreStats.Includes++
					if strings.Contains(line, "..") {
						report.IgnoreStats.EscapedIncludes++
					}
				}

				if strings.Contains(line, "**") {
					report.IgnoreStats.DoubleStars++
					// Remove not to trip up star checks.
					line = strings.ReplaceAll(line, "**", "")
				}

				if strings.Contains(line, "*") {
					report.IgnoreStats.Stars++
				}
			}
		}
	}
}

type ConnectionInfo struct {
	protocol.Statistics
	Connected     bool
	Paused        bool
	Address       string
	ClientVersion string
	Type          string
	Crypto        string
}

func (info ConnectionInfo) MarshalJSON() ([]byte, error) {
	return json.Marshal(map[string]interface{}{
		"at":            info.At,
		"inBytesTotal":  info.InBytesTotal,
		"outBytesTotal": info.OutBytesTotal,
		"connected":     info.Connected,
		"paused":        info.Paused,
		"address":       info.Address,
		"clientVersion": info.ClientVersion,
		"type":          info.Type,
		"crypto":        info.Crypto,
	})
}

// NumConnections returns the current number of active connected devices.
func (m *model) NumConnections() int {
	m.pmut.RLock()
	defer m.pmut.RUnlock()
	return len(m.conn)
}

// ConnectionStats returns a map with connection statistics for each device.
func (m *model) ConnectionStats() map[string]interface{} {
	m.pmut.RLock()
	defer m.pmut.RUnlock()

	res := make(map[string]interface{})
	devs := m.cfg.Devices()
	conns := make(map[string]ConnectionInfo, len(devs))
	for device, deviceCfg := range devs {
		hello := m.helloMessages[device]
		versionString := hello.ClientVersion
		if hello.ClientName != "syncthing" {
			versionString = hello.ClientName + " " + hello.ClientVersion
		}
		ci := ConnectionInfo{
			ClientVersion: strings.TrimSpace(versionString),
			Paused:        deviceCfg.Paused,
		}
		if conn, ok := m.conn[device]; ok {
			ci.Type = conn.Type()
			ci.Crypto = conn.Crypto()
			ci.Connected = ok
			ci.Statistics = conn.Statistics()
			if addr := conn.RemoteAddr(); addr != nil {
				ci.Address = addr.String()
			}
		}

		conns[device.String()] = ci
	}

	res["connections"] = conns

	in, out := protocol.TotalInOut()
	res["total"] = ConnectionInfo{
		Statistics: protocol.Statistics{
			At:            time.Now().Truncate(time.Second),
			InBytesTotal:  in,
			OutBytesTotal: out,
		},
	}

	return res
}

// DeviceStatistics returns statistics about each device
func (m *model) DeviceStatistics() (map[protocol.DeviceID]stats.DeviceStatistics, error) {
	m.fmut.RLock()
	defer m.fmut.RUnlock()
	res := make(map[protocol.DeviceID]stats.DeviceStatistics, len(m.deviceStatRefs))
	for id, sr := range m.deviceStatRefs {
		stats, err := sr.GetStatistics()
		if err != nil {
			return nil, err
		}
		res[id] = stats
	}
	return res, nil
}

// FolderStatistics returns statistics about each folder
func (m *model) FolderStatistics() (map[string]stats.FolderStatistics, error) {
	res := make(map[string]stats.FolderStatistics)
	m.fmut.RLock()
	defer m.fmut.RUnlock()
	for id, runner := range m.folderRunners {
		stats, err := runner.GetStatistics()
		if err != nil {
			return nil, err
		}
		res[id] = stats
	}
	return res, nil
}

type FolderCompletion struct {
	CompletionPct float64
	GlobalBytes   int64
	NeedBytes     int64
	GlobalItems   int
	NeedItems     int
	NeedDeletes   int
	Sequence      int64
}

func newFolderCompletion(global, need db.Counts, sequence int64) FolderCompletion {
	comp := FolderCompletion{
		GlobalBytes: global.Bytes,
		NeedBytes:   need.Bytes,
		GlobalItems: global.Files + global.Directories + global.Symlinks,
		NeedItems:   need.Files + need.Directories + need.Symlinks,
		NeedDeletes: need.Deleted,
		Sequence:    sequence,
	}
	comp.setComplectionPct()
	return comp
}

func (comp *FolderCompletion) add(other FolderCompletion) {
	comp.GlobalBytes += other.GlobalBytes
	comp.NeedBytes += other.NeedBytes
	comp.GlobalItems += other.GlobalItems
	comp.NeedItems += other.NeedItems
	comp.NeedDeletes += other.NeedDeletes
	comp.setComplectionPct()
}

func (comp *FolderCompletion) setComplectionPct() {
	if comp.GlobalBytes == 0 {
		comp.CompletionPct = 100
	} else {
		needRatio := float64(comp.NeedBytes) / float64(comp.GlobalBytes)
		comp.CompletionPct = 100 * (1 - needRatio)
	}

	// If the completion is 100% but there are deletes we need to handle,
	// drop it down a notch. Hack for consumers that look only at the
	// percentage (our own GUI does the same calculation as here on its own
	// and needs the same fixup).
	if comp.NeedBytes == 0 && comp.NeedDeletes > 0 {
		comp.CompletionPct = 95 // chosen by fair dice roll
	}
}

// Map returns the members as a map, e.g. used in api to serialize as Json.
func (comp FolderCompletion) Map() map[string]interface{} {
	return map[string]interface{}{
		"completion":  comp.CompletionPct,
		"globalBytes": comp.GlobalBytes,
		"needBytes":   comp.NeedBytes,
		"globalItems": comp.GlobalItems,
		"needItems":   comp.NeedItems,
		"needDeletes": comp.NeedDeletes,
		"sequence":    comp.Sequence,
	}
}

// Completion returns the completion status, in percent with some counters,
// for the given device and folder. The device can be any known device ID
// (including the local device) or explicitly protocol.LocalDeviceID. An
// empty folder string means the aggregate of all folders shared with the
// given device.
func (m *model) Completion(device protocol.DeviceID, folder string) (FolderCompletion, error) {
	// The user specifically asked for our own device ID. Internally that is
	// known as protocol.LocalDeviceID so translate.
	if device == m.id {
		device = protocol.LocalDeviceID
	}

	if folder != "" {
		// We want completion for a specific folder.
		return m.folderCompletion(device, folder)
	}

	// We want completion for all (shared) folders as an aggregate.
	var comp FolderCompletion
	for _, fcfg := range m.cfg.FolderList() {
		if device == protocol.LocalDeviceID || fcfg.SharedWith(device) {
			folderComp, err := m.folderCompletion(device, fcfg.ID)
			if err != nil {
				return FolderCompletion{}, err
			}
			comp.add(folderComp)
		}
	}
	return comp, nil
}

func (m *model) folderCompletion(device protocol.DeviceID, folder string) (FolderCompletion, error) {
	m.fmut.RLock()
	err := m.checkFolderRunningLocked(folder)
	rf := m.folderFiles[folder]
	m.fmut.RUnlock()
	if err != nil {
		return FolderCompletion{}, err
	}

	snap, err := rf.Snapshot()
	if err != nil {
		return FolderCompletion{}, err
	}
	defer snap.Release()

	m.pmut.RLock()
	downloaded := m.deviceDownloads[device].BytesDownloaded(folder)
	m.pmut.RUnlock()

	need := snap.NeedSize(device)
	need.Bytes -= downloaded
	// This might might be more than it really is, because some blocks can be of a smaller size.
	if need.Bytes < 0 {
		need.Bytes = 0
	}

	comp := newFolderCompletion(snap.GlobalSize(), need, snap.Sequence(device))

	l.Debugf("%v Completion(%s, %q): %v", m, device, folder, comp.Map())
	return comp, nil
}

// DBSnapshot returns a snapshot of the database content relevant to the given folder.
func (m *model) DBSnapshot(folder string) (*db.Snapshot, error) {
	m.fmut.RLock()
	err := m.checkFolderRunningLocked(folder)
	rf := m.folderFiles[folder]
	m.fmut.RUnlock()
	if err != nil {
		return nil, err
	}
	return rf.Snapshot()
}

func (m *model) FolderProgressBytesCompleted(folder string) int64 {
	return m.progressEmitter.BytesCompleted(folder)
}

// NeedFolderFiles returns paginated list of currently needed files in
// progress, queued, and to be queued on next puller iteration.
func (m *model) NeedFolderFiles(folder string, page, perpage int) ([]db.FileInfoTruncated, []db.FileInfoTruncated, []db.FileInfoTruncated, error) {
	m.fmut.RLock()
	rf, rfOk := m.folderFiles[folder]
	runner, runnerOk := m.folderRunners[folder]
	cfg := m.folderCfgs[folder]
	m.fmut.RUnlock()

	if !rfOk {
		return nil, nil, nil, ErrFolderMissing
	}

	snap, err := rf.Snapshot()
	if err != nil {
		return nil, nil, nil, err
	}
	defer snap.Release()
	var progress, queued, rest []db.FileInfoTruncated
	var seen map[string]struct{}

	p := newPager(page, perpage)

	if runnerOk {
		progressNames, queuedNames, skipped := runner.Jobs(page, perpage)

		progress = make([]db.FileInfoTruncated, len(progressNames))
		queued = make([]db.FileInfoTruncated, len(queuedNames))
		seen = make(map[string]struct{}, len(progressNames)+len(queuedNames))

		for i, name := range progressNames {
			if f, ok := snap.GetGlobalTruncated(name); ok {
				progress[i] = f
				seen[name] = struct{}{}
			}
		}

		for i, name := range queuedNames {
			if f, ok := snap.GetGlobalTruncated(name); ok {
				queued[i] = f
				seen[name] = struct{}{}
			}
		}

		p.get -= len(seen)
		if p.get == 0 {
			return progress, queued, nil, nil
		}
		p.toSkip -= skipped
	}

	rest = make([]db.FileInfoTruncated, 0, perpage)
	snap.WithNeedTruncated(protocol.LocalDeviceID, func(f protocol.FileIntf) bool {
		if cfg.IgnoreDelete && f.IsDeleted() {
			return true
		}

		if p.skip() {
			return true
		}
		ft := f.(db.FileInfoTruncated)
		if _, ok := seen[ft.Name]; !ok {
			rest = append(rest, ft)
			p.get--
		}
		return p.get > 0
	})

	return progress, queued, rest, nil
}

// RemoteNeedFolderFiles returns paginated list of currently needed files in
// progress, queued, and to be queued on next puller iteration, as well as the
// total number of files currently needed.
func (m *model) RemoteNeedFolderFiles(folder string, device protocol.DeviceID, page, perpage int) ([]db.FileInfoTruncated, error) {
	m.fmut.RLock()
	rf, ok := m.folderFiles[folder]
	m.fmut.RUnlock()

	if !ok {
		return nil, ErrFolderMissing
	}

	snap, err := rf.Snapshot()
	if err != nil {
		return nil, err
	}
	defer snap.Release()

	files := make([]db.FileInfoTruncated, 0, perpage)
	p := newPager(page, perpage)
	snap.WithNeedTruncated(device, func(f protocol.FileIntf) bool {
		if p.skip() {
			return true
		}
		files = append(files, f.(db.FileInfoTruncated))
		return !p.done()
	})
	return files, nil
}

func (m *model) LocalChangedFolderFiles(folder string, page, perpage int) ([]db.FileInfoTruncated, error) {
	m.fmut.RLock()
	rf, ok := m.folderFiles[folder]
	cfg := m.folderCfgs[folder]
	m.fmut.RUnlock()

	if !ok {
		return nil, ErrFolderMissing
	}

	snap, err := rf.Snapshot()
	if err != nil {
		return nil, err
	}
	defer snap.Release()

	if snap.ReceiveOnlyChangedSize().TotalItems() == 0 {
		return nil, nil
	}

	p := newPager(page, perpage)
	recvEnc := cfg.Type == config.FolderTypeReceiveEncrypted
	files := make([]db.FileInfoTruncated, 0, perpage)

	snap.WithHaveTruncated(protocol.LocalDeviceID, func(f protocol.FileIntf) bool {
		if !f.IsReceiveOnlyChanged() || (recvEnc && f.IsDeleted()) {
			return true
		}
		if p.skip() {
			return true
		}
		ft := f.(db.FileInfoTruncated)
		files = append(files, ft)
		return !p.done()
	})

	return files, nil
}

type pager struct {
	toSkip, get int
}

func newPager(page, perpage int) *pager {
	return &pager{
		toSkip: (page - 1) * perpage,
		get:    perpage,
	}
}

func (p *pager) skip() bool {
	if p.toSkip == 0 {
		return false
	}
	p.toSkip--
	return true
}

func (p *pager) done() bool {
	if p.get > 0 {
		p.get--
	}
	return p.get == 0
}

// Index is called when a new device is connected and we receive their full index.
// Implements the protocol.Model interface.
func (m *model) Index(deviceID protocol.DeviceID, folder string, fs []protocol.FileInfo) error {
	return m.handleIndex(deviceID, folder, fs, false)
}

// IndexUpdate is called for incremental updates to connected devices' indexes.
// Implements the protocol.Model interface.
func (m *model) IndexUpdate(deviceID protocol.DeviceID, folder string, fs []protocol.FileInfo) error {
	return m.handleIndex(deviceID, folder, fs, true)
}

func (m *model) handleIndex(deviceID protocol.DeviceID, folder string, fs []protocol.FileInfo, update bool) error {
	op := "Index"
	if update {
		op += " update"
	}

	l.Debugf("%v (in): %s / %q: %d files", op, deviceID, folder, len(fs))

	if cfg, ok := m.cfg.Folder(folder); !ok || !cfg.SharedWith(deviceID) {
		l.Infof("%v for unexpected folder ID %q sent from device %q; ensure that the folder exists and that this device is selected under \"Share With\" in the folder configuration.", op, folder, deviceID)
		return errors.Wrap(ErrFolderMissing, folder)
	} else if cfg.Paused {
		l.Debugf("%v for paused folder (ID %q) sent from device %q.", op, folder, deviceID)
		return errors.Wrap(ErrFolderPaused, folder)
	}

	m.pmut.RLock()
	indexHandler, ok := m.indexHandlers[deviceID]
	m.pmut.RUnlock()
	if !ok {
		// This should be impossible, as an index handler always exists for an
		// open connection, and this method can't be called on a closed
		// connection
		m.evLogger.Log(events.Failure, "index sender does not exist for connection on which indexes were received")
		l.Debugf("%v for folder (ID %q) sent from device %q: missing index handler", op, folder, deviceID)
		return errors.Wrap(errors.New("index handler missing"), folder)
	}

	return indexHandler.ReceiveIndex(folder, fs, update, op)
}

type clusterConfigDeviceInfo struct {
	local, remote protocol.Device
}

func (m *model) ClusterConfig(deviceID protocol.DeviceID, cm protocol.ClusterConfig) error {
	// Check the peer device's announced folders against our own. Emits events
	// for folders that we don't expect (unknown or not shared).
	// Also, collect a list of folders we do share, and if he's interested in
	// temporary indexes, subscribe the connection.

	l.Debugf("Handling ClusterConfig from %v", deviceID.Short())

	m.pmut.RLock()
	indexHandlerRegistry, ok := m.indexHandlers[deviceID]
	m.pmut.RUnlock()
	if !ok {
		panic("bug: ClusterConfig called on closed or nonexistent connection")
	}

	deviceCfg, ok := m.cfg.Device(deviceID)
	if !ok {
		l.Debugln("Device disappeared from config while processing cluster-config")
		return errDeviceUnknown
	}

	// Assemble the device information from the connected device about
	// themselves and us for all folders.
	ccDeviceInfos := make(map[string]*clusterConfigDeviceInfo, len(cm.Folders))
	for _, folder := range cm.Folders {
		info := &clusterConfigDeviceInfo{}
		for _, dev := range folder.Devices {
			if dev.ID == m.id {
				info.local = dev
			} else if dev.ID == deviceID {
				info.remote = dev
			}
			if info.local.ID != protocol.EmptyDeviceID && info.remote.ID != protocol.EmptyDeviceID {
				break
			}
		}
		if info.remote.ID == protocol.EmptyDeviceID {
			l.Infof("Device %v sent cluster-config without the device info for the remote on folder %v", deviceID, folder.Description())
			return errMissingRemoteInClusterConfig
		}
		if info.local.ID == protocol.EmptyDeviceID {
			l.Infof("Device %v sent cluster-config without the device info for us locally on folder %v", deviceID, folder.Description())
			return errMissingLocalInClusterConfig
		}
		ccDeviceInfos[folder.ID] = info
	}

	// Needs to happen outside of the fmut, as can cause CommitConfiguration
	if deviceCfg.AutoAcceptFolders {
		w, _ := m.cfg.Modify(func(cfg *config.Configuration) {
			changedFcfg := make(map[string]config.FolderConfiguration)
			haveFcfg := cfg.FolderMap()
			for _, folder := range cm.Folders {
				from, ok := haveFcfg[folder.ID]
				if to, changed := m.handleAutoAccepts(deviceID, folder, ccDeviceInfos[folder.ID], from, ok, cfg.Defaults.Folder.Path); changed {
					changedFcfg[folder.ID] = to
				}
			}
			if len(changedFcfg) == 0 {
				return
			}
			for i := range cfg.Folders {
				if fcfg, ok := changedFcfg[cfg.Folders[i].ID]; ok {
					cfg.Folders[i] = fcfg
					delete(changedFcfg, cfg.Folders[i].ID)
				}
			}
			for _, fcfg := range changedFcfg {
				cfg.Folders = append(cfg.Folders, fcfg)
			}
		})
		// Need to wait for the waiter, as this calls CommitConfiguration,
		// which sets up the folder and as we return from this call,
		// ClusterConfig starts poking at m.folderFiles and other things
		// that might not exist until the config is committed.
		w.Wait()
	}

	tempIndexFolders, paused, err := m.ccHandleFolders(cm.Folders, deviceCfg, ccDeviceInfos, indexHandlerRegistry)
	if err != nil {
		return err
	}

	m.pmut.Lock()
	m.remotePausedFolders[deviceID] = paused
	m.pmut.Unlock()

	if len(tempIndexFolders) > 0 {
		m.pmut.RLock()
		conn, ok := m.conn[deviceID]
		m.pmut.RUnlock()
		// In case we've got ClusterConfig, and the connection disappeared
		// from infront of our nose.
		if ok {
			m.progressEmitter.temporaryIndexSubscribe(conn, tempIndexFolders)
		}
	}

	if deviceCfg.Introducer {
		m.cfg.Modify(func(cfg *config.Configuration) {
			folders, devices, foldersDevices, introduced := m.handleIntroductions(deviceCfg, cm, cfg.FolderMap(), cfg.DeviceMap())
			folders, devices, deintroduced := m.handleDeintroductions(deviceCfg, foldersDevices, folders, devices)
			if !introduced && !deintroduced {
				return
			}
			cfg.Folders = make([]config.FolderConfiguration, 0, len(folders))
			for _, fcfg := range folders {
				cfg.Folders = append(cfg.Folders, fcfg)
			}
			cfg.Devices = make([]config.DeviceConfiguration, len(devices))
			for _, dcfg := range devices {
				cfg.Devices = append(cfg.Devices, dcfg)
			}
		})
	}

	return nil
}

func (m *model) ccHandleFolders(folders []protocol.Folder, deviceCfg config.DeviceConfiguration, ccDeviceInfos map[string]*clusterConfigDeviceInfo, indexHandlers *indexHandlerRegistry) ([]string, map[string]struct{}, error) {
	var folderDevice config.FolderDeviceConfiguration
	tempIndexFolders := make([]string, 0, len(folders))
	paused := make(map[string]struct{}, len(folders))
	seenFolders := make(map[string]struct{}, len(folders))
	updatedPending := make([]updatedPendingFolder, 0, len(folders))
	deviceID := deviceCfg.DeviceID
	expiredPending, err := m.db.PendingFoldersForDevice(deviceID)
	if err != nil {
		l.Infof("Could not get pending folders for cleanup: %v", err)
	}
	of := db.ObservedFolder{Time: time.Now().Truncate(time.Second)}
	for _, folder := range folders {
		seenFolders[folder.ID] = struct{}{}

		cfg, ok := m.cfg.Folder(folder.ID)
		if ok {
			folderDevice, ok = cfg.Device(deviceID)
		}
		if !ok {
			indexHandlers.Remove(folder.ID)
			if deviceCfg.IgnoredFolder(folder.ID) {
				l.Infof("Ignoring folder %s from device %s since we are configured to", folder.Description(), deviceID)
				continue
			}
			delete(expiredPending, folder.ID)
			of.Label = folder.Label
			of.ReceiveEncrypted = len(ccDeviceInfos[folder.ID].local.EncryptionPasswordToken) > 0
			if err := m.db.AddOrUpdatePendingFolder(folder.ID, of, deviceID); err != nil {
				l.Warnf("Failed to persist pending folder entry to database: %v", err)
			}
			if !folder.Paused {
				indexHandlers.AddIndexInfo(folder.ID, ccDeviceInfos[folder.ID])
			}
			updatedPending = append(updatedPending, updatedPendingFolder{
				FolderID:         folder.ID,
				FolderLabel:      folder.Label,
				DeviceID:         deviceID,
				ReceiveEncrypted: of.ReceiveEncrypted,
			})
			// DEPRECATED: Only for backwards compatibility, should be removed.
			m.evLogger.Log(events.FolderRejected, map[string]string{
				"folder":      folder.ID,
				"folderLabel": folder.Label,
				"device":      deviceID.String(),
			})
			l.Infof("Unexpected folder %s sent from device %q; ensure that the folder exists and that this device is selected under \"Share With\" in the folder configuration.", folder.Description(), deviceID)
			continue
		}

		if folder.Paused {
			indexHandlers.Remove(folder.ID)
			paused[cfg.ID] = struct{}{}
			continue
		}

		if cfg.Paused {
			indexHandlers.AddIndexInfo(folder.ID, ccDeviceInfos[folder.ID])
			continue
		}

		if err := m.ccCheckEncryption(cfg, folderDevice, ccDeviceInfos[folder.ID], deviceCfg.Untrusted); err != nil {
			sameError := false
			if devs, ok := m.folderEncryptionFailures[folder.ID]; ok {
				sameError = devs[deviceID] == err
			} else {
				m.folderEncryptionFailures[folder.ID] = make(map[protocol.DeviceID]error)
			}
			m.folderEncryptionFailures[folder.ID][deviceID] = err
			msg := fmt.Sprintf("Failure checking encryption consistency with device %v for folder %v: %v", deviceID, cfg.Description(), err)
			if sameError {
				l.Debugln(msg)
			} else {
				if rerr, ok := err.(*redactedError); ok {
					err = rerr.redacted
				}
				m.evLogger.Log(events.Failure, err.Error())
				l.Warnln(msg)
			}
			return tempIndexFolders, paused, err
		}
		if devErrs, ok := m.folderEncryptionFailures[folder.ID]; ok {
			if len(devErrs) == 1 {
				delete(m.folderEncryptionFailures, folder.ID)
			} else {
				delete(m.folderEncryptionFailures[folder.ID], deviceID)
			}
		}

		// Handle indexes

		if !folder.DisableTempIndexes {
			tempIndexFolders = append(tempIndexFolders, folder.ID)
		}

		indexHandlers.AddIndexInfo(folder.ID, ccDeviceInfos[folder.ID])
	}

<<<<<<< HEAD
	indexSenders.removeAllExcept(seenFolders)
	expiredPendingList := make([]map[string]string, 0, len(expiredPending))
=======
	indexHandlers.RemoveAllExcept(seenFolders)
>>>>>>> ea0a4088
	for folder := range expiredPending {
		if err = m.db.RemovePendingFolderForDevice(folder, deviceID); err != nil {
			// Nothing we can fix; logged from DB already
			continue
		}
		expiredPendingList = append(expiredPendingList, map[string]string{
			"folderID": folder,
			"deviceID": deviceID.String(),
		})
	}
	if len(updatedPending) > 0 || len(expiredPendingList) > 0 {
		m.evLogger.Log(events.PendingFoldersChanged, map[string]interface{}{
			"added":   updatedPending,
			"removed": expiredPendingList,
		})
	}

	return tempIndexFolders, paused, nil
}

func (m *model) ccCheckEncryption(fcfg config.FolderConfiguration, folderDevice config.FolderDeviceConfiguration, ccDeviceInfos *clusterConfigDeviceInfo, deviceUntrusted bool) error {
	hasTokenRemote := len(ccDeviceInfos.remote.EncryptionPasswordToken) > 0
	hasTokenLocal := len(ccDeviceInfos.local.EncryptionPasswordToken) > 0
	isEncryptedRemote := folderDevice.EncryptionPassword != ""
	isEncryptedLocal := fcfg.Type == config.FolderTypeReceiveEncrypted

	if !isEncryptedRemote && !isEncryptedLocal && deviceUntrusted {
		return errEncryptionNotEncryptedUntrusted
	}

	if !(hasTokenRemote || hasTokenLocal || isEncryptedRemote || isEncryptedLocal) {
		// Noone cares about encryption here
		return nil
	}

	if isEncryptedRemote && isEncryptedLocal {
		// Should never happen, but config racyness and be safe.
		return errEncryptionInvConfigLocal
	}

	if hasTokenRemote && hasTokenLocal {
		return errEncryptionInvConfigRemote
	}

	if !(hasTokenRemote || hasTokenLocal) {
		if isEncryptedRemote {
			return errEncryptionPlainForRemoteEncrypted
		} else {
			return errEncryptionPlainForReceiveEncrypted
		}
	}

	if !(isEncryptedRemote || isEncryptedLocal) {
		return errEncryptionNotEncryptedLocal
	}

	if isEncryptedRemote {
		passwordToken := protocol.PasswordToken(fcfg.ID, folderDevice.EncryptionPassword)
		match := false
		if hasTokenLocal {
			match = bytes.Equal(passwordToken, ccDeviceInfos.local.EncryptionPasswordToken)
		} else {
			// hasTokenRemote == true
			match = bytes.Equal(passwordToken, ccDeviceInfos.remote.EncryptionPasswordToken)
		}
		if !match {
			return errEncryptionPassword
		}
		return nil
	}

	// isEncryptedLocal == true

	var ccToken []byte
	if hasTokenLocal {
		ccToken = ccDeviceInfos.local.EncryptionPasswordToken
	} else {
		// hasTokenRemote == true
		ccToken = ccDeviceInfos.remote.EncryptionPasswordToken
	}
	m.fmut.RLock()
	token, ok := m.folderEncryptionPasswordTokens[fcfg.ID]
	m.fmut.RUnlock()
	if !ok {
		var err error
		token, err = readEncryptionToken(fcfg)
		if err != nil && !fs.IsNotExist(err) {
			if rerr, ok := redactPathError(err); ok {
				return rerr
			}
			return &redactedError{
				error:    err,
				redacted: errEncryptionTokenRead,
			}
		}
		if err == nil {
			m.fmut.Lock()
			m.folderEncryptionPasswordTokens[fcfg.ID] = token
			m.fmut.Unlock()
		} else {
			if err := writeEncryptionToken(ccToken, fcfg); err != nil {
				if rerr, ok := redactPathError(err); ok {
					return rerr
				} else {
					return &redactedError{
						error:    err,
						redacted: errEncryptionTokenWrite,
					}
				}
			}
			m.fmut.Lock()
			m.folderEncryptionPasswordTokens[fcfg.ID] = ccToken
			m.fmut.Unlock()
			// We can only announce ourselfs once we have the token,
			// thus we need to resend CCs now that we have it.
			m.sendClusterConfig(fcfg.DeviceIDs())
			return nil
		}
	}
	if !bytes.Equal(token, ccToken) {
		return errEncryptionPassword
	}
	return nil
}

func (m *model) sendClusterConfig(ids []protocol.DeviceID) {
	if len(ids) == 0 {
		return
	}
	ccConns := make([]protocol.Connection, 0, len(ids))
	m.pmut.RLock()
	for _, id := range ids {
		if conn, ok := m.conn[id]; ok {
			ccConns = append(ccConns, conn)
		}
	}
	m.pmut.RUnlock()
	// Generating cluster-configs acquires fmut -> must happen outside of pmut.
	for _, conn := range ccConns {
		cm, passwords := m.generateClusterConfig(conn.ID())
		conn.SetFolderPasswords(passwords)
		go conn.ClusterConfig(cm)
	}
}

// handleIntroductions handles adding devices/folders that are shared by an introducer device
func (m *model) handleIntroductions(introducerCfg config.DeviceConfiguration, cm protocol.ClusterConfig, folders map[string]config.FolderConfiguration, devices map[protocol.DeviceID]config.DeviceConfiguration) (map[string]config.FolderConfiguration, map[protocol.DeviceID]config.DeviceConfiguration, folderDeviceSet, bool) {
	changed := false

	foldersDevices := make(folderDeviceSet)

	for _, folder := range cm.Folders {
		// Adds devices which we do not have, but the introducer has
		// for the folders that we have in common. Also, shares folders
		// with devices that we have in common, yet are currently not sharing
		// the folder.

		fcfg, ok := folders[folder.ID]
		if !ok {
			// Don't have this folder, carry on.
			continue
		}

		folderChanged := false

		for _, device := range folder.Devices {
			// No need to share with self.
			if device.ID == m.id {
				continue
			}

			foldersDevices.set(device.ID, folder.ID)

			if _, ok := devices[device.ID]; !ok {
				// The device is currently unknown. Add it to the config.
				devices[device.ID] = m.introduceDevice(device, introducerCfg)
			} else if fcfg.SharedWith(device.ID) {
				// We already share the folder with this device, so
				// nothing to do.
				continue
			}

			if fcfg.Type != config.FolderTypeReceiveEncrypted && device.EncryptionPasswordToken != nil {
				l.Infof("Cannot share folder %s with %v because the introducer %v encrypts data, which requires a password", folder.Description(), device.ID, introducerCfg.DeviceID)
				continue
			}

			// We don't yet share this folder with this device. Add the device
			// to sharing list of the folder.
			l.Infof("Sharing folder %s with %v (vouched for by introducer %v)", folder.Description(), device.ID, introducerCfg.DeviceID)
			fcfg.Devices = append(fcfg.Devices, config.FolderDeviceConfiguration{
				DeviceID:     device.ID,
				IntroducedBy: introducerCfg.DeviceID,
			})
			folderChanged = true
		}

		if folderChanged {
			folders[fcfg.ID] = fcfg
			changed = true
		}
	}

	return folders, devices, foldersDevices, changed
}

// handleDeintroductions handles removals of devices/shares that are removed by an introducer device
func (m *model) handleDeintroductions(introducerCfg config.DeviceConfiguration, foldersDevices folderDeviceSet, folders map[string]config.FolderConfiguration, devices map[protocol.DeviceID]config.DeviceConfiguration) (map[string]config.FolderConfiguration, map[protocol.DeviceID]config.DeviceConfiguration, bool) {
	if introducerCfg.SkipIntroductionRemovals {
		return folders, devices, false
	}

	changed := false
	devicesNotIntroduced := make(map[protocol.DeviceID]struct{})

	// Check if we should unshare some folders, if the introducer has unshared them.
	for folderID, folderCfg := range folders {
		for k := 0; k < len(folderCfg.Devices); k++ {
			if folderCfg.Devices[k].IntroducedBy != introducerCfg.DeviceID {
				devicesNotIntroduced[folderCfg.Devices[k].DeviceID] = struct{}{}
				continue
			}
			if !foldersDevices.has(folderCfg.Devices[k].DeviceID, folderCfg.ID) {
				// We could not find that folder shared on the
				// introducer with the device that was introduced to us.
				// We should follow and unshare as well.
				l.Infof("Unsharing folder %s with %v as introducer %v no longer shares the folder with that device", folderCfg.Description(), folderCfg.Devices[k].DeviceID, folderCfg.Devices[k].IntroducedBy)
				folderCfg.Devices = append(folderCfg.Devices[:k], folderCfg.Devices[k+1:]...)
				folders[folderID] = folderCfg
				k--
				changed = true
			}
		}
	}

	// Check if we should remove some devices, if the introducer no longer
	// shares any folder with them. Yet do not remove if we share other
	// folders that haven't been introduced by the introducer.
	for deviceID, device := range devices {
		if device.IntroducedBy == introducerCfg.DeviceID {
			if !foldersDevices.hasDevice(deviceID) {
				if _, ok := devicesNotIntroduced[deviceID]; !ok {
					// The introducer no longer shares any folder with the
					// device, remove the device.
					l.Infof("Removing device %v as introducer %v no longer shares any folders with that device", deviceID, device.IntroducedBy)
					changed = true
					delete(devices, deviceID)
					continue
				}
				l.Infof("Would have removed %v as %v no longer shares any folders, yet there are other folders that are shared with this device that haven't been introduced by this introducer.", deviceID, device.IntroducedBy)
			}
		}
	}

	return folders, devices, changed
}

// handleAutoAccepts handles adding and sharing folders for devices that have
// AutoAcceptFolders set to true.
func (m *model) handleAutoAccepts(deviceID protocol.DeviceID, folder protocol.Folder, ccDeviceInfos *clusterConfigDeviceInfo, cfg config.FolderConfiguration, haveCfg bool, defaultPath string) (config.FolderConfiguration, bool) {
	if !haveCfg {
		defaultPathFs := fs.NewFilesystem(fs.FilesystemTypeBasic, defaultPath)
		pathAlternatives := []string{
			fs.SanitizePath(folder.Label),
			fs.SanitizePath(folder.ID),
		}
		for _, path := range pathAlternatives {
			if _, err := defaultPathFs.Lstat(path); !fs.IsNotExist(err) {
				continue
			}

			fcfg := newFolderConfiguration(m.cfg, folder.ID, folder.Label, fs.FilesystemTypeBasic, filepath.Join(defaultPath, path))
			fcfg.Devices = append(fcfg.Devices, config.FolderDeviceConfiguration{
				DeviceID: deviceID,
			})

			if len(ccDeviceInfos.remote.EncryptionPasswordToken) > 0 || len(ccDeviceInfos.local.EncryptionPasswordToken) > 0 {
				fcfg.Type = config.FolderTypeReceiveEncrypted
			}

			l.Infof("Auto-accepted %s folder %s at path %s", deviceID, folder.Description(), fcfg.Path)
			return fcfg, true
		}
		l.Infof("Failed to auto-accept folder %s from %s due to path conflict", folder.Description(), deviceID)
		return config.FolderConfiguration{}, false
	} else {
		for _, device := range cfg.DeviceIDs() {
			if device == deviceID {
				// Already shared nothing todo.
				return config.FolderConfiguration{}, false
			}
		}
		if cfg.Type == config.FolderTypeReceiveEncrypted {
			if len(ccDeviceInfos.remote.EncryptionPasswordToken) == 0 && len(ccDeviceInfos.local.EncryptionPasswordToken) == 0 {
				l.Infof("Failed to auto-accept device %s on existing folder %s as the remote wants to send us unencrypted data, but the folder type is receive-encrypted", folder.Description(), deviceID)
				return config.FolderConfiguration{}, false
			}
		} else {
			if len(ccDeviceInfos.remote.EncryptionPasswordToken) > 0 || len(ccDeviceInfos.local.EncryptionPasswordToken) > 0 {
				l.Infof("Failed to auto-accept device %s on existing folder %s as the remote wants to send us encrypted data, but the folder type is not receive-encrypted", folder.Description(), deviceID)
				return config.FolderConfiguration{}, false
			}
		}
		cfg.Devices = append(cfg.Devices, config.FolderDeviceConfiguration{
			DeviceID: deviceID,
		})
		l.Infof("Shared %s with %s due to auto-accept", folder.ID, deviceID)
		return cfg, true
	}
}

func (m *model) introduceDevice(device protocol.Device, introducerCfg config.DeviceConfiguration) config.DeviceConfiguration {
	addresses := []string{"dynamic"}
	for _, addr := range device.Addresses {
		if addr != "dynamic" {
			addresses = append(addresses, addr)
		}
	}

	l.Infof("Adding device %v to config (vouched for by introducer %v)", device.ID, introducerCfg.DeviceID)
	newDeviceCfg := m.cfg.DefaultDevice()
	newDeviceCfg.DeviceID = device.ID
	newDeviceCfg.Name = device.Name
	newDeviceCfg.Compression = introducerCfg.Compression
	newDeviceCfg.Addresses = addresses
	newDeviceCfg.CertName = device.CertName
	newDeviceCfg.IntroducedBy = introducerCfg.DeviceID

	// The introducers' introducers are also our introducers.
	if device.Introducer {
		l.Infof("Device %v is now also an introducer", device.ID)
		newDeviceCfg.Introducer = true
		newDeviceCfg.SkipIntroductionRemovals = device.SkipIntroductionRemovals
	}

	return newDeviceCfg
}

// Closed is called when a connection has been closed
func (m *model) Closed(device protocol.DeviceID, err error) {
	m.pmut.Lock()
	conn, ok := m.conn[device]
	if !ok {
		m.pmut.Unlock()
		return
	}

	delete(m.conn, device)
	delete(m.connRequestLimiters, device)
	delete(m.helloMessages, device)
	delete(m.deviceDownloads, device)
	delete(m.remotePausedFolders, device)
	closed := m.closed[device]
	delete(m.closed, device)
	delete(m.indexHandlers, device)
	m.pmut.Unlock()

	m.progressEmitter.temporaryIndexUnsubscribe(conn)
	m.deviceDidClose(device, time.Since(conn.EstablishedAt()))

	l.Infof("Connection to %s at %s closed: %v", device, conn, err)
	m.evLogger.Log(events.DeviceDisconnected, map[string]string{
		"id":    device.String(),
		"error": err.Error(),
	})
	close(closed)
}

// Implements protocol.RequestResponse
type requestResponse struct {
	data   []byte
	closed chan struct{}
	once   stdsync.Once
}

func newRequestResponse(size int) *requestResponse {
	return &requestResponse{
		data:   protocol.BufferPool.Get(size),
		closed: make(chan struct{}),
	}
}

func (r *requestResponse) Data() []byte {
	return r.data
}

func (r *requestResponse) Close() {
	r.once.Do(func() {
		protocol.BufferPool.Put(r.data)
		close(r.closed)
	})
}

func (r *requestResponse) Wait() {
	<-r.closed
}

// Request returns the specified data segment by reading it from local disk.
// Implements the protocol.Model interface.
func (m *model) Request(deviceID protocol.DeviceID, folder, name string, blockNo, size int32, offset int64, hash []byte, weakHash uint32, fromTemporary bool) (out protocol.RequestResponse, err error) {
	if size < 0 || offset < 0 {
		return nil, protocol.ErrInvalid
	}

	m.fmut.RLock()
	folderCfg, ok := m.folderCfgs[folder]
	folderIgnores := m.folderIgnores[folder]
	m.fmut.RUnlock()
	if !ok {
		// The folder might be already unpaused in the config, but not yet
		// in the model.
		l.Debugf("Request from %s for file %s in unstarted folder %q", deviceID, name, folder)
		return nil, protocol.ErrGeneric
	}

	if !folderCfg.SharedWith(deviceID) {
		l.Warnf("Request from %s for file %s in unshared folder %q", deviceID, name, folder)
		return nil, protocol.ErrGeneric
	}
	if folderCfg.Paused {
		l.Debugf("Request from %s for file %s in paused folder %q", deviceID, name, folder)
		return nil, protocol.ErrGeneric
	}

	// Make sure the path is valid and in canonical form
	if name, err = fs.Canonicalize(name); err != nil {
		l.Debugf("Request from %s in folder %q for invalid filename %s", deviceID, folder, name)
		return nil, protocol.ErrGeneric
	}

	if deviceID != protocol.LocalDeviceID {
		l.Debugf("%v REQ(in): %s: %q / %q o=%d s=%d t=%v", m, deviceID, folder, name, offset, size, fromTemporary)
	}

	if fs.IsInternal(name) {
		l.Debugf("%v REQ(in) for internal file: %s: %q / %q o=%d s=%d", m, deviceID, folder, name, offset, size)
		return nil, protocol.ErrInvalid
	}

	if folderIgnores.Match(name).IsIgnored() {
		l.Debugf("%v REQ(in) for ignored file: %s: %q / %q o=%d s=%d", m, deviceID, folder, name, offset, size)
		return nil, protocol.ErrInvalid
	}

	// Restrict parallel requests by connection/device

	m.pmut.RLock()
	limiter := m.connRequestLimiters[deviceID]
	m.pmut.RUnlock()

	// The requestResponse releases the bytes to the buffer pool and the
	// limiters when its Close method is called.
	res := newLimitedRequestResponse(int(size), limiter, m.globalRequestLimiter)

	defer func() {
		// Close it ourselves if it isn't returned due to an error
		if err != nil {
			res.Close()
		}
	}()

	// Grab the FS after limiting, as it causes I/O and we want to minimize
	// the race time between the symlink check and the read.

	folderFs := folderCfg.Filesystem()

	if err := osutil.TraversesSymlink(folderFs, filepath.Dir(name)); err != nil {
		l.Debugf("%v REQ(in) traversal check: %s - %s: %q / %q o=%d s=%d", m, err, deviceID, folder, name, offset, size)
		return nil, protocol.ErrNoSuchFile
	}

	// Only check temp files if the flag is set, and if we are set to advertise
	// the temp indexes.
	if fromTemporary && !folderCfg.DisableTempIndexes {
		tempFn := fs.TempName(name)

		if info, err := folderFs.Lstat(tempFn); err != nil || !info.IsRegular() {
			// Reject reads for anything that doesn't exist or is something
			// other than a regular file.
			l.Debugf("%v REQ(in) failed stating temp file (%v): %s: %q / %q o=%d s=%d", m, err, deviceID, folder, name, offset, size)
			return nil, protocol.ErrNoSuchFile
		}
		_, err := readOffsetIntoBuf(folderFs, tempFn, offset, res.data)
		if err == nil && scanner.Validate(res.data, hash, weakHash) {
			return res, nil
		}
		// Fall through to reading from a non-temp file, just incase the temp
		// file has finished downloading.
	}

	if info, err := folderFs.Lstat(name); err != nil || !info.IsRegular() {
		// Reject reads for anything that doesn't exist or is something
		// other than a regular file.
		l.Debugf("%v REQ(in) failed stating file (%v): %s: %q / %q o=%d s=%d", m, err, deviceID, folder, name, offset, size)
		return nil, protocol.ErrNoSuchFile
	}

	n, err := readOffsetIntoBuf(folderFs, name, offset, res.data)
	if fs.IsNotExist(err) {
		l.Debugf("%v REQ(in) file doesn't exist: %s: %q / %q o=%d s=%d", m, deviceID, folder, name, offset, size)
		return nil, protocol.ErrNoSuchFile
	} else if err == io.EOF {
		// Read beyond end of file. This might indicate a problem, or it
		// might be a short block that gets padded when read for encrypted
		// folders. We ignore the error and let the hash validation in the
		// next step take care of it, by only hashing the part we actually
		// managed to read.
	} else if err != nil {
		l.Debugf("%v REQ(in) failed reading file (%v): %s: %q / %q o=%d s=%d", m, err, deviceID, folder, name, offset, size)
		return nil, protocol.ErrGeneric
	}

	if folderCfg.Type != config.FolderTypeReceiveEncrypted && len(hash) > 0 && !scanner.Validate(res.data[:n], hash, weakHash) {
		m.recheckFile(deviceID, folder, name, offset, hash, weakHash)
		l.Debugf("%v REQ(in) failed validating data: %s: %q / %q o=%d s=%d", m, deviceID, folder, name, offset, size)
		return nil, protocol.ErrNoSuchFile
	}

	return res, nil
}

// newLimitedRequestResponse takes size bytes from the limiters in order,
// skipping nil limiters, then returns a requestResponse of the given size.
// When the requestResponse is closed the limiters are given back the bytes,
// in reverse order.
func newLimitedRequestResponse(size int, limiters ...*byteSemaphore) *requestResponse {
	for _, limiter := range limiters {
		if limiter != nil {
			limiter.take(size)
		}
	}

	res := newRequestResponse(size)

	go func() {
		res.Wait()
		for i := range limiters {
			limiter := limiters[len(limiters)-1-i]
			if limiter != nil {
				limiter.give(size)
			}
		}
	}()

	return res
}

func (m *model) recheckFile(deviceID protocol.DeviceID, folder, name string, offset int64, hash []byte, weakHash uint32) {
	cf, ok, err := m.CurrentFolderFile(folder, name)
	if err != nil {
		l.Debugf("%v recheckFile: %s: %q / %q: current file error: %v", m, deviceID, folder, name, err)
		return
	}
	if !ok {
		l.Debugf("%v recheckFile: %s: %q / %q: no current file", m, deviceID, folder, name)
		return
	}

	if cf.IsDeleted() || cf.IsInvalid() || cf.IsSymlink() || cf.IsDirectory() {
		l.Debugf("%v recheckFile: %s: %q / %q: not a regular file", m, deviceID, folder, name)
		return
	}

	blockIndex := int(offset / int64(cf.BlockSize()))
	if blockIndex >= len(cf.Blocks) {
		l.Debugf("%v recheckFile: %s: %q / %q i=%d: block index too far", m, deviceID, folder, name, blockIndex)
		return
	}

	block := cf.Blocks[blockIndex]

	// Seems to want a different version of the file, whatever.
	if !bytes.Equal(block.Hash, hash) {
		l.Debugf("%v recheckFile: %s: %q / %q i=%d: hash mismatch %x != %x", m, deviceID, folder, name, blockIndex, block.Hash, hash)
		return
	}
	if weakHash != 0 && block.WeakHash != weakHash {
		l.Debugf("%v recheckFile: %s: %q / %q i=%d: weak hash mismatch %v != %v", m, deviceID, folder, name, blockIndex, block.WeakHash, weakHash)
		return
	}

	// The hashes provided part of the request match what we expect to find according
	// to what we have in the database, yet the content we've read off the filesystem doesn't
	// Something is fishy, invalidate the file and rescan it.
	// The file will temporarily become invalid, which is ok as the content is messed up.
	m.fmut.RLock()
	runner, ok := m.folderRunners[folder]
	m.fmut.RUnlock()
	if !ok {
		l.Debugf("%v recheckFile: %s: %q / %q: Folder stopped before rescan could be scheduled", m, deviceID, folder, name)
		return
	}

	runner.ScheduleForceRescan(name)

	l.Debugf("%v recheckFile: %s: %q / %q", m, deviceID, folder, name)
}

func (m *model) CurrentFolderFile(folder string, file string) (protocol.FileInfo, bool, error) {
	m.fmut.RLock()
	fs, ok := m.folderFiles[folder]
	m.fmut.RUnlock()
	if !ok {
		return protocol.FileInfo{}, false, ErrFolderMissing
	}
	snap, err := fs.Snapshot()
	if err != nil {
		return protocol.FileInfo{}, false, err
	}
	f, ok := snap.Get(protocol.LocalDeviceID, file)
	snap.Release()
	return f, ok, nil
}

func (m *model) CurrentGlobalFile(folder string, file string) (protocol.FileInfo, bool, error) {
	m.fmut.RLock()
	ffs, ok := m.folderFiles[folder]
	m.fmut.RUnlock()
	if !ok {
		return protocol.FileInfo{}, false, ErrFolderMissing
	}
	snap, err := ffs.Snapshot()
	if err != nil {
		return protocol.FileInfo{}, false, err
	}
	f, ok := snap.GetGlobal(file)
	snap.Release()
	return f, ok, nil
}

func (m *model) GetMtimeMapping(folder string, file string) (fs.MtimeMapping, error) {
	m.fmut.RLock()
	ffs, ok := m.folderFiles[folder]
	m.fmut.RUnlock()
	if !ok {
		return fs.MtimeMapping{}, ErrFolderMissing
	}
	return fs.GetMtimeMapping(ffs.MtimeFS(), file)
}

// Connection returns the current connection for device, and a boolean whether a connection was found.
func (m *model) Connection(deviceID protocol.DeviceID) (protocol.Connection, bool) {
	m.pmut.RLock()
	cn, ok := m.conn[deviceID]
	m.pmut.RUnlock()
	if ok {
		m.deviceWasSeen(deviceID)
	}
	return cn, ok
}

// LoadIgnores loads or refreshes the ignore patterns from disk, if the
// folder is healthy, and returns the refreshed lines and patterns.
func (m *model) LoadIgnores(folder string) ([]string, []string, error) {
	m.fmut.RLock()
	cfg, cfgOk := m.folderCfgs[folder]
	ignores, ignoresOk := m.folderIgnores[folder]
	m.fmut.RUnlock()

	if !cfgOk {
		cfg, cfgOk = m.cfg.Folder(folder)
		if !cfgOk {
			return nil, nil, fmt.Errorf("folder %s does not exist", folder)
		}
	}

	if cfg.Type == config.FolderTypeReceiveEncrypted {
		return nil, nil, nil
	}

	// On creation a new folder with ignore patterns validly has no marker yet.
	if err := cfg.CheckPath(); err != nil && err != config.ErrMarkerMissing {
		return nil, nil, err
	}

	if !ignoresOk {
		ignores = ignore.New(cfg.Filesystem())
	}

	err := ignores.Load(".stignore")
	if fs.IsNotExist(err) {
		// Having no ignores is not an error.
		return nil, nil, nil
	}

	// Return lines and patterns, which may have some meaning even when err
	// != nil, depending on the specific error.
	return ignores.Lines(), ignores.Patterns(), err
}

// CurrentIgnores returns the currently loaded set of ignore patterns,
// whichever it may be. No attempt is made to load or refresh ignore
// patterns from disk.
func (m *model) CurrentIgnores(folder string) ([]string, []string, error) {
	m.fmut.RLock()
	_, cfgOk := m.folderCfgs[folder]
	ignores, ignoresOk := m.folderIgnores[folder]
	m.fmut.RUnlock()

	if !cfgOk {
		return nil, nil, fmt.Errorf("folder %s does not exist", folder)
	}

	if !ignoresOk {
		// Empty ignore patterns
		return []string{}, []string{}, nil
	}

	return ignores.Lines(), ignores.Patterns(), nil
}

func (m *model) SetIgnores(folder string, content []string) error {
	cfg, ok := m.cfg.Folder(folder)
	if !ok {
		return fmt.Errorf("folder %s does not exist", cfg.Description())
	}

	err := cfg.CheckPath()
	if err == config.ErrPathMissing {
		if err = cfg.CreateRoot(); err != nil {
			return errors.Wrap(err, "failed to create folder root")
		}
		err = cfg.CheckPath()
	}
	if err != nil && err != config.ErrMarkerMissing {
		return err
	}

	if err := ignore.WriteIgnores(cfg.Filesystem(), ".stignore", content); err != nil {
		l.Warnln("Saving .stignore:", err)
		return err
	}

	m.fmut.RLock()
	runner, ok := m.folderRunners[folder]
	m.fmut.RUnlock()
	if ok {
		return runner.Scan(nil)
	}
	return nil
}

// OnHello is called when an device connects to us.
// This allows us to extract some information from the Hello message
// and add it to a list of known devices ahead of any checks.
func (m *model) OnHello(remoteID protocol.DeviceID, addr net.Addr, hello protocol.Hello) error {
	if m.cfg.IgnoredDevice(remoteID) {
		return errDeviceIgnored
	}

	cfg, ok := m.cfg.Device(remoteID)
	if !ok {
		if err := m.db.AddOrUpdatePendingDevice(remoteID, hello.DeviceName, addr.String()); err != nil {
			l.Warnf("Failed to persist pending device entry to database: %v", err)
		}
		m.evLogger.Log(events.PendingDevicesChanged, map[string][]interface{}{
			"added": {map[string]string{
				"deviceID": remoteID.String(),
				"name":     hello.DeviceName,
				"address":  addr.String(),
			}},
		})
		// DEPRECATED: Only for backwards compatibility, should be removed.
		m.evLogger.Log(events.DeviceRejected, map[string]string{
			"name":    hello.DeviceName,
			"device":  remoteID.String(),
			"address": addr.String(),
		})
		return errDeviceUnknown
	}

	if cfg.Paused {
		return errDevicePaused
	}

	if len(cfg.AllowedNetworks) > 0 && !connections.IsAllowedNetwork(addr.String(), cfg.AllowedNetworks) {
		// The connection is not from an allowed network.
		return errNetworkNotAllowed
	}

	if max := m.cfg.Options().ConnectionLimitMax; max > 0 && m.NumConnections() >= max {
		// We're not allowed to accept any more connections.
		return errConnLimitReached
	}

	return nil
}

// GetHello is called when we are about to connect to some remote device.
func (m *model) GetHello(id protocol.DeviceID) protocol.HelloIntf {
	name := ""
	if _, ok := m.cfg.Device(id); ok {
		// Set our name (from the config of our device ID) only if we already know about the other side device ID.
		if myCfg, ok := m.cfg.Device(m.id); ok {
			name = myCfg.Name
		}
	}
	return &protocol.Hello{
		DeviceName:    name,
		ClientName:    m.clientName,
		ClientVersion: m.clientVersion,
	}
}

// AddConnection adds a new peer connection to the model. An initial index will
// be sent to the connected peer, thereafter index updates whenever the local
// folder changes.
func (m *model) AddConnection(conn protocol.Connection, hello protocol.Hello) {
	deviceID := conn.ID()
	device, ok := m.cfg.Device(deviceID)
	if !ok {
		l.Infoln("Trying to add connection to unknown device")
		return
	}

	// The slightly unusual locking sequence here is because we must acquire
	// fmut before pmut. (The locks can be *released* in any order.)
	m.fmut.RLock()
	m.pmut.Lock()
	if oldConn, ok := m.conn[deviceID]; ok {
		l.Infoln("Replacing old connection", oldConn, "with", conn, "for", deviceID)
		// There is an existing connection to this device that we are
		// replacing. We must close the existing connection and wait for the
		// close to complete before adding the new connection. We do the
		// actual close without holding pmut as the connection will call
		// back into Closed() for the cleanup.
		closed := m.closed[deviceID]
		m.fmut.RUnlock()
		m.pmut.Unlock()
		oldConn.Close(errReplacingConnection)
		<-closed
		// Again, lock fmut before pmut.
		m.fmut.RLock()
		m.pmut.Lock()
	}

	m.conn[deviceID] = conn
	closed := make(chan struct{})
	m.closed[deviceID] = closed
	m.deviceDownloads[deviceID] = newDeviceDownloadState()
	indexRegistry := newIndexHandlerRegistry(conn, m.deviceDownloads[deviceID], closed, m.Supervisor, m.evLogger)
	for id, fcfg := range m.folderCfgs {
		indexRegistry.RegisterFolderState(fcfg, m.folderFiles[id], m.folderRunners[id])
	}
	m.indexHandlers[deviceID] = indexRegistry
	m.fmut.RUnlock()
	// 0: default, <0: no limiting
	switch {
	case device.MaxRequestKiB > 0:
		m.connRequestLimiters[deviceID] = newByteSemaphore(1024 * device.MaxRequestKiB)
	case device.MaxRequestKiB == 0:
		m.connRequestLimiters[deviceID] = newByteSemaphore(1024 * defaultPullerPendingKiB)
	}

	m.helloMessages[deviceID] = hello

	event := map[string]string{
		"id":            deviceID.String(),
		"deviceName":    hello.DeviceName,
		"clientName":    hello.ClientName,
		"clientVersion": hello.ClientVersion,
		"type":          conn.Type(),
	}

	addr := conn.RemoteAddr()
	if addr != nil {
		event["addr"] = addr.String()
	}

	m.evLogger.Log(events.DeviceConnected, event)

	l.Infof(`Device %s client is "%s %s" named "%s" at %s`, deviceID, hello.ClientName, hello.ClientVersion, hello.DeviceName, conn)

	conn.Start()
	m.pmut.Unlock()

	// Acquires fmut, so has to be done outside of pmut.
	cm, passwords := m.generateClusterConfig(deviceID)
	conn.SetFolderPasswords(passwords)
	conn.ClusterConfig(cm)

	if (device.Name == "" || m.cfg.Options().OverwriteRemoteDevNames) && hello.DeviceName != "" {
		m.cfg.Modify(func(cfg *config.Configuration) {
			for i := range cfg.Devices {
				if cfg.Devices[i].DeviceID == deviceID {
					if cfg.Devices[i].Name == "" || cfg.Options.OverwriteRemoteDevNames {
						cfg.Devices[i].Name = hello.DeviceName
					}
					return
				}
			}
		})
	}

	m.deviceWasSeen(deviceID)
}

func (m *model) DownloadProgress(device protocol.DeviceID, folder string, updates []protocol.FileDownloadProgressUpdate) error {
	m.fmut.RLock()
	cfg, ok := m.folderCfgs[folder]
	m.fmut.RUnlock()

	if !ok || cfg.DisableTempIndexes || !cfg.SharedWith(device) {
		return nil
	}

	m.pmut.RLock()
	downloads := m.deviceDownloads[device]
	m.pmut.RUnlock()
	downloads.Update(folder, updates)
	state := downloads.GetBlockCounts(folder)

	m.evLogger.Log(events.RemoteDownloadProgress, map[string]interface{}{
		"device": device.String(),
		"folder": folder,
		"state":  state,
	})

	return nil
}

func (m *model) deviceWasSeen(deviceID protocol.DeviceID) {
	m.fmut.RLock()
	sr, ok := m.deviceStatRefs[deviceID]
	m.fmut.RUnlock()
	if ok {
		_ = sr.WasSeen()
	}
}

func (m *model) deviceDidClose(deviceID protocol.DeviceID, duration time.Duration) {
	m.fmut.RLock()
	sr, ok := m.deviceStatRefs[deviceID]
	m.fmut.RUnlock()
	if ok {
		_ = sr.LastConnectionDuration(duration)
	}
}

func (m *model) requestGlobal(ctx context.Context, deviceID protocol.DeviceID, folder, name string, blockNo int, offset int64, size int, hash []byte, weakHash uint32, fromTemporary bool) ([]byte, error) {
	m.pmut.RLock()
	nc, ok := m.conn[deviceID]
	m.pmut.RUnlock()

	if !ok {
		return nil, fmt.Errorf("requestGlobal: no such device: %s", deviceID)
	}

	l.Debugf("%v REQ(out): %s: %q / %q b=%d o=%d s=%d h=%x wh=%x ft=%t", m, deviceID, folder, name, blockNo, offset, size, hash, weakHash, fromTemporary)

	return nc.Request(ctx, folder, name, blockNo, offset, size, hash, weakHash, fromTemporary)
}

func (m *model) ScanFolders() map[string]error {
	m.fmut.RLock()
	folders := make([]string, 0, len(m.folderCfgs))
	for folder := range m.folderCfgs {
		folders = append(folders, folder)
	}
	m.fmut.RUnlock()

	errors := make(map[string]error, len(m.folderCfgs))
	errorsMut := sync.NewMutex()

	wg := sync.NewWaitGroup()
	wg.Add(len(folders))
	for _, folder := range folders {
		folder := folder
		go func() {
			err := m.ScanFolder(folder)
			if err != nil {
				errorsMut.Lock()
				errors[folder] = err
				errorsMut.Unlock()
			}
			wg.Done()
		}()
	}
	wg.Wait()
	return errors
}

func (m *model) ScanFolder(folder string) error {
	return m.ScanFolderSubdirs(folder, nil)
}

func (m *model) ScanFolderSubdirs(folder string, subs []string) error {
	m.fmut.RLock()
	err := m.checkFolderRunningLocked(folder)
	runner := m.folderRunners[folder]
	m.fmut.RUnlock()

	if err != nil {
		return err
	}

	return runner.Scan(subs)
}

func (m *model) DelayScan(folder string, next time.Duration) {
	m.fmut.RLock()
	runner, ok := m.folderRunners[folder]
	m.fmut.RUnlock()
	if !ok {
		return
	}
	runner.DelayScan(next)
}

// numHashers returns the number of hasher routines to use for a given folder,
// taking into account configuration and available CPU cores.
func (m *model) numHashers(folder string) int {
	m.fmut.RLock()
	folderCfg := m.folderCfgs[folder]
	numFolders := len(m.folderCfgs)
	m.fmut.RUnlock()

	if folderCfg.Hashers > 0 {
		// Specific value set in the config, use that.
		return folderCfg.Hashers
	}

	if runtime.GOOS == "windows" || runtime.GOOS == "darwin" {
		// Interactive operating systems; don't load the system too heavily by
		// default.
		return 1
	}

	// For other operating systems and architectures, lets try to get some
	// work done... Divide the available CPU cores among the configured
	// folders.
	if perFolder := runtime.GOMAXPROCS(-1) / numFolders; perFolder > 0 {
		return perFolder
	}

	return 1
}

// generateClusterConfig returns a ClusterConfigMessage that is correct and the
// set of folder passwords for the given peer device
func (m *model) generateClusterConfig(device protocol.DeviceID) (protocol.ClusterConfig, map[string]string) {
	var message protocol.ClusterConfig

	m.fmut.RLock()
	defer m.fmut.RUnlock()

	folders := m.cfg.FolderList()
	passwords := make(map[string]string, len(folders))
	for _, folderCfg := range folders {
		if !folderCfg.SharedWith(device) {
			continue
		}

		encryptionToken, hasEncryptionToken := m.folderEncryptionPasswordTokens[folderCfg.ID]
		if folderCfg.Type == config.FolderTypeReceiveEncrypted && !hasEncryptionToken {
			// We haven't gotten a token for us yet and without one the other
			// side can't validate us - pretend we don't have the folder yet.
			continue
		}

		protocolFolder := protocol.Folder{
			ID:                 folderCfg.ID,
			Label:              folderCfg.Label,
			ReadOnly:           folderCfg.Type == config.FolderTypeSendOnly,
			IgnorePermissions:  folderCfg.IgnorePerms,
			IgnoreDelete:       folderCfg.IgnoreDelete,
			DisableTempIndexes: folderCfg.DisableTempIndexes,
		}

		fs := m.folderFiles[folderCfg.ID]

		// Even if we aren't paused, if we haven't started the folder yet
		// pretend we are. Otherwise the remote might get confused about
		// the missing index info (and drop all the info). We will send
		// another cluster config once the folder is started.
		protocolFolder.Paused = folderCfg.Paused || fs == nil

		for _, folderDevice := range folderCfg.Devices {
			deviceCfg, _ := m.cfg.Device(folderDevice.DeviceID)

			protocolDevice := protocol.Device{
				ID:          deviceCfg.DeviceID,
				Name:        deviceCfg.Name,
				Addresses:   deviceCfg.Addresses,
				Compression: deviceCfg.Compression,
				CertName:    deviceCfg.CertName,
				Introducer:  deviceCfg.Introducer,
			}

			if deviceCfg.DeviceID == m.id && hasEncryptionToken {
				protocolDevice.EncryptionPasswordToken = encryptionToken
			} else if folderDevice.EncryptionPassword != "" {
				protocolDevice.EncryptionPasswordToken = protocol.PasswordToken(folderCfg.ID, folderDevice.EncryptionPassword)
				if folderDevice.DeviceID == device {
					passwords[folderCfg.ID] = folderDevice.EncryptionPassword
				}
			}

			if fs != nil {
				if deviceCfg.DeviceID == m.id {
					protocolDevice.IndexID = fs.IndexID(protocol.LocalDeviceID)
					protocolDevice.MaxSequence = fs.Sequence(protocol.LocalDeviceID)
				} else {
					protocolDevice.IndexID = fs.IndexID(deviceCfg.DeviceID)
					protocolDevice.MaxSequence = fs.Sequence(deviceCfg.DeviceID)
				}
			}

			protocolFolder.Devices = append(protocolFolder.Devices, protocolDevice)
		}

		message.Folders = append(message.Folders, protocolFolder)
	}

	return message, passwords
}

func (m *model) State(folder string) (string, time.Time, error) {
	m.fmut.RLock()
	runner, ok := m.folderRunners[folder]
	m.fmut.RUnlock()
	if !ok {
		// The returned error should be an actual folder error, so returning
		// errors.New("does not exist") or similar here would be
		// inappropriate.
		return "", time.Time{}, nil
	}
	state, changed, err := runner.getState()
	return state.String(), changed, err
}

func (m *model) FolderErrors(folder string) ([]FileError, error) {
	m.fmut.RLock()
	err := m.checkFolderRunningLocked(folder)
	runner := m.folderRunners[folder]
	m.fmut.RUnlock()
	if err != nil {
		return nil, err
	}
	return runner.Errors(), nil
}

func (m *model) WatchError(folder string) error {
	m.fmut.RLock()
	err := m.checkFolderRunningLocked(folder)
	runner := m.folderRunners[folder]
	m.fmut.RUnlock()
	if err != nil {
		return nil // If the folder isn't running, there's no error to report.
	}
	return runner.WatchError()
}

func (m *model) Override(folder string) {
	// Grab the runner and the file set.

	m.fmut.RLock()
	runner, ok := m.folderRunners[folder]
	m.fmut.RUnlock()
	if !ok {
		return
	}

	// Run the override, taking updates as if they came from scanning.

	runner.Override()
}

func (m *model) Revert(folder string) {
	// Grab the runner and the file set.

	m.fmut.RLock()
	runner, ok := m.folderRunners[folder]
	m.fmut.RUnlock()
	if !ok {
		return
	}

	// Run the revert, taking updates as if they came from scanning.

	runner.Revert()
}

type TreeEntry struct {
	Name     string                `json:"name"`
	ModTime  time.Time             `json:"modTime"`
	Size     int64                 `json:"size"`
	Type     protocol.FileInfoType `json:"type"`
	Children []*TreeEntry          `json:"children,omitempty"`
}

func findByName(slice []*TreeEntry, name string) *TreeEntry {
	for _, child := range slice {
		if child.Name == name {
			return child
		}
	}
	return nil
}

func (m *model) GlobalDirectoryTree(folder, prefix string, levels int, dirsOnly bool) ([]*TreeEntry, error) {
	m.fmut.RLock()
	files, ok := m.folderFiles[folder]
	m.fmut.RUnlock()
	if !ok {
		return nil, ErrFolderMissing
	}

	root := &TreeEntry{
		Children: make([]*TreeEntry, 0),
	}
	sep := string(filepath.Separator)
	prefix = osutil.NativeFilename(prefix)

	if prefix != "" && !strings.HasSuffix(prefix, sep) {
		prefix = prefix + sep
	}

	snap, err := files.Snapshot()
	if err != nil {
		return nil, err
	}
	defer snap.Release()
	snap.WithPrefixedGlobalTruncated(prefix, func(fi protocol.FileIntf) bool {
		f := fi.(db.FileInfoTruncated)

		// Don't include the prefix itself.
		if f.IsInvalid() || f.IsDeleted() || strings.HasPrefix(prefix, f.Name) {
			return true
		}

		f.Name = strings.Replace(f.Name, prefix, "", 1)

		dir := filepath.Dir(f.Name)
		base := filepath.Base(f.Name)

		if levels > -1 && strings.Count(f.Name, sep) > levels {
			return true
		}

		parent := root
		if dir != "." {
			for _, path := range strings.Split(dir, sep) {
				child := findByName(parent.Children, path)
				if child == nil {
					err = fmt.Errorf("could not find child '%s' for path '%s' in parent '%s'", path, f.Name, parent.Name)
					return false
				}
				parent = child
			}
		}

		if dirsOnly && !f.IsDirectory() {
			return true
		}

		parent.Children = append(parent.Children, &TreeEntry{
			Name:    base,
			Type:    f.Type,
			ModTime: f.ModTime(),
			Size:    f.FileSize(),
		})

		return true
	})
	if err != nil {
		return nil, err
	}

	return root.Children, nil
}

func (m *model) GetFolderVersions(folder string) (map[string][]versioner.FileVersion, error) {
	m.fmut.RLock()
	err := m.checkFolderRunningLocked(folder)
	ver := m.folderVersioners[folder]
	m.fmut.RUnlock()
	if err != nil {
		return nil, err
	}
	if ver == nil {
		return nil, errNoVersioner
	}

	return ver.GetVersions()
}

func (m *model) RestoreFolderVersions(folder string, versions map[string]time.Time) (map[string]error, error) {
	m.fmut.RLock()
	err := m.checkFolderRunningLocked(folder)
	fcfg := m.folderCfgs[folder]
	ver := m.folderVersioners[folder]
	m.fmut.RUnlock()
	if err != nil {
		return nil, err
	}
	if ver == nil {
		return nil, errNoVersioner
	}

	restoreErrors := make(map[string]error)

	for file, version := range versions {
		if err := ver.Restore(file, version); err != nil {
			restoreErrors[file] = err
		}
	}

	// Trigger scan
	if !fcfg.FSWatcherEnabled {
		go func() { _ = m.ScanFolder(folder) }()
	}

	return restoreErrors, nil
}

func (m *model) Availability(folder string, file protocol.FileInfo, block protocol.BlockInfo) ([]Availability, error) {
	// The slightly unusual locking sequence here is because we need to hold
	// pmut for the duration (as the value returned from foldersFiles can
	// get heavily modified on Close()), but also must acquire fmut before
	// pmut. (The locks can be *released* in any order.)
	m.fmut.RLock()
	m.pmut.RLock()
	defer m.pmut.RUnlock()

	fs, ok := m.folderFiles[folder]
	cfg := m.folderCfgs[folder]
	m.fmut.RUnlock()

	if !ok {
		return nil, ErrFolderMissing
	}

	snap, err := fs.Snapshot()
	if err != nil {
		return nil, err
	}
	defer snap.Release()

	return m.availabilityInSnapshotPRlocked(cfg, snap, file, block), nil
}

func (m *model) availabilityInSnapshot(cfg config.FolderConfiguration, snap *db.Snapshot, file protocol.FileInfo, block protocol.BlockInfo) []Availability {
	m.pmut.RLock()
	defer m.pmut.RUnlock()
	return m.availabilityInSnapshotPRlocked(cfg, snap, file, block)
}

func (m *model) availabilityInSnapshotPRlocked(cfg config.FolderConfiguration, snap *db.Snapshot, file protocol.FileInfo, block protocol.BlockInfo) []Availability {
	var availabilities []Availability
	for _, device := range snap.Availability(file.Name) {
		if _, ok := m.remotePausedFolders[device]; !ok {
			continue
		}
		if _, ok := m.remotePausedFolders[device][cfg.ID]; ok {
			continue
		}
		_, ok := m.conn[device]
		if ok {
			availabilities = append(availabilities, Availability{ID: device, FromTemporary: false})
		}
	}

	for _, device := range cfg.Devices {
		if m.deviceDownloads[device.DeviceID].Has(cfg.ID, file.Name, file.Version, int(block.Offset/int64(file.BlockSize()))) {
			availabilities = append(availabilities, Availability{ID: device.DeviceID, FromTemporary: true})
		}
	}

	return availabilities
}

// BringToFront bumps the given files priority in the job queue.
func (m *model) BringToFront(folder, file string) {
	m.fmut.RLock()
	runner, ok := m.folderRunners[folder]
	m.fmut.RUnlock()

	if ok {
		runner.BringToFront(file)
	}
}

func (m *model) ResetFolder(folder string) {
	l.Infof("Cleaning data for folder %q", folder)
	db.DropFolder(m.db, folder)
}

func (m *model) String() string {
	return fmt.Sprintf("model@%p", m)
}

func (m *model) VerifyConfiguration(from, to config.Configuration) error {
	return nil
}

func (m *model) CommitConfiguration(from, to config.Configuration) bool {
	// TODO: This should not use reflect, and should take more care to try to handle stuff without restart.

	// Delay processing config changes until after the initial setup
	<-m.started

	// Go through the folder configs and figure out if we need to restart or not.

	// Tracks devices affected by any configuration change to resend ClusterConfig.
	clusterConfigDevices := make(deviceIDSet, len(from.Devices)+len(to.Devices))
	closeDevices := make([]protocol.DeviceID, 0, len(to.Devices))

	fromFolders := mapFolders(from.Folders)
	toFolders := mapFolders(to.Folders)
	for folderID, cfg := range toFolders {
		if _, ok := fromFolders[folderID]; !ok {
			// A folder was added.
			if cfg.Paused {
				l.Infoln("Paused folder", cfg.Description())
			} else {
				l.Infoln("Adding folder", cfg.Description())
				if err := m.newFolder(cfg, to.Options.CacheIgnoredFiles); err != nil {
					m.fatal(err)
					return true
				}
			}
			clusterConfigDevices.add(cfg.DeviceIDs())
		}
	}

	removedFolders := make(map[string]struct{})
	for folderID, fromCfg := range fromFolders {
		toCfg, ok := toFolders[folderID]
		if !ok {
			// The folder was removed.
			m.removeFolder(fromCfg)
			clusterConfigDevices.add(fromCfg.DeviceIDs())
			removedFolders[fromCfg.ID] = struct{}{}
			continue
		}

		if fromCfg.Paused && toCfg.Paused {
			continue
		}

		// This folder exists on both sides. Settings might have changed.
		// Check if anything differs that requires a restart.
		if !reflect.DeepEqual(fromCfg.RequiresRestartOnly(), toCfg.RequiresRestartOnly()) || from.Options.CacheIgnoredFiles != to.Options.CacheIgnoredFiles {
			if err := m.restartFolder(fromCfg, toCfg, to.Options.CacheIgnoredFiles); err != nil {
				m.fatal(err)
				return true
			}
			clusterConfigDevices.add(fromCfg.DeviceIDs())
			if toCfg.Type != config.FolderTypeReceiveEncrypted {
				clusterConfigDevices.add(toCfg.DeviceIDs())
			} else {
				// If we don't have the encryption token yet, we need to drop
				// the connection to make the remote re-send the cluster-config
				// and with it the token.
				m.fmut.RLock()
				_, ok := m.folderEncryptionPasswordTokens[toCfg.ID]
				m.fmut.RUnlock()
				if !ok {
					for _, id := range toCfg.DeviceIDs() {
						closeDevices = append(closeDevices, id)
					}
				} else {
					clusterConfigDevices.add(toCfg.DeviceIDs())
				}
			}
		}

		// Emit the folder pause/resume event
		if fromCfg.Paused != toCfg.Paused {
			eventType := events.FolderResumed
			if toCfg.Paused {
				eventType = events.FolderPaused
			}
			m.evLogger.Log(eventType, map[string]string{"id": toCfg.ID, "label": toCfg.Label})
		}
	}

	// Removing a device. We actually don't need to do anything.
	// Because folder config has changed (since the device lists do not match)
	// Folders for that had device got "restarted", which involves killing
	// connections to all devices that we were sharing the folder with.
	// At some point model.Close() will get called for that device which will
	// clean residue device state that is not part of any folder.

	// Pausing a device, unpausing is handled by the connection service.
	fromDevices := from.DeviceMap()
	toDevices := to.DeviceMap()
	for deviceID, toCfg := range toDevices {
		fromCfg, ok := fromDevices[deviceID]
		if !ok {
			sr := stats.NewDeviceStatisticsReference(m.db, deviceID)
			m.fmut.Lock()
			m.deviceStatRefs[deviceID] = sr
			m.fmut.Unlock()
			continue
		}
		delete(fromDevices, deviceID)
		if fromCfg.Paused == toCfg.Paused {
			continue
		}

		if toCfg.Paused {
			l.Infoln("Pausing", deviceID)
			closeDevices = append(closeDevices, deviceID)
			m.evLogger.Log(events.DevicePaused, map[string]string{"device": deviceID.String()})
		} else {
			// Ignored folder was removed, reconnect to retrigger the prompt.
			if len(fromCfg.IgnoredFolders) > len(toCfg.IgnoredFolders) {
				closeDevices = append(closeDevices, deviceID)
			}

			l.Infoln("Resuming", deviceID)
			m.evLogger.Log(events.DeviceResumed, map[string]string{"device": deviceID.String()})
		}
	}
	// Clean up after removed devices
	removedDevices := make([]protocol.DeviceID, 0, len(fromDevices))
	m.fmut.Lock()
	for deviceID := range fromDevices {
		delete(m.deviceStatRefs, deviceID)
		removedDevices = append(removedDevices, deviceID)
		delete(clusterConfigDevices, deviceID)
	}
	m.fmut.Unlock()

	m.pmut.RLock()
	for _, id := range closeDevices {
		delete(clusterConfigDevices, id)
		if conn, ok := m.conn[id]; ok {
			go conn.Close(errDevicePaused)
		}
	}
	for _, id := range removedDevices {
		delete(clusterConfigDevices, id)
		if conn, ok := m.conn[id]; ok {
			go conn.Close(errDeviceRemoved)
		}
	}
	m.pmut.RUnlock()
	// Generating cluster-configs acquires fmut -> must happen outside of pmut.
	m.sendClusterConfig(clusterConfigDevices.AsSlice())

	ignoredDevices := observedDeviceSet(to.IgnoredDevices)
	m.cleanPending(toDevices, toFolders, ignoredDevices, removedFolders)

	m.globalRequestLimiter.setCapacity(1024 * to.Options.MaxConcurrentIncomingRequestKiB())
	m.folderIOLimiter.setCapacity(to.Options.MaxFolderConcurrency())

	// Some options don't require restart as those components handle it fine
	// by themselves. Compare the options structs containing only the
	// attributes that require restart and act apprioriately.
	if !reflect.DeepEqual(from.Options.RequiresRestartOnly(), to.Options.RequiresRestartOnly()) {
		l.Debugln(m, "requires restart, options differ")
		return false
	}

	return true
}

func (m *model) cleanPending(existingDevices map[protocol.DeviceID]config.DeviceConfiguration, existingFolders map[string]config.FolderConfiguration, ignoredDevices deviceIDSet, removedFolders map[string]struct{}) {
	var removedPendingFolders []map[string]string
	pendingFolders, err := m.db.PendingFolders()
	if err != nil {
		l.Infof("Could not iterate through pending folder entries for cleanup: %v", err)
		// Continue with pending devices below, loop is skipped.
	}
	for folderID, pf := range pendingFolders {
		if _, ok := removedFolders[folderID]; ok {
			// Forget pending folder device associations for recently removed
			// folders as well, assuming the folder is no longer of interest
			// at all (but might become pending again).
			l.Debugf("Discarding pending removed folder %v from all devices", folderID)
			if err := m.db.RemovePendingFolder(folderID); err != nil {
				// Nothing we can fix; logged from DB already
			} else {
				removedPendingFolders = append(removedPendingFolders, map[string]string{
					"folderID": folderID,
				})
			}
			continue
		}
		for deviceID := range pf.OfferedBy {
			if dev, ok := existingDevices[deviceID]; !ok {
				l.Debugf("Discarding pending folder %v from unknown device %v", folderID, deviceID)
				goto removeFolderForDevice
			} else if dev.IgnoredFolder(folderID) {
				l.Debugf("Discarding now ignored pending folder %v for device %v", folderID, deviceID)
				goto removeFolderForDevice
			}
			if folderCfg, ok := existingFolders[folderID]; ok {
				if folderCfg.SharedWith(deviceID) {
					l.Debugf("Discarding now shared pending folder %v for device %v", folderID, deviceID)
					goto removeFolderForDevice
				}
			}
			continue
		removeFolderForDevice:
			if err := m.db.RemovePendingFolderForDevice(folderID, deviceID); err != nil {
				// Nothing we can fix; logged from DB already
				continue
			}
			removedPendingFolders = append(removedPendingFolders, map[string]string{
				"folderID": folderID,
				"deviceID": deviceID.String(),
			})
		}
	}
	if len(removedPendingFolders) > 0 {
		m.evLogger.Log(events.PendingFoldersChanged, map[string]interface{}{
			"removed": removedPendingFolders,
		})
	}

	var removedPendingDevices []map[string]string
	pendingDevices, err := m.db.PendingDevices()
	if err != nil {
		l.Infof("Could not iterate through pending device entries for cleanup: %v", err)
		return
	}
	for deviceID := range pendingDevices {
		if _, ok := ignoredDevices[deviceID]; ok {
			l.Debugf("Discarding now ignored pending device %v", deviceID)
			goto removeDevice
		}
		if _, ok := existingDevices[deviceID]; ok {
			l.Debugf("Discarding now added pending device %v", deviceID)
			goto removeDevice
		}
		continue
	removeDevice:
		if err := m.db.RemovePendingDevice(deviceID); err != nil {
			// Nothing we can fix; logged from DB already
			continue
		}
		removedPendingDevices = append(removedPendingDevices, map[string]string{
			"deviceID": deviceID.String(),
		})
	}
	if len(removedPendingDevices) > 0 {
		m.evLogger.Log(events.PendingDevicesChanged, map[string]interface{}{
			"removed": removedPendingDevices,
		})
	}
}

// checkFolderRunningLocked returns nil if the folder is up and running and a
// descriptive error if not.
// Need to hold (read) lock on m.fmut when calling this.
func (m *model) checkFolderRunningLocked(folder string) error {
	_, ok := m.folderRunners[folder]
	if ok {
		return nil
	}

	if cfg, ok := m.cfg.Folder(folder); !ok {
		return ErrFolderMissing
	} else if cfg.Paused {
		return ErrFolderPaused
	}

	return ErrFolderNotRunning
}

// PendingDevices lists unknown devices that tried to connect.
func (m *model) PendingDevices() (map[protocol.DeviceID]db.ObservedDevice, error) {
	return m.db.PendingDevices()
}

// PendingFolders lists folders that we don't yet share with the offering devices.  It
// returns the entries grouped by folder and filters for a given device unless the
// argument is specified as EmptyDeviceID.
func (m *model) PendingFolders(device protocol.DeviceID) (map[string]db.PendingFolder, error) {
	return m.db.PendingFoldersForDevice(device)
}

// DismissPendingDevices removes the record of a specific pending device.
func (m *model) DismissPendingDevice(device protocol.DeviceID) error {
	l.Debugf("Discarding pending device %v", device)
	err := m.db.RemovePendingDevice(device)
	if err != nil {
		return err
	}
	removedPendingDevices := []map[string]string{
		{"deviceID": device.String()},
	}
	m.evLogger.Log(events.PendingDevicesChanged, map[string]interface{}{
		"removed": removedPendingDevices,
	})
	return nil
}

// DismissPendingFolders removes records of pending folders.  Either a specific folder /
// device combination, or all matching a specific folder ID if the device argument is
// specified as EmptyDeviceID.
func (m *model) DismissPendingFolder(device protocol.DeviceID, folder string) error {
	var removedPendingFolders []map[string]string
	if device == protocol.EmptyDeviceID {
		l.Debugf("Discarding pending removed folder %s from all devices", folder)
		err := m.db.RemovePendingFolder(folder)
		if err != nil {
			return err
		}
		removedPendingFolders = []map[string]string{
			{"folderID": folder},
		}
	} else {
		l.Debugf("Discarding pending folder %s from device %v", folder, device)
		err := m.db.RemovePendingFolderForDevice(folder, device)
		if err != nil {
			return err
		}
		removedPendingFolders = []map[string]string{
			{
				"folderID": folder,
				"deviceID": device.String(),
			},
		}
	}
	if len(removedPendingFolders) > 0 {
		m.evLogger.Log(events.PendingFoldersChanged, map[string]interface{}{
			"removed": removedPendingFolders,
		})
	}
	return nil
}

// mapFolders returns a map of folder ID to folder configuration for the given
// slice of folder configurations.
func mapFolders(folders []config.FolderConfiguration) map[string]config.FolderConfiguration {
	m := make(map[string]config.FolderConfiguration, len(folders))
	for _, cfg := range folders {
		m[cfg.ID] = cfg
	}
	return m
}

// mapDevices returns a map of device ID to nothing for the given slice of
// device IDs.
func mapDevices(devices []protocol.DeviceID) map[protocol.DeviceID]struct{} {
	m := make(map[protocol.DeviceID]struct{}, len(devices))
	for _, dev := range devices {
		m[dev] = struct{}{}
	}
	return m
}

func observedDeviceSet(devices []config.ObservedDevice) deviceIDSet {
	res := make(deviceIDSet, len(devices))
	for _, dev := range devices {
		res[dev.ID] = struct{}{}
	}
	return res
}

func readOffsetIntoBuf(fs fs.Filesystem, file string, offset int64, buf []byte) (int, error) {
	fd, err := fs.Open(file)
	if err != nil {
		l.Debugln("readOffsetIntoBuf.Open", file, err)
		return 0, err
	}

	defer fd.Close()
	n, err := fd.ReadAt(buf, offset)
	if err != nil {
		l.Debugln("readOffsetIntoBuf.ReadAt", file, err)
	}
	return n, err
}

// folderDeviceSet is a set of (folder, deviceID) pairs
type folderDeviceSet map[string]map[protocol.DeviceID]struct{}

// set adds the (dev, folder) pair to the set
func (s folderDeviceSet) set(dev protocol.DeviceID, folder string) {
	devs, ok := s[folder]
	if !ok {
		devs = make(map[protocol.DeviceID]struct{})
		s[folder] = devs
	}
	devs[dev] = struct{}{}
}

// has returns true if the (dev, folder) pair is in the set
func (s folderDeviceSet) has(dev protocol.DeviceID, folder string) bool {
	_, ok := s[folder][dev]
	return ok
}

// hasDevice returns true if the device is set on any folder
func (s folderDeviceSet) hasDevice(dev protocol.DeviceID) bool {
	for _, devices := range s {
		if _, ok := devices[dev]; ok {
			return true
		}
	}
	return false
}

// syncMutexMap is a type safe wrapper for a sync.Map that holds mutexes
type syncMutexMap struct {
	inner stdsync.Map
}

func (m *syncMutexMap) Get(key string) sync.Mutex {
	v, _ := m.inner.LoadOrStore(key, sync.NewMutex())
	return v.(sync.Mutex)
}

type deviceIDSet map[protocol.DeviceID]struct{}

func (s deviceIDSet) add(ids []protocol.DeviceID) {
	for _, id := range ids {
		if _, ok := s[id]; !ok {
			s[id] = struct{}{}
		}
	}
}

func (s deviceIDSet) AsSlice() []protocol.DeviceID {
	ids := make([]protocol.DeviceID, 0, len(s))
	for id := range s {
		ids = append(ids, id)
	}
	return ids
}

func encryptionTokenPath(cfg config.FolderConfiguration) string {
	return filepath.Join(cfg.MarkerName, config.EncryptionTokenName)
}

type storedEncryptionToken struct {
	FolderID string
	Token    []byte
}

func readEncryptionToken(cfg config.FolderConfiguration) ([]byte, error) {
	fd, err := cfg.Filesystem().Open(encryptionTokenPath(cfg))
	if err != nil {
		return nil, err
	}
	defer fd.Close()
	var stored storedEncryptionToken
	if err := json.NewDecoder(fd).Decode(&stored); err != nil {
		return nil, err
	}
	return stored.Token, nil
}

func writeEncryptionToken(token []byte, cfg config.FolderConfiguration) error {
	tokenName := encryptionTokenPath(cfg)
	fd, err := cfg.Filesystem().OpenFile(tokenName, fs.OptReadWrite|fs.OptCreate, 0666)
	if err != nil {
		return err
	}
	defer fd.Close()
	return json.NewEncoder(fd).Encode(storedEncryptionToken{
		FolderID: cfg.ID,
		Token:    token,
	})
}

func newFolderConfiguration(w config.Wrapper, id, label string, fsType fs.FilesystemType, path string) config.FolderConfiguration {
	fcfg := w.DefaultFolder()
	fcfg.ID = id
	fcfg.Label = label
	fcfg.FilesystemType = fsType
	fcfg.Path = path
	return fcfg
}

type updatedPendingFolder struct {
	FolderID         string            `json:"folderID"`
	FolderLabel      string            `json:"folderLabel"`
	DeviceID         protocol.DeviceID `json:"deviceID"`
	ReceiveEncrypted bool              `json:"receiveEncrypted"`
}

// redactPathError checks if the error is actually a os.PathError, and if yes
// returns a redactedError with the path removed.
func redactPathError(err error) (error, bool) {
	perr, ok := err.(*os.PathError)
	if !ok {
		return nil, false
	}
	return &redactedError{
		error:    err,
		redacted: fmt.Errorf("%v: %w", perr.Op, perr.Err),
	}, true
}

type redactedError struct {
	error
	redacted error
}<|MERGE_RESOLUTION|>--- conflicted
+++ resolved
@@ -1375,12 +1375,9 @@
 		indexHandlers.AddIndexInfo(folder.ID, ccDeviceInfos[folder.ID])
 	}
 
-<<<<<<< HEAD
-	indexSenders.removeAllExcept(seenFolders)
+
+	indexHandlers.removeAllExcept(seenFolders)
 	expiredPendingList := make([]map[string]string, 0, len(expiredPending))
-=======
-	indexHandlers.RemoveAllExcept(seenFolders)
->>>>>>> ea0a4088
 	for folder := range expiredPending {
 		if err = m.db.RemovePendingFolderForDevice(folder, deviceID); err != nil {
 			// Nothing we can fix; logged from DB already
