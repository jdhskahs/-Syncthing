--- conflicted
+++ resolved
@@ -47,12 +47,9 @@
 type service interface {
 	BringToFront(string)
 	DelayScan(d time.Duration)
-<<<<<<< HEAD
+	IndexUpdated()   // Remote index was updated notification
+	IgnoresUpdated() // ignore matcher was updated notification
 	SchedulePull()
-=======
-	IndexUpdated()              // Remote index was updated notification
-	IgnoresUpdated()            // ignore matcher was updated notification
->>>>>>> 7ba9e7c3
 	Jobs() ([]string, []string) // In progress, Queued
 	Scan(subs []string) error
 	Serve()
@@ -1854,12 +1851,9 @@
 	m.fmut.Unlock()
 	mtimefs := fset.MtimeFS()
 
-<<<<<<< HEAD
-=======
 	// Check if the ignore patterns changed as part of scanning this folder.
 	// If they did we should schedule a pull of the folder so that we
 	// request things we might have suddenly become unignored and so on.
-
 	oldHash := ignores.Hash()
 	defer func() {
 		if ignores.Hash() != oldHash {
@@ -1868,7 +1862,6 @@
 		}
 	}()
 
->>>>>>> 7ba9e7c3
 	if !ok {
 		if folderCfg.Paused {
 			return errFolderPaused
