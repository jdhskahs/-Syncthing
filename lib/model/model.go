// Copyright (C) 2014 The Syncthing Authors.
//
// This Source Code Form is subject to the terms of the Mozilla Public
// License, v. 2.0. If a copy of the MPL was not distributed with this file,
// You can obtain one at https://mozilla.org/MPL/2.0/.

package model

import (
	"bytes"
	"context"
	"crypto/tls"
	"encoding/binary"
	"encoding/json"
	"errors"
	"fmt"
	"io"
	"net"
	"path/filepath"
	"reflect"
	"runtime"
	"sort"
	"strings"
	"time"

	"github.com/syncthing/syncthing/lib/config"
	"github.com/syncthing/syncthing/lib/connections"
	"github.com/syncthing/syncthing/lib/db"
	"github.com/syncthing/syncthing/lib/diskoverflow"
	"github.com/syncthing/syncthing/lib/events"
	"github.com/syncthing/syncthing/lib/fs"
	"github.com/syncthing/syncthing/lib/ignore"
	"github.com/syncthing/syncthing/lib/osutil"
	"github.com/syncthing/syncthing/lib/protocol"
	"github.com/syncthing/syncthing/lib/scanner"
	"github.com/syncthing/syncthing/lib/stats"
	"github.com/syncthing/syncthing/lib/sync"
	"github.com/syncthing/syncthing/lib/upgrade"
	"github.com/syncthing/syncthing/lib/versioner"
	"github.com/thejerf/suture"
)

var locationLocal *time.Location

func init() {
	var err error
	locationLocal, err = time.LoadLocation("Local")
	if err != nil {
		panic(err.Error())
	}
}

// How many files to send in each Index/IndexUpdate message.
const (
	maxBatchSizeBytes           = 250 * 1024 // Aim for making index messages no larger than 250 KiB (uncompressed)
	maxBatchSizeFiles           = 1000       // Either way, don't include more files than this
	maxIndexSorterBytesInMemory = 512 << 10
)

type service interface {
	BringToFront(string)
	Override(*db.FileSet, func([]protocol.FileInfo))
	DelayScan(d time.Duration)
	IgnoresUpdated()            // ignore matcher was updated notification
	SchedulePull()              // something relevant changed, we should try a pull
	Jobs() ([]string, []string) // In progress, Queued
	Scan(subs []string) error
	Serve()
	Stop()
	CheckHealth() error
	PullErrors() []FileError
	WatchError() error

	getState() (folderState, time.Time, error)
	setState(state folderState)
	setError(err error)
}

type Availability struct {
	ID            protocol.DeviceID `json:"id"`
	FromTemporary bool              `json:"fromTemporary"`
}

type Model struct {
	*suture.Supervisor

	cfg               *config.Wrapper
	db                *db.Instance
	finder            *db.BlockFinder
	progressEmitter   *ProgressEmitter
	id                protocol.DeviceID
	shortID           protocol.ShortID
	cacheIgnoredFiles bool
	protectedFiles    []string

	clientName    string
	clientVersion string

	folderCfgs         map[string]config.FolderConfiguration                  // folder -> cfg
	folderFiles        map[string]*db.FileSet                                 // folder -> files
	deviceStatRefs     map[protocol.DeviceID]*stats.DeviceStatisticsReference // deviceID -> statsRef
	folderIgnores      map[string]*ignore.Matcher                             // folder -> matcher object
	folderRunners      map[string]service                                     // folder -> puller or scanner
	folderRunnerTokens map[string][]suture.ServiceToken                       // folder -> tokens for puller or scanner
	folderStatRefs     map[string]*stats.FolderStatisticsReference            // folder -> statsRef
	fmut               sync.RWMutex                                           // protects the above

	conn                map[protocol.DeviceID]connections.Connection
	closed              map[protocol.DeviceID]chan struct{}
	helloMessages       map[protocol.DeviceID]protocol.HelloResult
	deviceDownloads     map[protocol.DeviceID]*deviceDownloadState
	remotePausedFolders map[protocol.DeviceID][]string // deviceID -> folders
	pmut                sync.RWMutex                   // protects the above
}

type folderFactory func(*Model, config.FolderConfiguration, versioner.Versioner, fs.Filesystem) service

var (
	folderFactories = make(map[config.FolderType]folderFactory, 0)
)

var (
	errDeviceUnknown     = errors.New("unknown device")
	errDevicePaused      = errors.New("device is paused")
	errDeviceIgnored     = errors.New("device is ignored")
	ErrFolderPaused      = errors.New("folder is paused")
	errFolderNotRunning  = errors.New("folder is not running")
	errFolderMissing     = errors.New("no such folder")
	errNetworkNotAllowed = errors.New("network not allowed")
)

// NewModel creates and starts a new model. The model starts in read-only mode,
// where it sends index information to connected peers and responds to requests
// for file data without altering the local folder in any way.
func NewModel(cfg *config.Wrapper, id protocol.DeviceID, clientName, clientVersion string, ldb *db.Instance, protectedFiles []string) *Model {
	m := &Model{
		Supervisor: suture.New("model", suture.Spec{
			Log: func(line string) {
				l.Debugln(line)
			},
		}),
		cfg:                 cfg,
		db:                  ldb,
		finder:              db.NewBlockFinder(ldb),
		progressEmitter:     NewProgressEmitter(cfg),
		id:                  id,
		shortID:             id.Short(),
		cacheIgnoredFiles:   cfg.Options().CacheIgnoredFiles,
		protectedFiles:      protectedFiles,
		clientName:          clientName,
		clientVersion:       clientVersion,
		folderCfgs:          make(map[string]config.FolderConfiguration),
		folderFiles:         make(map[string]*db.FileSet),
		deviceStatRefs:      make(map[protocol.DeviceID]*stats.DeviceStatisticsReference),
		folderIgnores:       make(map[string]*ignore.Matcher),
		folderRunners:       make(map[string]service),
		folderRunnerTokens:  make(map[string][]suture.ServiceToken),
		folderStatRefs:      make(map[string]*stats.FolderStatisticsReference),
		conn:                make(map[protocol.DeviceID]connections.Connection),
		closed:              make(map[protocol.DeviceID]chan struct{}),
		helloMessages:       make(map[protocol.DeviceID]protocol.HelloResult),
		deviceDownloads:     make(map[protocol.DeviceID]*deviceDownloadState),
		remotePausedFolders: make(map[protocol.DeviceID][]string),
		fmut:                sync.NewRWMutex(),
		pmut:                sync.NewRWMutex(),
	}
	if cfg.Options().ProgressUpdateIntervalS > -1 {
		go m.progressEmitter.Serve()
	}
	cfg.Subscribe(m)

	return m
}

// StartDeadlockDetector starts a deadlock detector on the models locks which
// causes panics in case the locks cannot be acquired in the given timeout
// period.
func (m *Model) StartDeadlockDetector(timeout time.Duration) {
	l.Infof("Starting deadlock detector with %v timeout", timeout)
	detector := newDeadlockDetector(timeout)
	detector.Watch("fmut", m.fmut)
	detector.Watch("pmut", m.pmut)
}

// StartFolder constructs the folder service and starts it.
func (m *Model) StartFolder(folder string) {
	m.fmut.Lock()
	m.pmut.Lock()
	folderType := m.startFolderLocked(folder)
	folderCfg := m.folderCfgs[folder]
	m.pmut.Unlock()
	m.fmut.Unlock()

	l.Infof("Ready to synchronize %s (%s)", folderCfg.Description(), folderType)
}

func (m *Model) startFolderLocked(folder string) config.FolderType {
	if err := m.checkFolderRunningLocked(folder); err == errFolderMissing {
		panic("cannot start nonexistent folder " + folder)
	} else if err == nil {
		panic("cannot start already running folder " + folder)
	}

	cfg := m.folderCfgs[folder]

	folderFactory, ok := folderFactories[cfg.Type]
	if !ok {
		panic(fmt.Sprintf("unknown folder type 0x%x", cfg.Type))
	}

	fs := m.folderFiles[folder]

	// Find any devices for which we hold the index in the db, but the folder
	// is not shared, and drop it.
	expected := mapDevices(cfg.DeviceIDs())
	for _, available := range fs.ListDevices() {
		if _, ok := expected[available]; !ok {
			l.Debugln("dropping", folder, "state for", available)
			fs.Drop(available)
		}
	}

	// Close connections to affected devices
	for _, id := range cfg.DeviceIDs() {
		m.closeLocked(id)
	}

	v, ok := fs.Sequence(protocol.LocalDeviceID), true
	indexHasFiles := ok && v > 0
	if !indexHasFiles {
		// It's a blank folder, so this may the first time we're looking at
		// it. Attempt to create and tag with our marker as appropriate. We
		// don't really do anything with errors at this point except warn -
		// if these things don't work, we still want to start the folder and
		// it'll show up as errored later.

		if err := cfg.CreateRoot(); err != nil {
			l.Warnln("Failed to create folder root directory", err)
		} else if err = cfg.CreateMarker(); err != nil {
			l.Warnln("Failed to create folder marker:", err)
		}
	}

	ver := cfg.Versioner()
	if service, ok := ver.(suture.Service); ok {
		// The versioner implements the suture.Service interface, so
		// expects to be run in the background in addition to being called
		// when files are going to be archived.
		token := m.Add(service)
		m.folderRunnerTokens[folder] = append(m.folderRunnerTokens[folder], token)
	}

	ffs := fs.MtimeFS()

	// These are our metadata files, and they should always be hidden.
	ffs.Hide(config.DefaultMarkerName)
	ffs.Hide(".stversions")
	ffs.Hide(".stignore")

	p := folderFactory(m, cfg, ver, ffs)

	m.folderRunners[folder] = p

	m.warnAboutOverwritingProtectedFiles(folder)

	token := m.Add(p)
	m.folderRunnerTokens[folder] = append(m.folderRunnerTokens[folder], token)

	return cfg.Type
}

func (m *Model) warnAboutOverwritingProtectedFiles(folder string) {
	if m.folderCfgs[folder].Type == config.FolderTypeSendOnly {
		return
	}

	// This is a bit of a hack.
	ffs := m.folderCfgs[folder].Filesystem()
	if ffs.Type() != fs.FilesystemTypeBasic {
		return
	}
	folderLocation := ffs.URI()
	ignores := m.folderIgnores[folder]

	var filesAtRisk []string
	for _, protectedFilePath := range m.protectedFiles {
		// check if file is synced in this folder
		if !strings.HasPrefix(protectedFilePath, folderLocation) {
			continue
		}

		// check if file is ignored
		relPath, _ := filepath.Rel(folderLocation, protectedFilePath)
		if ignores.Match(relPath).IsIgnored() {
			continue
		}

		filesAtRisk = append(filesAtRisk, protectedFilePath)
	}

	if len(filesAtRisk) > 0 {
		l.Warnln("Some protected files may be overwritten and cause issues. See https://docs.syncthing.net/users/config.html#syncing-configuration-files for more information. The at risk files are:", strings.Join(filesAtRisk, ", "))
	}
}

func (m *Model) AddFolder(cfg config.FolderConfiguration) {
	if len(cfg.ID) == 0 {
		panic("cannot add empty folder id")
	}

	if len(cfg.Path) == 0 {
		panic("cannot add empty folder path")
	}

	m.fmut.Lock()
	m.addFolderLocked(cfg)
	m.fmut.Unlock()
}

func (m *Model) addFolderLocked(cfg config.FolderConfiguration) {
	m.folderCfgs[cfg.ID] = cfg
	folderFs := cfg.Filesystem()
	m.folderFiles[cfg.ID] = db.NewFileSet(cfg.ID, folderFs, m.db)

	ignores := ignore.New(folderFs, ignore.WithCache(m.cacheIgnoredFiles))
	if err := ignores.Load(".stignore"); err != nil && !fs.IsNotExist(err) {
		l.Warnln("Loading ignores:", err)
	}
	m.folderIgnores[cfg.ID] = ignores
}

func (m *Model) RemoveFolder(cfg config.FolderConfiguration) {
	m.fmut.Lock()
	m.pmut.Lock()
	// Delete syncthing specific files
	cfg.Filesystem().RemoveAll(config.DefaultMarkerName)

	m.tearDownFolderLocked(cfg)
	// Remove it from the database
	db.DropFolder(m.db, cfg.ID)

	m.pmut.Unlock()
	m.fmut.Unlock()
}

func (m *Model) tearDownFolderLocked(cfg config.FolderConfiguration) {
	// Stop the services running for this folder and wait for them to finish
	// stopping to prevent races on restart.
	tokens := m.folderRunnerTokens[cfg.ID]
	m.fmut.Unlock()
	for _, id := range tokens {
		m.RemoveAndWait(id, 0)
	}
	m.fmut.Lock()

	// Close connections to affected devices
	for _, dev := range cfg.Devices {
		if conn, ok := m.conn[dev.DeviceID]; ok {
			closeRawConn(conn)
		}
	}

	// Clean up our config maps
	delete(m.folderCfgs, cfg.ID)
	delete(m.folderFiles, cfg.ID)
	delete(m.folderIgnores, cfg.ID)
	delete(m.folderRunners, cfg.ID)
	delete(m.folderRunnerTokens, cfg.ID)
	delete(m.folderStatRefs, cfg.ID)
}

func (m *Model) RestartFolder(from, to config.FolderConfiguration) {
	if len(to.ID) == 0 {
		panic("cannot add empty folder id")
	}

	m.fmut.Lock()
	m.pmut.Lock()

	m.tearDownFolderLocked(from)
	if to.Paused {
		l.Infoln("Paused folder", to.Description())
	} else {
		m.addFolderLocked(to)
		folderType := m.startFolderLocked(to.ID)
		l.Infoln("Restarted folder", to.Description(), fmt.Sprintf("(%s)", folderType))
	}

	m.pmut.Unlock()
	m.fmut.Unlock()
}

func (m *Model) UsageReportingStats(version int, preview bool) map[string]interface{} {
	stats := make(map[string]interface{})
	if version >= 3 {
		// Block stats
		blockStatsMut.Lock()
		copyBlockStats := make(map[string]int)
		for k, v := range blockStats {
			copyBlockStats[k] = v
			if !preview {
				blockStats[k] = 0
			}
		}
		blockStatsMut.Unlock()
		stats["blockStats"] = copyBlockStats

		// Transport stats
		m.pmut.Lock()
		transportStats := make(map[string]int)
		for _, conn := range m.conn {
			transportStats[conn.Transport()]++
		}
		m.pmut.Unlock()
		stats["transportStats"] = transportStats

		// Ignore stats
		ignoreStats := map[string]int{
			"lines":           0,
			"inverts":         0,
			"folded":          0,
			"deletable":       0,
			"rooted":          0,
			"includes":        0,
			"escapedIncludes": 0,
			"doubleStars":     0,
			"stars":           0,
		}
		var seenPrefix [3]bool
		for folder := range m.cfg.Folders() {
			lines, _, err := m.GetIgnores(folder)
			if err != nil {
				continue
			}
			ignoreStats["lines"] += len(lines)

			for _, line := range lines {
				// Allow prefixes to be specified in any order, but only once.
				for {
					if strings.HasPrefix(line, "!") && !seenPrefix[0] {
						seenPrefix[0] = true
						line = line[1:]
						ignoreStats["inverts"] += 1
					} else if strings.HasPrefix(line, "(?i)") && !seenPrefix[1] {
						seenPrefix[1] = true
						line = line[4:]
						ignoreStats["folded"] += 1
					} else if strings.HasPrefix(line, "(?d)") && !seenPrefix[2] {
						seenPrefix[2] = true
						line = line[4:]
						ignoreStats["deletable"] += 1
					} else {
						seenPrefix[0] = false
						seenPrefix[1] = false
						seenPrefix[2] = false
						break
					}
				}

				// Noops, remove
				if strings.HasSuffix(line, "**") {
					line = line[:len(line)-2]
				}
				if strings.HasPrefix(line, "**/") {
					line = line[3:]
				}

				if strings.HasPrefix(line, "/") {
					ignoreStats["rooted"] += 1
				} else if strings.HasPrefix(line, "#include ") {
					ignoreStats["includes"] += 1
					if strings.Contains(line, "..") {
						ignoreStats["escapedIncludes"] += 1
					}
				}

				if strings.Contains(line, "**") {
					ignoreStats["doubleStars"] += 1
					// Remove not to trip up star checks.
					strings.Replace(line, "**", "", -1)
				}

				if strings.Contains(line, "*") {
					ignoreStats["stars"] += 1
				}
			}
		}
		stats["ignoreStats"] = ignoreStats
	}
	return stats
}

type ConnectionInfo struct {
	protocol.Statistics
	Connected     bool
	Paused        bool
	Address       string
	ClientVersion string
	Type          string
}

func (info ConnectionInfo) MarshalJSON() ([]byte, error) {
	return json.Marshal(map[string]interface{}{
		"at":            info.At,
		"inBytesTotal":  info.InBytesTotal,
		"outBytesTotal": info.OutBytesTotal,
		"connected":     info.Connected,
		"paused":        info.Paused,
		"address":       info.Address,
		"clientVersion": info.ClientVersion,
		"type":          info.Type,
	})
}

// ConnectionStats returns a map with connection statistics for each device.
func (m *Model) ConnectionStats() map[string]interface{} {
	m.fmut.RLock()
	m.pmut.RLock()

	res := make(map[string]interface{})
	devs := m.cfg.Devices()
	conns := make(map[string]ConnectionInfo, len(devs))
	for device, deviceCfg := range devs {
		hello := m.helloMessages[device]
		versionString := hello.ClientVersion
		if hello.ClientName != "syncthing" {
			versionString = hello.ClientName + " " + hello.ClientVersion
		}
		ci := ConnectionInfo{
			ClientVersion: strings.TrimSpace(versionString),
			Paused:        deviceCfg.Paused,
		}
		if conn, ok := m.conn[device]; ok {
			ci.Type = conn.Type()
			ci.Connected = ok
			ci.Statistics = conn.Statistics()
			if addr := conn.RemoteAddr(); addr != nil {
				ci.Address = addr.String()
			}
		}

		conns[device.String()] = ci
	}

	res["connections"] = conns

	m.pmut.RUnlock()
	m.fmut.RUnlock()

	in, out := protocol.TotalInOut()
	res["total"] = ConnectionInfo{
		Statistics: protocol.Statistics{
			At:            time.Now(),
			InBytesTotal:  in,
			OutBytesTotal: out,
		},
	}

	return res
}

// DeviceStatistics returns statistics about each device
func (m *Model) DeviceStatistics() map[string]stats.DeviceStatistics {
	res := make(map[string]stats.DeviceStatistics)
	for id := range m.cfg.Devices() {
		res[id.String()] = m.deviceStatRef(id).GetStatistics()
	}
	return res
}

// FolderStatistics returns statistics about each folder
func (m *Model) FolderStatistics() map[string]stats.FolderStatistics {
	res := make(map[string]stats.FolderStatistics)
	for id := range m.cfg.Folders() {
		res[id] = m.folderStatRef(id).GetStatistics()
	}
	return res
}

type FolderCompletion struct {
	CompletionPct float64
	NeedBytes     int64
	NeedItems     int64
	GlobalBytes   int64
	NeedDeletes   int64
}

// Completion returns the completion status, in percent, for the given device
// and folder.
func (m *Model) Completion(device protocol.DeviceID, folder string) FolderCompletion {
	m.fmut.RLock()
	rf, ok := m.folderFiles[folder]
	m.fmut.RUnlock()
	if !ok {
		return FolderCompletion{} // Folder doesn't exist, so we hardly have any of it
	}

	tot := rf.GlobalSize().Bytes
	if tot == 0 {
		// Folder is empty, so we have all of it
		return FolderCompletion{
			CompletionPct: 100,
		}
	}

	m.pmut.RLock()
	counts := m.deviceDownloads[device].GetBlockCounts(folder)
	m.pmut.RUnlock()

	var need, items, fileNeed, downloaded, deletes int64
	rf.WithNeedTruncated(device, func(f db.FileIntf) bool {
		ft := f.(db.FileInfoTruncated)

		// If the file is deleted, we account it only in the deleted column.
		if ft.Deleted {
			deletes++
			return true
		}

		// This might might be more than it really is, because some blocks can be of a smaller size.
		downloaded = int64(counts[ft.Name] * int(ft.BlockSize()))

		fileNeed = ft.FileSize() - downloaded
		if fileNeed < 0 {
			fileNeed = 0
		}

		need += fileNeed
		items++

		return true
	})

	needRatio := float64(need) / float64(tot)
	completionPct := 100 * (1 - needRatio)

	// If the completion is 100% but there are deletes we need to handle,
	// drop it down a notch. Hack for consumers that look only at the
	// percentage (our own GUI does the same calculation as here on its own
	// and needs the same fixup).
	if need == 0 && deletes > 0 {
		completionPct = 95 // chosen by fair dice roll
	}

	l.Debugf("%v Completion(%s, %q): %f (%d / %d = %f)", m, device, folder, completionPct, need, tot, needRatio)

	return FolderCompletion{
		CompletionPct: completionPct,
		NeedBytes:     need,
		NeedItems:     items,
		GlobalBytes:   tot,
		NeedDeletes:   deletes,
	}
}

func addSizeOfFile(s *db.Counts, f db.FileIntf) {
	switch {
	case f.IsDeleted():
		s.Deleted++
	case f.IsDirectory():
		s.Directories++
	case f.IsSymlink():
		s.Symlinks++
	default:
		s.Files++
	}
	s.Bytes += f.FileSize()
}

// GlobalSize returns the number of files, deleted files and total bytes for all
// files in the global model.
func (m *Model) GlobalSize(folder string) db.Counts {
	m.fmut.RLock()
	defer m.fmut.RUnlock()
	if rf, ok := m.folderFiles[folder]; ok {
		return rf.GlobalSize()
	}
	return db.Counts{}
}

// LocalSize returns the number of files, deleted files and total bytes for all
// files in the local folder.
func (m *Model) LocalSize(folder string) db.Counts {
	m.fmut.RLock()
	defer m.fmut.RUnlock()
	if rf, ok := m.folderFiles[folder]; ok {
		return rf.LocalSize()
	}
	return db.Counts{}
}

// NeedSize returns the number and total size of currently needed files.
func (m *Model) NeedSize(folder string) db.Counts {
	m.fmut.RLock()
	defer m.fmut.RUnlock()

	var result db.Counts
	if rf, ok := m.folderFiles[folder]; ok {
		cfg := m.folderCfgs[folder]
		rf.WithNeedTruncated(protocol.LocalDeviceID, func(f db.FileIntf) bool {
			if cfg.IgnoreDelete && f.IsDeleted() {
				return true
			}

			addSizeOfFile(&result, f)
			return true
		})
	}
	result.Bytes -= m.progressEmitter.BytesCompleted(folder)
	l.Debugf("%v NeedSize(%q): %v", m, folder, result)
	return result
}

// NeedFolderFiles returns paginated list of currently needed files in
// progress, queued, and to be queued on next puller iteration, as well as the
// total number of files currently needed.
func (m *Model) NeedFolderFiles(folder string, page, perpage int) ([]db.FileInfoTruncated, []db.FileInfoTruncated, []db.FileInfoTruncated) {
	m.fmut.RLock()
	defer m.fmut.RUnlock()

	rf, ok := m.folderFiles[folder]
	if !ok {
		return nil, nil, nil
	}

	var progress, queued, rest []db.FileInfoTruncated
	var seen map[string]struct{}

	skip := (page - 1) * perpage
	get := perpage

	runner, ok := m.folderRunners[folder]
	if ok {
		allProgressNames, allQueuedNames := runner.Jobs()

		var progressNames, queuedNames []string
		progressNames, skip, get = getChunk(allProgressNames, skip, get)
		queuedNames, skip, get = getChunk(allQueuedNames, skip, get)

		progress = make([]db.FileInfoTruncated, len(progressNames))
		queued = make([]db.FileInfoTruncated, len(queuedNames))
		seen = make(map[string]struct{}, len(progressNames)+len(queuedNames))

		for i, name := range progressNames {
			if f, ok := rf.GetGlobalTruncated(name); ok {
				progress[i] = f
				seen[name] = struct{}{}
			}
		}

		for i, name := range queuedNames {
			if f, ok := rf.GetGlobalTruncated(name); ok {
				queued[i] = f
				seen[name] = struct{}{}
			}
		}
	}

	rest = make([]db.FileInfoTruncated, 0, perpage)
	cfg := m.folderCfgs[folder]
	rf.WithNeedTruncated(protocol.LocalDeviceID, func(f db.FileIntf) bool {
		if cfg.IgnoreDelete && f.IsDeleted() {
			return true
		}

		if skip > 0 {
			skip--
			return true
		}
		if get > 0 {
			ft := f.(db.FileInfoTruncated)
			if _, ok := seen[ft.Name]; !ok {
				rest = append(rest, ft)
				get--
			}
		}
		return get > 0
	})

	return progress, queued, rest
}

// RemoteNeedFolderFiles returns paginated list of currently needed files in
// progress, queued, and to be queued on next puller iteration, as well as the
// total number of files currently needed.
func (m *Model) RemoteNeedFolderFiles(device protocol.DeviceID, folder string, page, perpage int) ([]db.FileInfoTruncated, error) {
	m.fmut.RLock()
	m.pmut.RLock()
	if err := m.checkDeviceFolderConnectedLocked(device, folder); err != nil {
		m.pmut.RUnlock()
		m.fmut.RUnlock()
		return nil, err
	}
	rf := m.folderFiles[folder]
	m.pmut.RUnlock()
	m.fmut.RUnlock()

	files := make([]db.FileInfoTruncated, 0, perpage)
	skip := (page - 1) * perpage
	get := perpage
	rf.WithNeedTruncated(device, func(f db.FileIntf) bool {
		if skip > 0 {
			skip--
			return true
		}
		if get > 0 {
			files = append(files, f.(db.FileInfoTruncated))
			get--
		}
		return get > 0
	})

	return files, nil
}

// Index is called when a new device is connected and we receive their full index.
// Implements the protocol.Model interface.
func (m *Model) Index(deviceID protocol.DeviceID, folder string, fs []protocol.FileInfo) {
	m.handleIndex(deviceID, folder, fs, false)
}

// IndexUpdate is called for incremental updates to connected devices' indexes.
// Implements the protocol.Model interface.
func (m *Model) IndexUpdate(deviceID protocol.DeviceID, folder string, fs []protocol.FileInfo) {
	m.handleIndex(deviceID, folder, fs, true)
}

func (m *Model) handleIndex(deviceID protocol.DeviceID, folder string, fs []protocol.FileInfo, update bool) {
	op := "Index"
	if update {
		op += " update"
	}

	l.Debugf("%v (in): %s / %q: %d files", op, deviceID, folder, len(fs))

	if cfg, ok := m.cfg.Folder(folder); !ok || !cfg.SharedWith(deviceID) {
		l.Infof("%v for unexpected folder ID %q sent from device %q; ensure that the folder exists and that this device is selected under \"Share With\" in the folder configuration.", op, folder, deviceID)
		return
	} else if cfg.Paused {
		l.Debugf("%v for paused folder (ID %q) sent from device %q.", op, folder, deviceID)
		return
	}

	m.fmut.RLock()
	files, existing := m.folderFiles[folder]
	runner, running := m.folderRunners[folder]
	m.fmut.RUnlock()

	if !existing {
		l.Fatalf("%v for nonexistent folder %q", op, folder)
	}

	if running {
		defer runner.SchedulePull()
	} else if update {
		// Runner may legitimately not be set if this is the "cleanup" Index
		// message at startup.
		l.Fatalf("%v for not running folder %q", op, folder)
	}

	m.pmut.RLock()
	m.deviceDownloads[deviceID].Update(folder, makeForgetUpdate(fs))
	m.pmut.RUnlock()

	if !update {
		files.Drop(deviceID)
	}
	files.Update(deviceID, fs)

	events.Default.Log(events.RemoteIndexUpdated, map[string]interface{}{
		"device":  deviceID.String(),
		"folder":  folder,
		"items":   len(fs),
		"version": files.Sequence(deviceID),
	})
}

func (m *Model) ClusterConfig(deviceID protocol.DeviceID, cm protocol.ClusterConfig) {
	// Check the peer device's announced folders against our own. Emits events
	// for folders that we don't expect (unknown or not shared).
	// Also, collect a list of folders we do share, and if he's interested in
	// temporary indexes, subscribe the connection.

	tempIndexFolders := make([]string, 0, len(cm.Folders))

	m.pmut.RLock()
	conn, ok := m.conn[deviceID]
	hello := m.helloMessages[deviceID]
	m.pmut.RUnlock()
	if !ok {
		panic("bug: ClusterConfig called on closed or nonexistent connection")
	}

	dbLocation := filepath.Dir(m.db.Location())
	changed := false
	deviceCfg := m.cfg.Devices()[deviceID]

	// See issue #3802 - in short, we can't send modern symlink entries to older
	// clients.
	dropSymlinks := false
	if hello.ClientName == m.clientName && upgrade.CompareVersions(hello.ClientVersion, "v0.14.14") < 0 {
		l.Warnln("Not sending symlinks to old client", deviceID, "- please upgrade to v0.14.14 or newer")
		dropSymlinks = true
	}

	// Needs to happen outside of the fmut, as can cause CommitConfiguration
	if deviceCfg.AutoAcceptFolders {
		for _, folder := range cm.Folders {
			changed = m.handleAutoAccepts(deviceCfg, folder) || changed
		}
	}

	m.fmut.Lock()
	var paused []string
	for _, folder := range cm.Folders {
		cfg, ok := m.cfg.Folder(folder.ID)
		if !ok || !cfg.SharedWith(deviceID) {
			if m.cfg.IgnoredFolder(folder.ID) {
				l.Infof("Ignoring folder %s from device %s since we are configured to", folder.Description(), deviceID)
				continue
			}
			events.Default.Log(events.FolderRejected, map[string]string{
				"folder":      folder.ID,
				"folderLabel": folder.Label,
				"device":      deviceID.String(),
			})
			l.Infof("Unexpected folder %s sent from device %q; ensure that the folder exists and that this device is selected under \"Share With\" in the folder configuration.", folder.Description(), deviceID)
			continue
		}
		if folder.Paused {
			paused = append(paused, folder.ID)
			continue
		}
		if cfg.Paused {
			continue
		}

		if !folder.DisableTempIndexes {
			tempIndexFolders = append(tempIndexFolders, folder.ID)
		}

		fs := m.folderFiles[folder.ID]
		myIndexID := fs.IndexID(protocol.LocalDeviceID)
		mySequence := fs.Sequence(protocol.LocalDeviceID)
		var startSequence int64

		for _, dev := range folder.Devices {
			if dev.ID == m.id {
				// This is the other side's description of what it knows
				// about us. Lets check to see if we can start sending index
				// updates directly or need to send the index from start...

				if dev.IndexID == myIndexID {
					// They say they've seen our index ID before, so we can
					// send a delta update only.

					if dev.MaxSequence > mySequence {
						// Safety check. They claim to have more or newer
						// index data than we have - either we have lost
						// index data, or reset the index without resetting
						// the IndexID, or something else weird has
						// happened. We send a full index to reset the
						// situation.
						l.Infof("Device %v folder %s is delta index compatible, but seems out of sync with reality", deviceID, folder.Description())
						startSequence = 0
						continue
					}

					l.Debugf("Device %v folder %s is delta index compatible (mlv=%d)", deviceID, folder.Description(), dev.MaxSequence)
					startSequence = dev.MaxSequence
				} else if dev.IndexID != 0 {
					// They say they've seen an index ID from us, but it's
					// not the right one. Either they are confused or we
					// must have reset our database since last talking to
					// them. We'll start with a full index transfer.
					l.Infof("Device %v folder %s has mismatching index ID for us (%v != %v)", deviceID, folder.Description(), dev.IndexID, myIndexID)
					startSequence = 0
				}
			} else if dev.ID == deviceID && dev.IndexID != 0 {
				// This is the other side's description of themselves. We
				// check to see that it matches the IndexID we have on file,
				// otherwise we drop our old index data and expect to get a
				// completely new set.

				theirIndexID := fs.IndexID(deviceID)
				if dev.IndexID == 0 {
					// They're not announcing an index ID. This means they
					// do not support delta indexes and we should clear any
					// information we have from them before accepting their
					// index, which will presumably be a full index.
					fs.Drop(deviceID)
				} else if dev.IndexID != theirIndexID {
					// The index ID we have on file is not what they're
					// announcing. They must have reset their database and
					// will probably send us a full index. We drop any
					// information we have and remember this new index ID
					// instead.
					l.Infof("Device %v folder %s has a new index ID (%v)", deviceID, folder.Description(), dev.IndexID)
					fs.Drop(deviceID)
					fs.SetIndexID(deviceID, dev.IndexID)
				} else {
					// They're sending a recognized index ID and will most
					// likely use delta indexes. We might already have files
					// that we need to pull so let the folder runner know
					// that it should recheck the index data.
					if runner := m.folderRunners[folder.ID]; runner != nil {
						defer runner.SchedulePull()
					}
				}
			}
		}

		go sendIndexes(conn, folder.ID, fs, m.folderIgnores[folder.ID], startSequence, dbLocation, dropSymlinks)
	}

	m.pmut.Lock()
	m.remotePausedFolders[deviceID] = paused
	m.pmut.Unlock()

	// This breaks if we send multiple CM messages during the same connection.
	if len(tempIndexFolders) > 0 {
		m.pmut.RLock()
		conn, ok := m.conn[deviceID]
		m.pmut.RUnlock()
		// In case we've got ClusterConfig, and the connection disappeared
		// from infront of our nose.
		if ok {
			m.progressEmitter.temporaryIndexSubscribe(conn, tempIndexFolders)
		}
	}

	if deviceCfg.Introducer {
		foldersDevices, introduced := m.handleIntroductions(deviceCfg, cm)
		if introduced {
			changed = true
		}
		// If permitted, check if the introducer has unshare devices/folders with
		// some of the devices/folders that we know were introduced to us by him.
		if !deviceCfg.SkipIntroductionRemovals && m.handleDeintroductions(deviceCfg, cm, foldersDevices) {
			changed = true
		}
	}
	m.fmut.Unlock()

	if changed {
		if err := m.cfg.Save(); err != nil {
			l.Warnln("Failed to save config", err)
		}
	}
}

// handleIntroductions handles adding devices/shares that are shared by an introducer device
func (m *Model) handleIntroductions(introducerCfg config.DeviceConfiguration, cm protocol.ClusterConfig) (folderDeviceSet, bool) {
	// This device is an introducer. Go through the announced lists of folders
	// and devices and add what we are missing, remove what we have extra that
	// has been introducer by the introducer.
	changed := false

	foldersDevices := make(folderDeviceSet)

	for _, folder := range cm.Folders {
		// Adds devices which we do not have, but the introducer has
		// for the folders that we have in common. Also, shares folders
		// with devices that we have in common, yet are currently not sharing
		// the folder.

		fcfg, ok := m.cfg.Folder(folder.ID)
		if !ok {
			// Don't have this folder, carry on.
			continue
		}

		for _, device := range folder.Devices {
			// No need to share with self.
			if device.ID == m.id {
				continue
			}

			foldersDevices.set(device.ID, folder.ID)

			if _, ok := m.cfg.Devices()[device.ID]; !ok {
				// The device is currently unknown. Add it to the config.
				m.introduceDevice(device, introducerCfg)
			} else if fcfg.SharedWith(device.ID) {
				// We already share the folder with this device, so
				// nothing to do.
				continue
			}

			// We don't yet share this folder with this device. Add the device
			// to sharing list of the folder.
			l.Infof("Sharing folder %s with %v (vouched for by introducer %v)", folder.Description(), device.ID, introducerCfg.DeviceID)
			fcfg.Devices = append(fcfg.Devices, config.FolderDeviceConfiguration{
				DeviceID:     device.ID,
				IntroducedBy: introducerCfg.DeviceID,
			})
			changed = true
		}

		if changed {
			m.cfg.SetFolder(fcfg)
		}
	}

	return foldersDevices, changed
}

// handleDeintroductions handles removals of devices/shares that are removed by an introducer device
func (m *Model) handleDeintroductions(introducerCfg config.DeviceConfiguration, cm protocol.ClusterConfig, foldersDevices folderDeviceSet) bool {
	changed := false
	devicesNotIntroduced := make(map[protocol.DeviceID]struct{})

	folders := m.cfg.FolderList()
	// Check if we should unshare some folders, if the introducer has unshared them.
	for i := range folders {
		for k := 0; k < len(folders[i].Devices); k++ {
			if folders[i].Devices[k].IntroducedBy != introducerCfg.DeviceID {
				devicesNotIntroduced[folders[i].Devices[k].DeviceID] = struct{}{}
				continue
			}
			if !foldersDevices.has(folders[i].Devices[k].DeviceID, folders[i].ID) {
				// We could not find that folder shared on the
				// introducer with the device that was introduced to us.
				// We should follow and unshare as well.
				l.Infof("Unsharing folder %s with %v as introducer %v no longer shares the folder with that device", folders[i].Description(), folders[i].Devices[k].DeviceID, folders[i].Devices[k].IntroducedBy)
				folders[i].Devices = append(folders[i].Devices[:k], folders[i].Devices[k+1:]...)
				k--
				changed = true
			}
		}
	}

	// Check if we should remove some devices, if the introducer no longer
	// shares any folder with them. Yet do not remove if we share other
	// folders that haven't been introduced by the introducer.
	devMap := m.cfg.Devices()
	devices := make([]config.DeviceConfiguration, 0, len(devMap))
	for deviceID, device := range devMap {
		if device.IntroducedBy == introducerCfg.DeviceID {
			if !foldersDevices.hasDevice(deviceID) {
				if _, ok := devicesNotIntroduced[deviceID]; !ok {
					// The introducer no longer shares any folder with the
					// device, remove the device.
					l.Infof("Removing device %v as introducer %v no longer shares any folders with that device", deviceID, device.IntroducedBy)
					changed = true
					continue
				}
				l.Infof("Would have removed %v as %v no longer shares any folders, yet there are other folders that are shared with this device that haven't been introduced by this introducer.", deviceID, device.IntroducedBy)
			}
		}
		devices = append(devices, device)
	}

	if changed {
		cfg := m.cfg.RawCopy()
		cfg.Folders = folders
		cfg.Devices = devices
		m.cfg.Replace(cfg)
	}

	return changed
}

// handleAutoAccepts handles adding and sharing folders for devices that have
// AutoAcceptFolders set to true.
func (m *Model) handleAutoAccepts(deviceCfg config.DeviceConfiguration, folder protocol.Folder) bool {
	if cfg, ok := m.cfg.Folder(folder.ID); !ok {
		defaultPath := m.cfg.Options().DefaultFolderPath
		defaultPathFs := fs.NewFilesystem(fs.FilesystemTypeBasic, defaultPath)
		for _, path := range []string{folder.Label, folder.ID} {
			if _, err := defaultPathFs.Lstat(path); !fs.IsNotExist(err) {
				continue
			}

			fcfg := config.NewFolderConfiguration(m.id, folder.ID, folder.Label, fs.FilesystemTypeBasic, filepath.Join(defaultPath, path))
			fcfg.Devices = append(fcfg.Devices, config.FolderDeviceConfiguration{
				DeviceID: deviceCfg.DeviceID,
			})
			// Need to wait for the waiter, as this calls CommitConfiguration,
			// which sets up the folder and as we return from this call,
			// ClusterConfig starts poking at m.folderFiles and other things
			// that might not exist until the config is committed.
			w, _ := m.cfg.SetFolder(fcfg)
			w.Wait()

			l.Infof("Auto-accepted %s folder %s at path %s", deviceCfg.DeviceID, folder.Description(), fcfg.Path)
			return true
		}
		l.Infof("Failed to auto-accept folder %s from %s due to path conflict", folder.Description(), deviceCfg.DeviceID)
		return false
	} else {
		for _, device := range cfg.DeviceIDs() {
			if device == deviceCfg.DeviceID {
				// Already shared nothing todo.
				return false
			}
		}
		cfg.Devices = append(cfg.Devices, config.FolderDeviceConfiguration{
			DeviceID: deviceCfg.DeviceID,
		})
		w, _ := m.cfg.SetFolder(cfg)
		w.Wait()
		l.Infof("Shared %s with %s due to auto-accept", folder.ID, deviceCfg.DeviceID)
		return true
	}
}

func (m *Model) introduceDevice(device protocol.Device, introducerCfg config.DeviceConfiguration) {
	addresses := []string{"dynamic"}
	for _, addr := range device.Addresses {
		if addr != "dynamic" {
			addresses = append(addresses, addr)
		}
	}

	l.Infof("Adding device %v to config (vouched for by introducer %v)", device.ID, introducerCfg.DeviceID)
	newDeviceCfg := config.DeviceConfiguration{
		DeviceID:     device.ID,
		Name:         device.Name,
		Compression:  introducerCfg.Compression,
		Addresses:    addresses,
		CertName:     device.CertName,
		IntroducedBy: introducerCfg.DeviceID,
	}

	// The introducers' introducers are also our introducers.
	if device.Introducer {
		l.Infof("Device %v is now also an introducer", device.ID)
		newDeviceCfg.Introducer = true
		newDeviceCfg.SkipIntroductionRemovals = device.SkipIntroductionRemovals
	}

	m.cfg.SetDevice(newDeviceCfg)
}

// Closed is called when a connection has been closed
func (m *Model) Closed(conn protocol.Connection, err error) {
	device := conn.ID()

	m.pmut.Lock()
	conn, ok := m.conn[device]
	if ok {
		m.progressEmitter.temporaryIndexUnsubscribe(conn)
	}
	delete(m.conn, device)
	delete(m.helloMessages, device)
	delete(m.deviceDownloads, device)
	delete(m.remotePausedFolders, device)
	closed := m.closed[device]
	delete(m.closed, device)
	m.pmut.Unlock()

	l.Infof("Connection to %s at %s closed: %v", device, conn.Name(), err)
	events.Default.Log(events.DeviceDisconnected, map[string]string{
		"id":    device.String(),
		"error": err.Error(),
	})
	close(closed)
}

// close will close the underlying connection for a given device
func (m *Model) close(device protocol.DeviceID) {
	m.pmut.Lock()
	m.closeLocked(device)
	m.pmut.Unlock()
}

// closeLocked will close the underlying connection for a given device
func (m *Model) closeLocked(device protocol.DeviceID) {
	conn, ok := m.conn[device]
	if !ok {
		// There is no connection to close
		return
	}

	closeRawConn(conn)
}

// Request returns the specified data segment by reading it from local disk.
// Implements the protocol.Model interface.
func (m *Model) Request(deviceID protocol.DeviceID, folder, name string, offset int64, hash []byte, weakHash uint32, fromTemporary bool, buf []byte) error {
	if offset < 0 {
		return protocol.ErrInvalid
	}

	m.fmut.RLock()

	if cfg, ok := m.cfg.Folder(folder); !ok || !cfg.SharedWith(deviceID) {
		l.Warnf("Request from %s for file %s in unshared folder %q", deviceID, name, folder)
		return protocol.ErrNoSuchFile
	} else if cfg.Paused {
		l.Debugf("Request from %s for file %s in paused folder %q", deviceID, name, folder)
		return protocol.ErrInvalid
	}

	folderCfg := m.folderCfgs[folder]
	folderIgnores := m.folderIgnores[folder]

	m.fmut.RUnlock()

	// Make sure the path is valid and in canonical form
	var err error
	if name, err = fs.Canonicalize(name); err != nil {
		l.Debugf("Request from %s in folder %q for invalid filename %s", deviceID, folder, name)
		return protocol.ErrInvalid
	}

	if deviceID != protocol.LocalDeviceID {
		l.Debugf("%v REQ(in): %s: %q / %q o=%d s=%d t=%v", m, deviceID, folder, name, offset, len(buf), fromTemporary)
	}

	folderFs := folderCfg.Filesystem()

	if fs.IsInternal(name) {
		l.Debugf("%v REQ(in) for internal file: %s: %q / %q o=%d s=%d", m, deviceID, folder, name, offset, len(buf))
		return protocol.ErrNoSuchFile
	}

	if folderIgnores.Match(name).IsIgnored() {
		l.Debugf("%v REQ(in) for ignored file: %s: %q / %q o=%d s=%d", m, deviceID, folder, name, offset, len(buf))
		return protocol.ErrNoSuchFile
	}

	if err := osutil.TraversesSymlink(folderFs, filepath.Dir(name)); err != nil {
		l.Debugf("%v REQ(in) traversal check: %s - %s: %q / %q o=%d s=%d", m, err, deviceID, folder, name, offset, len(buf))
		return protocol.ErrNoSuchFile
	}

	// Only check temp files if the flag is set, and if we are set to advertise
	// the temp indexes.
	if fromTemporary && !folderCfg.DisableTempIndexes {
		tempFn := fs.TempName(name)

		if info, err := folderFs.Lstat(tempFn); err != nil || !info.IsRegular() {
			// Reject reads for anything that doesn't exist or is something
			// other than a regular file.
			return protocol.ErrNoSuchFile
		}
		err := readOffsetIntoBuf(folderFs, tempFn, offset, buf)
		if err == nil && scanner.Validate(buf, hash, weakHash) {
			return nil
		}
		// Fall through to reading from a non-temp file, just incase the temp
		// file has finished downloading.
	}

	if info, err := folderFs.Lstat(name); err != nil || !info.IsRegular() {
		// Reject reads for anything that doesn't exist or is something
		// other than a regular file.
		return protocol.ErrNoSuchFile
	}

	if err = readOffsetIntoBuf(folderFs, name, offset, buf); fs.IsNotExist(err) {
		return protocol.ErrNoSuchFile
	} else if err != nil {
		return protocol.ErrGeneric
	}

	if !scanner.Validate(buf, hash, weakHash) {
		m.recheckFile(deviceID, folderFs, folder, name, int(offset)/len(buf), hash)
		return protocol.ErrNoSuchFile
	}

	return nil
}

func (m *Model) recheckFile(deviceID protocol.DeviceID, folderFs fs.Filesystem, folder, name string, blockIndex int, hash []byte) {
	cf, ok := m.CurrentFolderFile(folder, name)
	if !ok {
		l.Debugf("%v recheckFile: %s: %q / %q: no current file", m, deviceID, folder, name)
		return
	}

	if cf.IsDeleted() || cf.IsInvalid() || cf.IsSymlink() || cf.IsDirectory() {
		l.Debugf("%v recheckFile: %s: %q / %q: not a regular file", m, deviceID, folder, name)
		return
	}

	if blockIndex >= len(cf.Blocks) {
		l.Debugf("%v recheckFile: %s: %q / %q i=%d: block index too far", m, deviceID, folder, name, blockIndex)
		return
	}

	block := cf.Blocks[blockIndex]

	// Seems to want a different version of the file, whatever.
	if !bytes.Equal(block.Hash, hash) {
		l.Debugf("%v recheckFile: %s: %q / %q i=%d: hash mismatch %x != %x", m, deviceID, folder, name, blockIndex, block.Hash, hash)
		return
	}

	// The hashes provided part of the request match what we expect to find according
	// to what we have in the database, yet the content we've read off the filesystem doesn't
	// Something is fishy, invalidate the file and rescan it.
	cf.Invalidate(m.shortID)

	// Update the index and tell others
	// The file will temporarily become invalid, which is ok as the content is messed up.
	m.updateLocalsFromScanning(folder, []protocol.FileInfo{cf})

	if err := m.ScanFolderSubdirs(folder, []string{name}); err != nil {
		l.Debugf("%v recheckFile: %s: %q / %q rescan: %s", m, deviceID, folder, name, err)
	} else {
		l.Debugf("%v recheckFile: %s: %q / %q", m, deviceID, folder, name)
	}
}

func (m *Model) CurrentFolderFile(folder string, file string) (protocol.FileInfo, bool) {
	m.fmut.RLock()
	fs, ok := m.folderFiles[folder]
	m.fmut.RUnlock()
	if !ok {
		return protocol.FileInfo{}, false
	}
	return fs.Get(protocol.LocalDeviceID, file)
}

func (m *Model) CurrentGlobalFile(folder string, file string) (protocol.FileInfo, bool) {
	m.fmut.RLock()
	fs, ok := m.folderFiles[folder]
	m.fmut.RUnlock()
	if !ok {
		return protocol.FileInfo{}, false
	}
	return fs.GetGlobal(file)
}

type cFiler struct {
	m *Model
	r string
}

// Implements scanner.CurrentFiler
func (cf cFiler) CurrentFile(file string) (protocol.FileInfo, bool) {
	return cf.m.CurrentFolderFile(cf.r, file)
}

// Connection returns the current connection for device, and a boolean whether a connection was found.
func (m *Model) Connection(deviceID protocol.DeviceID) (connections.Connection, bool) {
	m.pmut.RLock()
	cn, ok := m.conn[deviceID]
	m.pmut.RUnlock()
	if ok {
		m.deviceWasSeen(deviceID)
	}
	return cn, ok
}

func (m *Model) GetIgnores(folder string) ([]string, []string, error) {
	m.fmut.RLock()
	defer m.fmut.RUnlock()

	cfg, ok := m.folderCfgs[folder]
	if !ok {
		cfg, ok = m.cfg.Folders()[folder]
		if !ok {
			return nil, nil, fmt.Errorf("Folder %s does not exist", folder)
		}
	}

	// On creation a new folder with ignore patterns validly has no marker yet.
	if err := cfg.CheckPath(); err != nil && err != config.ErrMarkerMissing {
		return nil, nil, err
	}

	ignores, ok := m.folderIgnores[folder]
	if !ok {
		ignores = ignore.New(fs.NewFilesystem(cfg.FilesystemType, cfg.Path))
	}

	if err := ignores.Load(".stignore"); err != nil && !fs.IsNotExist(err) {
		return nil, nil, err
	}

	return ignores.Lines(), ignores.Patterns(), nil
}

func (m *Model) SetIgnores(folder string, content []string) error {
	cfg, ok := m.cfg.Folders()[folder]
	if !ok {
		return fmt.Errorf("folder %s does not exist", cfg.Description())
	}

	err := cfg.CheckPath()
	if err == config.ErrPathMissing {
		if err = cfg.CreateRoot(); err != nil {
			return fmt.Errorf("failed to create folder root: %v", err)
		}
		err = cfg.CheckPath()
	}
	if err != nil && err != config.ErrMarkerMissing {
		return err
	}

	if err := ignore.WriteIgnores(cfg.Filesystem(), ".stignore", content); err != nil {
		l.Warnln("Saving .stignore:", err)
		return err
	}

	m.fmut.RLock()
	runner, ok := m.folderRunners[folder]
	m.fmut.RUnlock()
	if ok {
		return runner.Scan(nil)
	}
	return nil
}

// OnHello is called when an device connects to us.
// This allows us to extract some information from the Hello message
// and add it to a list of known devices ahead of any checks.
func (m *Model) OnHello(remoteID protocol.DeviceID, addr net.Addr, hello protocol.HelloResult) error {
	if m.cfg.IgnoredDevice(remoteID) {
		return errDeviceIgnored
	}

	cfg, ok := m.cfg.Device(remoteID)
	if !ok {
		events.Default.Log(events.DeviceRejected, map[string]string{
			"name":    hello.DeviceName,
			"device":  remoteID.String(),
			"address": addr.String(),
		})
		return errDeviceUnknown
	}

	if cfg.Paused {
		return errDevicePaused
	}

	if len(cfg.AllowedNetworks) > 0 {
		if !connections.IsAllowedNetwork(addr.String(), cfg.AllowedNetworks) {
			return errNetworkNotAllowed
		}
	}

	return nil
}

// GetHello is called when we are about to connect to some remote device.
func (m *Model) GetHello(id protocol.DeviceID) protocol.HelloIntf {
	name := ""
	if _, ok := m.cfg.Device(id); ok {
		name = m.cfg.MyName()
	}
	return &protocol.Hello{
		DeviceName:    name,
		ClientName:    m.clientName,
		ClientVersion: m.clientVersion,
	}
}

// AddConnection adds a new peer connection to the model. An initial index will
// be sent to the connected peer, thereafter index updates whenever the local
// folder changes.
func (m *Model) AddConnection(conn connections.Connection, hello protocol.HelloResult) {
	deviceID := conn.ID()

	m.pmut.Lock()
	if oldConn, ok := m.conn[deviceID]; ok {
		l.Infoln("Replacing old connection", oldConn, "with", conn, "for", deviceID)
		// There is an existing connection to this device that we are
		// replacing. We must close the existing connection and wait for the
		// close to complete before adding the new connection. We do the
		// actual close without holding pmut as the connection will call
		// back into Closed() for the cleanup.
		closed := m.closed[deviceID]
		m.pmut.Unlock()
		closeRawConn(oldConn)
		<-closed
		m.pmut.Lock()
	}

	m.conn[deviceID] = conn
	m.closed[deviceID] = make(chan struct{})
	m.deviceDownloads[deviceID] = newDeviceDownloadState()

	m.helloMessages[deviceID] = hello

	event := map[string]string{
		"id":            deviceID.String(),
		"deviceName":    hello.DeviceName,
		"clientName":    hello.ClientName,
		"clientVersion": hello.ClientVersion,
		"type":          conn.Type(),
	}

	addr := conn.RemoteAddr()
	if addr != nil {
		event["addr"] = addr.String()
	}

	events.Default.Log(events.DeviceConnected, event)

	l.Infof(`Device %s client is "%s %s" named "%s" at %s`, deviceID, hello.ClientName, hello.ClientVersion, hello.DeviceName, conn)

	conn.Start()
	m.pmut.Unlock()

	// Acquires fmut, so has to be done outside of pmut.
	cm := m.generateClusterConfig(deviceID)
	conn.ClusterConfig(cm)

	device, ok := m.cfg.Devices()[deviceID]
	if ok && (device.Name == "" || m.cfg.Options().OverwriteRemoteDevNames) && hello.DeviceName != "" {
		device.Name = hello.DeviceName
		m.cfg.SetDevice(device)
		m.cfg.Save()
	}

	m.deviceWasSeen(deviceID)
}

func (m *Model) DownloadProgress(device protocol.DeviceID, folder string, updates []protocol.FileDownloadProgressUpdate) {
	m.fmut.RLock()
	cfg, ok := m.folderCfgs[folder]
	m.fmut.RUnlock()

	if !ok || cfg.Type == config.FolderTypeSendOnly || cfg.DisableTempIndexes || !cfg.SharedWith(device) {
		return
	}

	m.pmut.RLock()
	m.deviceDownloads[device].Update(folder, updates)
	state := m.deviceDownloads[device].GetBlockCounts(folder)
	m.pmut.RUnlock()

	events.Default.Log(events.RemoteDownloadProgress, map[string]interface{}{
		"device": device.String(),
		"folder": folder,
		"state":  state,
	})
}

func (m *Model) deviceStatRef(deviceID protocol.DeviceID) *stats.DeviceStatisticsReference {
	m.fmut.Lock()
	defer m.fmut.Unlock()

	if sr, ok := m.deviceStatRefs[deviceID]; ok {
		return sr
	}

	sr := stats.NewDeviceStatisticsReference(m.db, deviceID.String())
	m.deviceStatRefs[deviceID] = sr
	return sr
}

func (m *Model) deviceWasSeen(deviceID protocol.DeviceID) {
	m.deviceStatRef(deviceID).WasSeen()
}

func (m *Model) folderStatRef(folder string) *stats.FolderStatisticsReference {
	m.fmut.Lock()
	defer m.fmut.Unlock()

	sr, ok := m.folderStatRefs[folder]
	if !ok {
		sr = stats.NewFolderStatisticsReference(m.db, folder)
		m.folderStatRefs[folder] = sr
	}
	return sr
}

func (m *Model) receivedFile(folder string, file protocol.FileInfo) {
	m.folderStatRef(folder).ReceivedFile(file.Name, file.IsDeleted())
}

func sendIndexes(conn protocol.Connection, folder string, fs *db.FileSet, ignores *ignore.Matcher, prevSequence int64, dbLocation string, dropSymlinks bool) {
	deviceID := conn.ID()
	var err error

	l.Debugf("Starting sendIndexes for %s to %s at %s (slv=%d)", folder, deviceID, conn, prevSequence)
	defer l.Debugf("Exiting sendIndexes for %s to %s at %s: %v", folder, deviceID, conn, err)

	// We need to send one index, regardless of whether there is something to send or not
	prevSequence, err = sendIndexTo(prevSequence, conn, folder, fs, ignores, dbLocation, dropSymlinks)

	// Subscribe to LocalIndexUpdated (we have new information to send) and
	// DeviceDisconnected (it might be us who disconnected, so we should
	// exit).
	sub := events.Default.Subscribe(events.LocalIndexUpdated | events.DeviceDisconnected)
	defer events.Default.Unsubscribe(sub)

	for err == nil {
		if conn.Closed() {
			// Our work is done.
			return
		}

		// While we have sent a sequence at least equal to the one
		// currently in the database, wait for the local index to update. The
		// local index may update for other folders than the one we are
		// sending for.
		if fs.Sequence(protocol.LocalDeviceID) <= prevSequence {
			sub.Poll(time.Minute)
			continue
		}

		prevSequence, err = sendIndexTo(prevSequence, conn, folder, fs, ignores, dbLocation, dropSymlinks)

		// Wait a short amount of time before entering the next loop. If there
		// are continuous changes happening to the local index, this gives us
		// time to batch them up a little.
		time.Sleep(250 * time.Millisecond)
	}
}

// sendIndexTo sends file infos with a sequence number higher than prevSequence and
// returns the highest sent sequence number.
func sendIndexTo(prevSequence int64, conn protocol.Connection, folder string, fs *db.FileSet, ignores *ignore.Matcher, dbLocation string, dropSymlinks bool) (int64, error) {
	deviceID := conn.ID()
	batch := make([]protocol.FileInfo, 0, maxBatchSizeFiles)
	batchSizeBytes := 0
	initial := prevSequence == 0
	var err error
	var f protocol.FileInfo
	debugMsg := func(t string) string {
		return fmt.Sprintf("Sending indexes for %s to %s at %s: %d files (<%d bytes) (%s)", folder, deviceID, conn, len(batch), batchSizeBytes, t)
	}

	fs.WithHaveSequence(prevSequence+1, func(fi db.FileIntf) bool {
		if len(batch) == maxBatchSizeFiles || batchSizeBytes > maxBatchSizeBytes {
			if initial {
				if err = conn.Index(folder, batch); err != nil {
					return false
				}
				l.Debugln(debugMsg("initial index"))
				initial = false
			} else {
				if err = conn.IndexUpdate(folder, batch); err != nil {
					return false
				}
				l.Debugln(debugMsg("batched update"))
			}

			batch = make([]protocol.FileInfo, 0, maxBatchSizeFiles)
			batchSizeBytes = 0
		}

		f = fi.(protocol.FileInfo)

		if dropSymlinks && f.IsSymlink() {
			// Do not send index entries with symlinks to clients that can't
			// handle it. Fixes issue #3802. Once both sides are upgraded, a
			// rescan (i.e., change) of the symlink is required for it to
			// sync again, due to delta indexes.
			return true
		}

		batch = append(batch, f)
		batchSizeBytes += f.ProtoSize()
		return true
	})

	if err != nil {
		return prevSequence, err
	}

	if initial {
		err = conn.Index(folder, batch)
		if err == nil {
			l.Debugln(debugMsg("small initial index"))
		}
	} else if len(batch) > 0 {
		err = conn.IndexUpdate(folder, batch)
		if err == nil {
			l.Debugln(debugMsg("last batch"))
		}
	}

	// True if there was nothing to be sent
	if f.Sequence == 0 {
		return prevSequence, err
	}

	return f.Sequence, err
}

func (m *Model) updateLocalsFromScanning(folder string, fs []protocol.FileInfo) {
	m.updateLocals(folder, fs)

	m.fmut.RLock()
	folderCfg := m.folderCfgs[folder]
	m.fmut.RUnlock()

	m.diskChangeDetected(folderCfg, fs, events.LocalChangeDetected)
}

func (m *Model) updateLocalsFromPulling(folder string, fs []protocol.FileInfo) {
	m.updateLocals(folder, fs)

	m.fmut.RLock()
	folderCfg := m.folderCfgs[folder]
	m.fmut.RUnlock()

	m.diskChangeDetected(folderCfg, fs, events.RemoteChangeDetected)
}

func (m *Model) updateLocals(folder string, fs []protocol.FileInfo) {
	m.fmut.RLock()
	files := m.folderFiles[folder]
	m.fmut.RUnlock()
	if files == nil {
		// The folder doesn't exist.
		return
	}
	files.Update(protocol.LocalDeviceID, fs)

	filenames := make([]string, len(fs))
	for i, file := range fs {
		filenames[i] = file.Name
	}

	events.Default.Log(events.LocalIndexUpdated, map[string]interface{}{
		"folder":    folder,
		"items":     len(fs),
		"filenames": filenames,
		"version":   files.Sequence(protocol.LocalDeviceID),
	})
}

func (m *Model) diskChangeDetected(folderCfg config.FolderConfiguration, files []protocol.FileInfo, typeOfEvent events.EventType) {
	for _, file := range files {
		if file.IsInvalid() {
			continue
		}

		objType := "file"
		action := "modified"

		switch {
		case file.IsDeleted():
			action = "deleted"

		// If our local vector is version 1 AND it is the only version
		// vector so far seen for this file then it is a new file.  Else if
		// it is > 1 it's not new, and if it is 1 but another shortId
		// version vector exists then it is new for us but created elsewhere
		// so the file is still not new but modified by us. Only if it is
		// truly new do we change this to 'added', else we leave it as
		// 'modified'.
		case len(file.Version.Counters) == 1 && file.Version.Counters[0].Value == 1:
			action = "added"
		}

		if file.IsSymlink() {
			objType = "symlink"
		} else if file.IsDirectory() {
			objType = "dir"
		}

		// Two different events can be fired here based on what EventType is passed into function
		events.Default.Log(typeOfEvent, map[string]string{
			"folder":     folderCfg.ID,
			"folderID":   folderCfg.ID, // incorrect, deprecated, kept for historical compliance
			"label":      folderCfg.Label,
			"action":     action,
			"type":       objType,
			"path":       filepath.FromSlash(file.Name),
			"modifiedBy": file.ModifiedBy.String(),
		})
	}
}

func (m *Model) requestGlobal(deviceID protocol.DeviceID, folder, name string, offset int64, size int, hash []byte, weakHash uint32, fromTemporary bool) ([]byte, error) {
	m.pmut.RLock()
	nc, ok := m.conn[deviceID]
	m.pmut.RUnlock()

	if !ok {
		return nil, fmt.Errorf("requestGlobal: no such device: %s", deviceID)
	}

	l.Debugf("%v REQ(out): %s: %q / %q o=%d s=%d h=%x wh=%x ft=%t", m, deviceID, folder, name, offset, size, hash, weakHash, fromTemporary)

	return nc.Request(folder, name, offset, size, hash, weakHash, fromTemporary)
}

func (m *Model) ScanFolders() map[string]error {
	m.fmut.RLock()
	folders := make([]string, 0, len(m.folderCfgs))
	for folder := range m.folderCfgs {
		folders = append(folders, folder)
	}
	m.fmut.RUnlock()

	errors := make(map[string]error, len(m.folderCfgs))
	errorsMut := sync.NewMutex()

	wg := sync.NewWaitGroup()
	wg.Add(len(folders))
	for _, folder := range folders {
		folder := folder
		go func() {
			err := m.ScanFolder(folder)
			if err != nil {
				errorsMut.Lock()
				errors[folder] = err
				errorsMut.Unlock()

				// Potentially sets the error twice, once in the scanner just
				// by doing a check, and once here, if the error returned is
				// the same one as returned by CheckHealth, though
				// duplicate set is handled by setError.
				m.fmut.RLock()
				srv := m.folderRunners[folder]
				m.fmut.RUnlock()
				srv.setError(err)
			}
			wg.Done()
		}()
	}
	wg.Wait()
	return errors
}

func (m *Model) ScanFolder(folder string) error {
	return m.ScanFolderSubdirs(folder, nil)
}

func (m *Model) ScanFolderSubdirs(folder string, subs []string) error {
	m.fmut.RLock()
	if err := m.checkFolderRunningLocked(folder); err != nil {
		m.fmut.RUnlock()
		return err
	}
	runner := m.folderRunners[folder]
	m.fmut.RUnlock()

	return runner.Scan(subs)
}

func (m *Model) internalScanFolderSubdirs(ctx context.Context, folder string, subDirs []string) error {
	m.fmut.RLock()
	if err := m.checkFolderRunningLocked(folder); err != nil {
		m.fmut.RUnlock()
		return err
	}
	fset := m.folderFiles[folder]
	folderCfg := m.folderCfgs[folder]
	ignores := m.folderIgnores[folder]
	runner := m.folderRunners[folder]
	m.fmut.RUnlock()
	mtimefs := fset.MtimeFS()

	for i := range subDirs {
		sub := osutil.NativeFilename(subDirs[i])

		if sub == "" {
			// A blank subdirs means to scan the entire folder. We can trim
			// the subDirs list and go on our way.
			subDirs = nil
			break
		}

		subDirs[i] = sub
	}

	// Check if the ignore patterns changed as part of scanning this folder.
	// If they did we should schedule a pull of the folder so that we
	// request things we might have suddenly become unignored and so on.
	oldHash := ignores.Hash()
	defer func() {
		if ignores.Hash() != oldHash {
			l.Debugln("Folder", folder, "ignore patterns changed; triggering puller")
			runner.IgnoresUpdated()
		}
	}()

	if err := runner.CheckHealth(); err != nil {
		return err
	}

	if err := ignores.Load(".stignore"); err != nil && !fs.IsNotExist(err) {
		err = fmt.Errorf("loading ignores: %v", err)
		runner.setError(err)
		return err
	}

	// Clean the list of subitems to ensure that we start at a known
	// directory, and don't scan subdirectories of things we've already
	// scanned.
	subDirs = unifySubs(subDirs, func(f string) bool {
		_, ok := fset.Get(protocol.LocalDeviceID, f)
		return ok
	})

	runner.setState(FolderScanning)

	fchan := scanner.Walk(ctx, scanner.Config{
		Folder:                folderCfg.ID,
		Subs:                  subDirs,
		Matcher:               ignores,
		TempLifetime:          time.Duration(m.cfg.Options().KeepTemporariesH) * time.Hour,
		CurrentFiler:          cFiler{m, folder},
		Filesystem:            mtimefs,
		IgnorePerms:           folderCfg.IgnorePerms,
		AutoNormalize:         folderCfg.AutoNormalize,
		Hashers:               m.numHashers(folder),
		ShortID:               m.shortID,
		ProgressTickIntervalS: folderCfg.ScanProgressIntervalS,
		UseLargeBlocks:        folderCfg.UseLargeBlocks,
		DBLocation:            filepath.Dir(m.db.Location()),
	})

	if err := runner.CheckHealth(); err != nil {
		return err
	}

	batch := make([]protocol.FileInfo, 0, maxBatchSizeFiles)
	batchSizeBytes := 0
	changes := 0

	// Schedule a pull after scanning, but only if we actually detected any
	// changes.
	defer func() {
		if changes > 0 {
			runner.SchedulePull()
		}
	}()

	for f := range fchan {
		if len(batch) == maxBatchSizeFiles || batchSizeBytes > maxBatchSizeBytes {
			if err := runner.CheckHealth(); err != nil {
				l.Debugln("Stopping scan of folder %s due to: %s", folderCfg.Description(), err)
				return err
			}
			m.updateLocalsFromScanning(folder, batch)
			batch = batch[:0]
			batchSizeBytes = 0
		}

		batch = append(batch, f)
		batchSizeBytes += f.ProtoSize()
		changes++
	}

	if err := runner.CheckHealth(); err != nil {
		l.Debugln("Stopping scan of folder %s due to: %s", folderCfg.Description(), err)
		return err
	} else if len(batch) > 0 {
		m.updateLocalsFromScanning(folder, batch)
	}

	if len(subDirs) == 0 {
		// If we have no specific subdirectories to traverse, set it to one
		// empty prefix so we traverse the entire folder contents once.
		subDirs = []string{""}
	}

	// Do a scan of the database for each prefix, to check for deleted and
	// ignored files.
	batch = batch[:0]
	batchSizeBytes = 0
	for _, sub := range subDirs {
		var iterError error

		fset.WithPrefixedHaveTruncated(protocol.LocalDeviceID, sub, func(fi db.FileIntf) bool {
			f := fi.(db.FileInfoTruncated)
			if len(batch) == maxBatchSizeFiles || batchSizeBytes > maxBatchSizeBytes {
				if err := runner.CheckHealth(); err != nil {
					iterError = err
					return false
				}
				m.updateLocalsFromScanning(folder, batch)
				batch = batch[:0]
				batchSizeBytes = 0
			}

			switch {
			case !f.IsInvalid() && ignores.Match(f.Name).IsIgnored():
				// File was valid at last pass but has been ignored. Set invalid bit.
				l.Debugln("setting invalid bit on ignored", f)
				nf := f.ConvertToInvalidFileInfo(m.id.Short())
				batch = append(batch, nf)
				batchSizeBytes += nf.ProtoSize()
				changes++

			case f.IsInvalid() && !ignores.Match(f.Name).IsIgnored():
				// Successfully scanned items are already un-ignored during
				// the scan, so check whether it is deleted.
				fallthrough
			case !f.IsInvalid() && !f.IsDeleted():
				// The file is valid and not deleted. Lets check if it's
				// still here.
				// Simply stating it wont do as there are tons of corner
				// cases (e.g. parent dir->simlink, missing permissions)
				if !osutil.IsDeleted(mtimefs, f.Name) {
					return true
				}
				nf := protocol.FileInfo{
					Name:       f.Name,
					Type:       f.Type,
					Size:       0,
					ModifiedS:  f.ModifiedS,
					ModifiedNs: f.ModifiedNs,
					ModifiedBy: m.id.Short(),
					Deleted:    true,
					Version:    f.Version.Update(m.shortID),
				}
				// We do not want to override the global version
				// with the deleted file. Keeping only our local
				// counter makes sure we are in conflict with any
				// other existing versions, which will be resolved
				// by the normal pulling mechanisms.
				if f.IsInvalid() {
					nf.Version = nf.Version.DropOthers(m.shortID)
				}

				batch = append(batch, nf)
				batchSizeBytes += nf.ProtoSize()
				changes++
			}
			return true
		})

		if iterError != nil {
			l.Debugln("Stopping scan of folder %s due to: %s", folderCfg.Description(), iterError)
			return iterError
		}
	}

	if err := runner.CheckHealth(); err != nil {
		l.Debugln("Stopping scan of folder %s due to: %s", folderCfg.Description(), err)
		return err
	} else if len(batch) > 0 {
		m.updateLocalsFromScanning(folder, batch)
	}

	m.folderStatRef(folder).ScanCompleted()
	runner.setState(FolderIdle)
	return nil
}

func (m *Model) DelayScan(folder string, next time.Duration) {
	m.fmut.Lock()
	runner, ok := m.folderRunners[folder]
	m.fmut.Unlock()
	if !ok {
		return
	}
	runner.DelayScan(next)
}

// numHashers returns the number of hasher routines to use for a given folder,
// taking into account configuration and available CPU cores.
func (m *Model) numHashers(folder string) int {
	m.fmut.Lock()
	folderCfg := m.folderCfgs[folder]
	numFolders := len(m.folderCfgs)
	m.fmut.Unlock()

	if folderCfg.Hashers > 0 {
		// Specific value set in the config, use that.
		return folderCfg.Hashers
	}

	if runtime.GOOS == "windows" || runtime.GOOS == "darwin" {
		// Interactive operating systems; don't load the system too heavily by
		// default.
		return 1
	}

	// For other operating systems and architectures, lets try to get some
	// work done... Divide the available CPU cores among the configured
	// folders.
	if perFolder := runtime.GOMAXPROCS(-1) / numFolders; perFolder > 0 {
		return perFolder
	}

	return 1
}

// generateClusterConfig returns a ClusterConfigMessage that is correct for
// the given peer device
func (m *Model) generateClusterConfig(device protocol.DeviceID) protocol.ClusterConfig {
	var message protocol.ClusterConfig

	m.fmut.RLock()
	defer m.fmut.RUnlock()

	for _, folderCfg := range m.cfg.FolderList() {
		if !folderCfg.SharedWith(device) {
			continue
		}

		protocolFolder := protocol.Folder{
			ID:                 folderCfg.ID,
			Label:              folderCfg.Label,
			ReadOnly:           folderCfg.Type == config.FolderTypeSendOnly,
			IgnorePermissions:  folderCfg.IgnorePerms,
			IgnoreDelete:       folderCfg.IgnoreDelete,
			DisableTempIndexes: folderCfg.DisableTempIndexes,
			Paused:             folderCfg.Paused,
		}

		var fs *db.FileSet
		if !folderCfg.Paused {
			fs = m.folderFiles[folderCfg.ID]
		}

		for _, device := range folderCfg.Devices {
			deviceCfg, _ := m.cfg.Device(device.DeviceID)

			protocolDevice := protocol.Device{
				ID:          deviceCfg.DeviceID,
				Name:        deviceCfg.Name,
				Addresses:   deviceCfg.Addresses,
				Compression: deviceCfg.Compression,
				CertName:    deviceCfg.CertName,
				Introducer:  deviceCfg.Introducer,
			}

			if fs != nil {
				if deviceCfg.DeviceID == m.id {
					protocolDevice.IndexID = fs.IndexID(protocol.LocalDeviceID)
					protocolDevice.MaxSequence = fs.Sequence(protocol.LocalDeviceID)
				} else {
					protocolDevice.IndexID = fs.IndexID(deviceCfg.DeviceID)
					protocolDevice.MaxSequence = fs.Sequence(deviceCfg.DeviceID)
				}
			}

			protocolFolder.Devices = append(protocolFolder.Devices, protocolDevice)
		}

		message.Folders = append(message.Folders, protocolFolder)
	}

	return message
}

func (m *Model) State(folder string) (string, time.Time, error) {
	m.fmut.RLock()
	runner, ok := m.folderRunners[folder]
	m.fmut.RUnlock()
	if !ok {
		// The returned error should be an actual folder error, so returning
		// errors.New("does not exist") or similar here would be
		// inappropriate.
		return "", time.Time{}, nil
	}
	state, changed, err := runner.getState()
	return state.String(), changed, err
}

func (m *Model) PullErrors(folder string) ([]FileError, error) {
	m.fmut.RLock()
	defer m.fmut.RUnlock()
	if err := m.checkFolderRunningLocked(folder); err != nil {
		return nil, err
	}
	return m.folderRunners[folder].PullErrors(), nil
}

func (m *Model) WatchError(folder string) error {
	m.fmut.RLock()
	defer m.fmut.RUnlock()
	if err := m.checkFolderRunningLocked(folder); err != nil {
		return err
	}
	return m.folderRunners[folder].WatchError()
}

func (m *Model) Override(folder string) {
	// Grab the runner and the file set.

	m.fmut.RLock()
	fs, fsOK := m.folderFiles[folder]
	runner, runnerOK := m.folderRunners[folder]
	m.fmut.RUnlock()
	if !fsOK || !runnerOK {
		return
	}

	// Run the override, taking updates as if they came from scanning.

	runner.Override(fs, func(files []protocol.FileInfo) {
		m.updateLocalsFromScanning(folder, files)
	})
}

// CurrentSequence returns the change version for the given folder.
// This is guaranteed to increment if the contents of the local folder has
// changed.
func (m *Model) CurrentSequence(folder string) (int64, bool) {
	m.fmut.RLock()
	fs, ok := m.folderFiles[folder]
	m.fmut.RUnlock()
	if !ok {
		// The folder might not exist, since this can be called with a user
		// specified folder name from the REST interface.
		return 0, false
	}

	return fs.Sequence(protocol.LocalDeviceID), true
}

// RemoteSequence returns the change version for the given folder, as
// sent by remote peers. This is guaranteed to increment if the contents of
// the remote or global folder has changed.
func (m *Model) RemoteSequence(folder string) (int64, bool) {
	m.fmut.RLock()
	defer m.fmut.RUnlock()

	fs, ok := m.folderFiles[folder]
	cfg := m.folderCfgs[folder]
	if !ok {
		// The folder might not exist, since this can be called with a user
		// specified folder name from the REST interface.
		return 0, false
	}

	var ver int64
	for _, device := range cfg.Devices {
		ver += fs.Sequence(device.DeviceID)
	}

	return ver, true
}

func (m *Model) GlobalDirectoryTree(folder, prefix string, levels int, dirsonly bool) map[string]interface{} {
	m.fmut.RLock()
	files, ok := m.folderFiles[folder]
	m.fmut.RUnlock()
	if !ok {
		return nil
	}

	output := make(map[string]interface{})
	sep := string(filepath.Separator)
	prefix = osutil.NativeFilename(prefix)

	if prefix != "" && !strings.HasSuffix(prefix, sep) {
		prefix = prefix + sep
	}

	files.WithPrefixedGlobalTruncated(prefix, func(fi db.FileIntf) bool {
		f := fi.(db.FileInfoTruncated)

		// Don't include the prefix itself.
		if f.IsInvalid() || f.IsDeleted() || strings.HasPrefix(prefix, f.Name) {
			return true
		}

		f.Name = strings.Replace(f.Name, prefix, "", 1)

		var dir, base string
		if f.IsDirectory() && !f.IsSymlink() {
			dir = f.Name
		} else {
			dir = filepath.Dir(f.Name)
			base = filepath.Base(f.Name)
		}

		if levels > -1 && strings.Count(f.Name, sep) > levels {
			return true
		}

		last := output
		if dir != "." {
			for _, path := range strings.Split(dir, sep) {
				directory, ok := last[path]
				if !ok {
					newdir := make(map[string]interface{})
					last[path] = newdir
					last = newdir
				} else {
					last = directory.(map[string]interface{})
				}
			}
		}

		if !dirsonly && base != "" {
			last[base] = []interface{}{
				f.ModTime(), f.FileSize(),
			}
		}

		return true
	})

	return output
}

func (m *Model) GetFolderVersions(folder string) (map[string][]versioner.FileVersion, error) {
	fcfg, ok := m.cfg.Folder(folder)
	if !ok {
		return nil, errFolderMissing
	}

	files := make(map[string][]versioner.FileVersion)

	filesystem := fcfg.Filesystem()
	err := filesystem.Walk(".stversions", func(path string, f fs.FileInfo, err error) error {
		// Skip root (which is ok to be a symlink)
		if path == ".stversions" {
			return nil
		}

		// Ignore symlinks
		if f.IsSymlink() {
			return fs.SkipDir
		}

		// No records for directories
		if f.IsDir() {
			return nil
		}

		// Strip .stversions prefix.
		path = strings.TrimPrefix(path, ".stversions"+string(fs.PathSeparator))

		name, tag := versioner.UntagFilename(path)
		// Something invalid
		if name == "" || tag == "" {
			return nil
		}

		name = osutil.NormalizedFilename(name)

		versionTime, err := time.ParseInLocation(versioner.TimeFormat, tag, locationLocal)
		if err != nil {
			return nil
		}

		files[name] = append(files[name], versioner.FileVersion{
			VersionTime: versionTime.Truncate(time.Second),
			ModTime:     f.ModTime().Truncate(time.Second),
			Size:        f.Size(),
		})
		return nil
	})
	if err != nil {
		return nil, err
	}

	return files, nil
}

func (m *Model) RestoreFolderVersions(folder string, versions map[string]time.Time) (map[string]string, error) {
	fcfg, ok := m.cfg.Folder(folder)
	if !ok {
		return nil, errFolderMissing
	}

	filesystem := fcfg.Filesystem()
	ver := fcfg.Versioner()

	restore := make(map[string]string)
	errors := make(map[string]string)

	// Validation
	for file, version := range versions {
		file = osutil.NativeFilename(file)
		tag := version.In(locationLocal).Truncate(time.Second).Format(versioner.TimeFormat)
		versionedTaggedFilename := filepath.Join(".stversions", versioner.TagFilename(file, tag))
		// Check that the thing we've been asked to restore is actually a file
		// and that it exists.
		if info, err := filesystem.Lstat(versionedTaggedFilename); err != nil {
			errors[file] = err.Error()
			continue
		} else if !info.IsRegular() {
			errors[file] = "not a file"
			continue
		}

		// Check that the target location of where we are supposed to restore
		// either does not exist, or is actually a file.
		if info, err := filesystem.Lstat(file); err == nil && !info.IsRegular() {
			errors[file] = "cannot replace a non-file"
			continue
		} else if err != nil && !fs.IsNotExist(err) {
			errors[file] = err.Error()
			continue
		}

		restore[file] = versionedTaggedFilename
	}

	// Execution
	var err error
	for target, source := range restore {
		err = nil
		if _, serr := filesystem.Lstat(target); serr == nil {
			if ver != nil {
				err = osutil.InWritableDir(ver.Archive, filesystem, target)
			} else {
				err = osutil.InWritableDir(filesystem.Remove, filesystem, target)
			}
		}

		filesystem.MkdirAll(filepath.Dir(target), 0755)
		if err == nil {
			err = osutil.Copy(filesystem, source, target)
		}

		if err != nil {
			errors[target] = err.Error()
			continue
		}
	}

	// Trigger scan
	if !fcfg.FSWatcherEnabled {
		m.ScanFolder(folder)
	}

	return errors, nil
}

func (m *Model) Availability(folder string, file protocol.FileInfo, block protocol.BlockInfo) []Availability {
	// The slightly unusual locking sequence here is because we need to hold
	// pmut for the duration (as the value returned from foldersFiles can
	// get heavily modified on Close()), but also must acquire fmut before
	// pmut. (The locks can be *released* in any order.)
	m.fmut.RLock()
	m.pmut.RLock()
	defer m.pmut.RUnlock()

	fs, ok := m.folderFiles[folder]
	cfg := m.folderCfgs[folder]
	m.fmut.RUnlock()

	if !ok {
		return nil
	}

	var availabilities []Availability
next:
	for _, device := range fs.Availability(file.Name) {
		for _, pausedFolder := range m.remotePausedFolders[device] {
			if pausedFolder == folder {
				continue next
			}
		}
		_, ok := m.conn[device]
		if ok {
			availabilities = append(availabilities, Availability{ID: device, FromTemporary: false})
		}
	}

	for _, device := range cfg.Devices {
		if m.deviceDownloads[device.DeviceID].Has(folder, file.Name, file.Version, int32(block.Offset/int64(file.BlockSize()))) {
			availabilities = append(availabilities, Availability{ID: device.DeviceID, FromTemporary: true})
		}
	}

	return availabilities
}

// BringToFront bumps the given files priority in the job queue.
func (m *Model) BringToFront(folder, file string) {
	m.pmut.RLock()
	defer m.pmut.RUnlock()

	runner, ok := m.folderRunners[folder]
	if ok {
		runner.BringToFront(file)
	}
}

func (m *Model) ResetFolder(folder string) {
	l.Infof("Cleaning data for folder %q", folder)
	db.DropFolder(m.db, folder)
}

func (m *Model) String() string {
	return fmt.Sprintf("model@%p", m)
}

func (m *Model) VerifyConfiguration(from, to config.Configuration) error {
	return nil
}

func (m *Model) CommitConfiguration(from, to config.Configuration) bool {
	// TODO: This should not use reflect, and should take more care to try to handle stuff without restart.

	// Go through the folder configs and figure out if we need to restart or not.

	fromFolders := mapFolders(from.Folders)
	toFolders := mapFolders(to.Folders)
	for folderID, cfg := range toFolders {
		if _, ok := fromFolders[folderID]; !ok {
			// A folder was added.
			if cfg.Paused {
				l.Infoln("Paused folder", cfg.Description())
			} else {
				l.Infoln("Adding folder", cfg.Description())
				m.AddFolder(cfg)
				m.StartFolder(folderID)
			}
		}
	}

	for folderID, fromCfg := range fromFolders {
		toCfg, ok := toFolders[folderID]
		if !ok {
			// The folder was removed.
			m.RemoveFolder(fromCfg)
			continue
		}

		// This folder exists on both sides. Settings might have changed.
		// Check if anything differs that requires a restart.
		if !reflect.DeepEqual(fromCfg.RequiresRestartOnly(), toCfg.RequiresRestartOnly()) {
			m.RestartFolder(fromCfg, toCfg)
		}

		// Emit the folder pause/resume event
		if fromCfg.Paused != toCfg.Paused {
			eventType := events.FolderResumed
			if toCfg.Paused {
				eventType = events.FolderPaused
			}
			events.Default.Log(eventType, map[string]string{"id": toCfg.ID, "label": toCfg.Label})
		}
	}

	// Removing a device. We actually don't need to do anything.
	// Because folder config has changed (since the device lists do not match)
	// Folders for that had device got "restarted", which involves killing
	// connections to all devices that we were sharing the folder with.
	// At some point model.Close() will get called for that device which will
	// clean residue device state that is not part of any folder.

	// Pausing a device, unpausing is handled by the connection service.
	fromDevices := from.DeviceMap()
	toDevices := to.DeviceMap()
	for deviceID, toCfg := range toDevices {
		fromCfg, ok := fromDevices[deviceID]
		if !ok || fromCfg.Paused == toCfg.Paused {
			continue
		}

		if toCfg.Paused {
			l.Infoln("Pausing", deviceID)
			m.close(deviceID)
			events.Default.Log(events.DevicePaused, map[string]string{"device": deviceID.String()})
		} else {
			events.Default.Log(events.DeviceResumed, map[string]string{"device": deviceID.String()})
		}
	}

	// Some options don't require restart as those components handle it fine
	// by themselves. Compare the options structs containing only the
	// attributes that require restart and act apprioriately.
	if !reflect.DeepEqual(from.Options.RequiresRestartOnly(), to.Options.RequiresRestartOnly()) {
		l.Debugln(m, "requires restart, options differ")
		return false
	}

	return true
}

// checkFolderRunningLocked returns nil if the folder is up and running and a
// descriptive error if not.
// Need to hold (read) lock on m.fmut when calling this.
func (m *Model) checkFolderRunningLocked(folder string) error {
	_, ok := m.folderRunners[folder]
	if ok {
		return nil
	}

	if cfg, ok := m.cfg.Folder(folder); !ok {
		return errFolderMissing
	} else if cfg.Paused {
		return ErrFolderPaused
	}

	return errFolderNotRunning
}

// checkFolderDeviceStatusLocked first checks the folder and then whether the
// given device is connected and shares this folder.
// Need to hold (read) lock on both m.fmut and m.pmut when calling this.
func (m *Model) checkDeviceFolderConnectedLocked(device protocol.DeviceID, folder string) error {
	if err := m.checkFolderRunningLocked(folder); err != nil {
		return err
	}

	if cfg, ok := m.cfg.Device(device); !ok {
		return errDeviceUnknown
	} else if cfg.Paused {
		return errDevicePaused
	}

	if _, ok := m.conn[device]; !ok {
		return errors.New("device is not connected")
	}

	if cfg, ok := m.cfg.Folder(folder); !ok || !cfg.SharedWith(device) {
		return errors.New("folder is not shared with device")
	}
	return nil
}

// mapFolders returns a map of folder ID to folder configuration for the given
// slice of folder configurations.
func mapFolders(folders []config.FolderConfiguration) map[string]config.FolderConfiguration {
	m := make(map[string]config.FolderConfiguration, len(folders))
	for _, cfg := range folders {
		m[cfg.ID] = cfg
	}
	return m
}

// mapDevices returns a map of device ID to nothing for the given slice of
// device IDs.
func mapDevices(devices []protocol.DeviceID) map[protocol.DeviceID]struct{} {
	m := make(map[protocol.DeviceID]struct{}, len(devices))
	for _, dev := range devices {
		m[dev] = struct{}{}
	}
	return m
}

// Skips `skip` elements and retrieves up to `get` elements from a given slice.
// Returns the resulting slice, plus how much elements are left to skip or
// copy to satisfy the values which were provided, given the slice is not
// big enough.
func getChunk(data []string, skip, get int) ([]string, int, int) {
	l := len(data)
	if l <= skip {
		return []string{}, skip - l, get
	} else if l < skip+get {
		return data[skip:l], 0, get - (l - skip)
	}
	return data[skip : skip+get], 0, 0
}

func closeRawConn(conn io.Closer) error {
	if conn, ok := conn.(*tls.Conn); ok {
		// If the underlying connection is a *tls.Conn, Close() does more
		// than it says on the tin. Specifically, it sends a TLS alert
		// message, which might block forever if the connection is dead
		// and we don't have a deadline set.
		conn.SetWriteDeadline(time.Now().Add(250 * time.Millisecond))
	}
	return conn.Close()
}

func stringSliceWithout(ss []string, s string) []string {
	for i := range ss {
		if ss[i] == s {
			copy(ss[i:], ss[i+1:])
			ss = ss[:len(ss)-1]
			return ss
		}
	}
	return ss
}

func readOffsetIntoBuf(fs fs.Filesystem, file string, offset int64, buf []byte) error {
	fd, err := fs.Open(file)
	if err != nil {
		l.Debugln("readOffsetIntoBuf.Open", file, err)
		return err
	}

	defer fd.Close()
	_, err = fd.ReadAt(buf, offset)
	if err != nil {
		l.Debugln("readOffsetIntoBuf.ReadAt", file, err)
	}
	return err
}

// The exists function is expected to return true for all known paths
// (excluding "" and ".")
func unifySubs(dirs []string, exists func(dir string) bool) []string {
	if len(dirs) == 0 {
		return nil
	}
	sort.Strings(dirs)
	if dirs[0] == "" || dirs[0] == "." || dirs[0] == string(fs.PathSeparator) {
		return nil
	}
	prev := "./" // Anything that can't be parent of a clean path
	for i := 0; i < len(dirs); {
		dir, err := fs.Canonicalize(dirs[i])
		if err != nil {
			l.Debugf("Skipping %v for scan: %s", dirs[i], err)
			dirs = append(dirs[:i], dirs[i+1:]...)
			continue
		}
		if dir == prev || strings.HasPrefix(dir, prev+string(fs.PathSeparator)) {
			dirs = append(dirs[:i], dirs[i+1:]...)
			continue
		}
		parent := filepath.Dir(dir)
		for parent != "." && parent != string(fs.PathSeparator) && !exists(parent) {
			dir = parent
			parent = filepath.Dir(dir)
		}
		dirs[i] = dir
		prev = dir
		i++
	}
	return dirs
}

// makeForgetUpdate takes an index update and constructs a download progress update
// causing to forget any progress for files which we've just been sent.
func makeForgetUpdate(files []protocol.FileInfo) []protocol.FileDownloadProgressUpdate {
	updates := make([]protocol.FileDownloadProgressUpdate, 0, len(files))
	for _, file := range files {
		if file.IsSymlink() || file.IsDirectory() || file.IsDeleted() {
			continue
		}
		updates = append(updates, protocol.FileDownloadProgressUpdate{
			Name:       file.Name,
			Version:    file.Version,
			UpdateType: protocol.UpdateTypeForget,
		})
	}
	return updates
}

// folderDeviceSet is a set of (folder, deviceID) pairs
type folderDeviceSet map[string]map[protocol.DeviceID]struct{}

// set adds the (dev, folder) pair to the set
func (s folderDeviceSet) set(dev protocol.DeviceID, folder string) {
	devs, ok := s[folder]
	if !ok {
		devs = make(map[protocol.DeviceID]struct{})
		s[folder] = devs
	}
	devs[dev] = struct{}{}
}

// has returns true if the (dev, folder) pair is in the set
func (s folderDeviceSet) has(dev protocol.DeviceID, folder string) bool {
	_, ok := s[folder][dev]
	return ok
}

// hasDevice returns true if the device is set on any folder
func (s folderDeviceSet) hasDevice(dev protocol.DeviceID) bool {
	for _, devices := range s {
		if _, ok := devices[dev]; ok {
			return true
		}
	}
	return false
<<<<<<< HEAD
}

// sortedDevices returns the list of devices for a given folder, sorted
func (s folderDeviceSet) sortedDevices(folder string) []protocol.DeviceID {
	devs := make([]protocol.DeviceID, 0, len(s[folder]))
	for dev := range s[folder] {
		devs = append(devs, dev)
	}
	sort.Sort(protocol.DeviceIDs(devs))
	return devs
}

type sortFileInfo struct{ diskoverflow.ValueFileInfo }

func (s sortFileInfo) Key() []byte {
	key := make([]byte, 8)
	binary.BigEndian.PutUint64(key[:], uint64(s.ValueFileInfo.FileInfo.Sequence))
	return key
}

func (s sortFileInfo) Less(a diskoverflow.SortValue) bool {
	return s.ValueFileInfo.FileInfo.Sequence < a.(sortFileInfo).ValueFileInfo.FileInfo.Sequence
=======
>>>>>>> c2784d76
}<|MERGE_RESOLUTION|>--- conflicted
+++ resolved
@@ -2844,17 +2844,6 @@
 		}
 	}
 	return false
-<<<<<<< HEAD
-}
-
-// sortedDevices returns the list of devices for a given folder, sorted
-func (s folderDeviceSet) sortedDevices(folder string) []protocol.DeviceID {
-	devs := make([]protocol.DeviceID, 0, len(s[folder]))
-	for dev := range s[folder] {
-		devs = append(devs, dev)
-	}
-	sort.Sort(protocol.DeviceIDs(devs))
-	return devs
 }
 
 type sortFileInfo struct{ diskoverflow.ValueFileInfo }
@@ -2867,6 +2856,4 @@
 
 func (s sortFileInfo) Less(a diskoverflow.SortValue) bool {
 	return s.ValueFileInfo.FileInfo.Sequence < a.(sortFileInfo).ValueFileInfo.FileInfo.Sequence
-=======
->>>>>>> c2784d76
 }