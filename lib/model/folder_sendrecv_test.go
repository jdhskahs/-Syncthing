--- conflicted
+++ resolved
@@ -84,11 +84,7 @@
 	writeFile(t, fs, name, nil)
 	fi, err := fs.Stat(name)
 	must(t, err)
-<<<<<<< HEAD
-	file, err := scanner.CreateFileInfo(fi, name, fs, config.StringFilter{})
-=======
-	file, err := scanner.CreateFileInfo(fi, name, fs, false)
->>>>>>> 6dedffe3
+	file, err := scanner.CreateFileInfo(fi, name, fs, false, config.XattrFilter{})
 	must(t, err)
 	return file
 }
@@ -782,11 +778,7 @@
 
 	stat, err := file.Stat()
 	must(t, err)
-<<<<<<< HEAD
-	fi, err := scanner.CreateFileInfo(stat, name, ffs, config.StringFilter{})
-=======
-	fi, err := scanner.CreateFileInfo(stat, name, ffs, false)
->>>>>>> 6dedffe3
+	fi, err := scanner.CreateFileInfo(stat, name, ffs, false, config.XattrFilter{})
 	must(t, err)
 	ffs.Chmod(name, 0600)
 	if info, err := ffs.Stat(name); err == nil {
