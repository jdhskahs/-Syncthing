// Copyright (C) 2014 The Syncthing Authors.
//
// This Source Code Form is subject to the terms of the Mozilla Public
// License, v. 2.0. If a copy of the MPL was not distributed with this file,
// You can obtain one at https://mozilla.org/MPL/2.0/.

package model

import (
	"bytes"
	"context"
	"crypto/rand"
	"io"
	"io/ioutil"
	"os"
	"path/filepath"
	"runtime"
	"testing"
	"time"

	"github.com/syncthing/syncthing/lib/config"
	"github.com/syncthing/syncthing/lib/events"
	"github.com/syncthing/syncthing/lib/fs"
	"github.com/syncthing/syncthing/lib/ignore"
	"github.com/syncthing/syncthing/lib/osutil"
	"github.com/syncthing/syncthing/lib/protocol"
	"github.com/syncthing/syncthing/lib/scanner"
	"github.com/syncthing/syncthing/lib/sync"
)

var blocks = []protocol.BlockInfo{
	{Hash: []uint8{0xfa, 0x43, 0x23, 0x9b, 0xce, 0xe7, 0xb9, 0x7c, 0xa6, 0x2f, 0x0, 0x7c, 0xc6, 0x84, 0x87, 0x56, 0xa, 0x39, 0xe1, 0x9f, 0x74, 0xf3, 0xdd, 0xe7, 0x48, 0x6d, 0xb3, 0xf9, 0x8d, 0xf8, 0xe4, 0x71}}, // Zero'ed out block
	{Offset: 0, Size: 0x20000, Hash: []uint8{0x7e, 0xad, 0xbc, 0x36, 0xae, 0xbb, 0xcf, 0x74, 0x43, 0xe2, 0x7a, 0x5a, 0x4b, 0xb8, 0x5b, 0xce, 0xe6, 0x9e, 0x1e, 0x10, 0xf9, 0x8a, 0xbc, 0x77, 0x95, 0x2, 0x29, 0x60, 0x9e, 0x96, 0xae, 0x6c}},
	{Offset: 131072, Size: 0x20000, Hash: []uint8{0x3c, 0xc4, 0x20, 0xf4, 0xb, 0x2e, 0xcb, 0xb9, 0x5d, 0xce, 0x34, 0xa8, 0xc3, 0x92, 0xea, 0xf3, 0xda, 0x88, 0x33, 0xee, 0x7a, 0xb6, 0xe, 0xf1, 0x82, 0x5e, 0xb0, 0xa9, 0x26, 0xa9, 0xc0, 0xef}},
	{Offset: 262144, Size: 0x20000, Hash: []uint8{0x76, 0xa8, 0xc, 0x69, 0xd7, 0x5c, 0x52, 0xfd, 0xdf, 0x55, 0xef, 0x44, 0xc1, 0xd6, 0x25, 0x48, 0x4d, 0x98, 0x48, 0x4d, 0xaa, 0x50, 0xf6, 0x6b, 0x32, 0x47, 0x55, 0x81, 0x6b, 0xed, 0xee, 0xfb}},
	{Offset: 393216, Size: 0x20000, Hash: []uint8{0x44, 0x1e, 0xa4, 0xf2, 0x8d, 0x1f, 0xc3, 0x1b, 0x9d, 0xa5, 0x18, 0x5e, 0x59, 0x1b, 0xd8, 0x5c, 0xba, 0x7d, 0xb9, 0x8d, 0x70, 0x11, 0x5c, 0xea, 0xa1, 0x57, 0x4d, 0xcb, 0x3c, 0x5b, 0xf8, 0x6c}},
	{Offset: 524288, Size: 0x20000, Hash: []uint8{0x8, 0x40, 0xd0, 0x5e, 0x80, 0x0, 0x0, 0x7c, 0x8b, 0xb3, 0x8b, 0xf7, 0x7b, 0x23, 0x26, 0x28, 0xab, 0xda, 0xcf, 0x86, 0x8f, 0xc2, 0x8a, 0x39, 0xc6, 0xe6, 0x69, 0x59, 0x97, 0xb6, 0x1a, 0x43}},
	{Offset: 655360, Size: 0x20000, Hash: []uint8{0x38, 0x8e, 0x44, 0xcb, 0x30, 0xd8, 0x90, 0xf, 0xce, 0x7, 0x4b, 0x58, 0x86, 0xde, 0xce, 0x59, 0xa2, 0x46, 0xd2, 0xf9, 0xba, 0xaf, 0x35, 0x87, 0x38, 0xdf, 0xd2, 0xd, 0xf9, 0x45, 0xed, 0x91}},
	{Offset: 786432, Size: 0x20000, Hash: []uint8{0x32, 0x28, 0xcd, 0xf, 0x37, 0x21, 0xe5, 0xd4, 0x1e, 0x58, 0x87, 0x73, 0x8e, 0x36, 0xdf, 0xb2, 0x70, 0x78, 0x56, 0xc3, 0x42, 0xff, 0xf7, 0x8f, 0x37, 0x95, 0x0, 0x26, 0xa, 0xac, 0x54, 0x72}},
	{Offset: 917504, Size: 0x20000, Hash: []uint8{0x96, 0x6b, 0x15, 0x6b, 0xc4, 0xf, 0x19, 0x18, 0xca, 0xbb, 0x5f, 0xd6, 0xbb, 0xa2, 0xc6, 0x2a, 0xac, 0xbb, 0x8a, 0xb9, 0xce, 0xec, 0x4c, 0xdb, 0x78, 0xec, 0x57, 0x5d, 0x33, 0xf9, 0x8e, 0xaf}},
}

var folders = []string{"default"}

var diffTestData = []struct {
	a string
	b string
	s int
	d []protocol.BlockInfo
}{
	{"contents", "contents", 1024, []protocol.BlockInfo{}},
	{"", "", 1024, []protocol.BlockInfo{}},
	{"contents", "contents", 3, []protocol.BlockInfo{}},
	{"contents", "cantents", 3, []protocol.BlockInfo{{Offset: 0, Size: 3}}},
	{"contents", "contants", 3, []protocol.BlockInfo{{Offset: 3, Size: 3}}},
	{"contents", "cantants", 3, []protocol.BlockInfo{{Offset: 0, Size: 3}, {Offset: 3, Size: 3}}},
	{"contents", "", 3, []protocol.BlockInfo{{Offset: 0, Size: 0}}},
	{"", "contents", 3, []protocol.BlockInfo{{Offset: 0, Size: 3}, {Offset: 3, Size: 3}, {Offset: 6, Size: 2}}},
	{"con", "contents", 3, []protocol.BlockInfo{{Offset: 3, Size: 3}, {Offset: 6, Size: 2}}},
	{"contents", "con", 3, nil},
	{"contents", "cont", 3, []protocol.BlockInfo{{Offset: 3, Size: 1}}},
	{"cont", "contents", 3, []protocol.BlockInfo{{Offset: 3, Size: 3}, {Offset: 6, Size: 2}}},
}

func setupFile(filename string, blockNumbers []int) protocol.FileInfo {
	// Create existing file
	existingBlocks := make([]protocol.BlockInfo, len(blockNumbers))
	for i := range blockNumbers {
		existingBlocks[i] = blocks[blockNumbers[i]]
	}

	return protocol.FileInfo{
		Name:   filename,
		Blocks: existingBlocks,
	}
}

func createFile(t *testing.T, name string, fs fs.Filesystem) protocol.FileInfo {
	t.Helper()

	f, err := fs.Create(name)
	must(t, err)
	f.Close()
	fi, err := fs.Stat(name)
	must(t, err)
	file, err := scanner.CreateFileInfo(fi, name, fs)
	must(t, err)
	return file
}

// Sets up a folder and model, but makes sure the services aren't actually running.
func setupSendReceiveFolder(files ...protocol.FileInfo) (*model, *sendReceiveFolder) {
<<<<<<< HEAD
	w := createTmpWrapper(defaultCfg)
	model := newModel(w, myID, "syncthing", "dev", db.NewLowlevel(backend.OpenMemory()), nil)
	fcfg := testFolderConfigTmp()
	model.addFolder(fcfg)

	f := &sendReceiveFolder{
		folder: folder{
			stateTracker:        newStateTracker("default", model.evLogger),
			model:               model,
			fset:                model.folderFiles[fcfg.ID],
			initialScanFinished: make(chan struct{}),
			ctx:                 context.TODO(),
			FolderConfiguration: fcfg,
		},

		queue:              newJobQueue(),
		blockPullReorderer: inOrderBlockPullReorderer{},
		writeLimiter:       newByteSemaphore(2),
		pullErrors:         make(map[string]string),
		pullErrorsMut:      sync.NewMutex(),
	}
	f.fs = fs.NewMtimeFS(f.Filesystem(), db.NewNamespacedKV(model.db, "mtime"))
=======
	w, fcfg := tmpDefaultWrapper()
	model := setupModel(w)
	model.Supervisor.Stop()
	f := model.folderRunners[fcfg.ID].(*sendReceiveFolder)
	f.pullErrors = make(map[string]string)
	f.ctx = context.Background()
>>>>>>> 57ea8a1b

	// Update index
	if files != nil {
		f.updateLocalsFromScanning(files)
	}

	return model, f
}

func cleanupSRFolder(f *sendReceiveFolder, m *model) {
	m.evLogger.Stop()
	os.Remove(m.cfg.ConfigPath())
	os.RemoveAll(f.Filesystem().URI())
}

// Layout of the files: (indexes from the above array)
// 12345678 - Required file
// 02005008 - Existing file (currently in the index)
// 02340070 - Temp file on the disk

func TestHandleFile(t *testing.T) {
	// After the diff between required and existing we should:
	// Copy: 2, 5, 8
	// Pull: 1, 3, 4, 6, 7

	existingBlocks := []int{0, 2, 0, 0, 5, 0, 0, 8}
	existingFile := setupFile("filex", existingBlocks)
	requiredFile := existingFile
	requiredFile.Blocks = blocks[1:]

	m, f := setupSendReceiveFolder(existingFile)
	defer cleanupSRFolder(f, m)

	copyChan := make(chan copyBlocksState, 1)

	f.handleFile(requiredFile, f.fset.Snapshot(), copyChan)

	// Receive the results
	toCopy := <-copyChan

	if len(toCopy.blocks) != 8 {
		t.Errorf("Unexpected count of copy blocks: %d != 8", len(toCopy.blocks))
	}

	for _, block := range blocks[1:] {
		found := false
		for _, toCopyBlock := range toCopy.blocks {
			if string(toCopyBlock.Hash) == string(block.Hash) {
				found = true
				break
			}
		}
		if !found {
			t.Errorf("Did not find block %s", block.String())
		}
	}
}

func TestHandleFileWithTemp(t *testing.T) {
	// After diff between required and existing we should:
	// Copy: 2, 5, 8
	// Pull: 1, 3, 4, 6, 7

	// After dropping out blocks already on the temp file we should:
	// Copy: 5, 8
	// Pull: 1, 6

	existingBlocks := []int{0, 2, 0, 0, 5, 0, 0, 8}
	existingFile := setupFile("file", existingBlocks)
	requiredFile := existingFile
	requiredFile.Blocks = blocks[1:]

	m, f := setupSendReceiveFolder(existingFile)
	defer cleanupSRFolder(f, m)

	if _, err := prepareTmpFile(f.Filesystem()); err != nil {
		t.Fatal(err)
	}

	copyChan := make(chan copyBlocksState, 1)

	f.handleFile(requiredFile, f.fset.Snapshot(), copyChan)

	// Receive the results
	toCopy := <-copyChan

	if len(toCopy.blocks) != 4 {
		t.Errorf("Unexpected count of copy blocks: %d != 4", len(toCopy.blocks))
	}

	for _, idx := range []int{1, 5, 6, 8} {
		found := false
		block := blocks[idx]
		for _, toCopyBlock := range toCopy.blocks {
			if string(toCopyBlock.Hash) == string(block.Hash) {
				found = true
				break
			}
		}
		if !found {
			t.Errorf("Did not find block %s", block.String())
		}
	}
}

func TestCopierFinder(t *testing.T) {
	// After diff between required and existing we should:
	// Copy: 1, 2, 3, 4, 6, 7, 8
	// Since there is no existing file, nor a temp file

	// After dropping out blocks found locally:
	// Pull: 1, 5, 6, 8

	tempFile := fs.TempName("file2")

	existingBlocks := []int{0, 2, 3, 4, 0, 0, 7, 0}
	existingFile := setupFile(fs.TempName("file"), existingBlocks)
	requiredFile := existingFile
	requiredFile.Blocks = blocks[1:]
	requiredFile.Name = "file2"

	m, f := setupSendReceiveFolder(existingFile)
	defer cleanupSRFolder(f, m)

	if _, err := prepareTmpFile(f.Filesystem()); err != nil {
		t.Fatal(err)
	}

	copyChan := make(chan copyBlocksState)
	pullChan := make(chan pullBlockState, 4)
	finisherChan := make(chan *sharedPullerState, 1)

	// Run a single fetcher routine
	go f.copierRoutine(copyChan, pullChan, finisherChan)
	defer close(copyChan)

	f.handleFile(requiredFile, f.fset.Snapshot(), copyChan)

	timeout := time.After(10 * time.Second)
	pulls := make([]pullBlockState, 4)
	for i := 0; i < 4; i++ {
		select {
		case pulls[i] = <-pullChan:
		case <-timeout:
			t.Fatalf("Timed out before receiving all 4 states on pullChan (already got %v)", i)
		}
	}
	var finish *sharedPullerState
	select {
	case finish = <-finisherChan:
	case <-timeout:
		t.Fatal("Timed out before receiving 4 states on pullChan")
	}

	defer cleanupSharedPullerState(finish)

	select {
	case <-pullChan:
		t.Fatal("Pull channel has data to be read")
	case <-finisherChan:
		t.Fatal("Finisher channel has data to be read")
	default:
	}

	// Verify that the right blocks went into the pull list.
	// They are pulled in random order.
	for _, idx := range []int{1, 5, 6, 8} {
		found := false
		block := blocks[idx]
		for _, pulledBlock := range pulls {
			if string(pulledBlock.block.Hash) == string(block.Hash) {
				found = true
				break
			}
		}
		if !found {
			t.Errorf("Did not find block %s", block.String())
		}
		if string(finish.file.Blocks[idx-1].Hash) != string(blocks[idx].Hash) {
			t.Errorf("Block %d mismatch: %s != %s", idx, finish.file.Blocks[idx-1].String(), blocks[idx].String())
		}
	}

	// Verify that the fetched blocks have actually been written to the temp file
	blks, err := scanner.HashFile(context.TODO(), f.Filesystem(), tempFile, protocol.MinBlockSize, nil, false)
	if err != nil {
		t.Log(err)
	}

	for _, eq := range []int{2, 3, 4, 7} {
		if string(blks[eq-1].Hash) != string(blocks[eq].Hash) {
			t.Errorf("Block %d mismatch: %s != %s", eq, blks[eq-1].String(), blocks[eq].String())
		}
	}
}

func TestWeakHash(t *testing.T) {
	// Setup the model/pull environment
	model, fo := setupSendReceiveFolder()
	defer cleanupSRFolder(fo, model)
	ffs := fo.Filesystem()

	tempFile := fs.TempName("weakhash")
	var shift int64 = 10
	var size int64 = 1 << 20
	expectBlocks := int(size / protocol.MinBlockSize)
	expectPulls := int(shift / protocol.MinBlockSize)
	if shift > 0 {
		expectPulls++
	}

	f, err := ffs.Create("weakhash")
	must(t, err)
	defer f.Close()
	_, err = io.CopyN(f, rand.Reader, size)
	if err != nil {
		t.Error(err)
	}
	info, err := f.Stat()
	if err != nil {
		t.Error(err)
	}

	// Create two files, second file has `shifted` bytes random prefix, yet
	// both are of the same length, for example:
	// File 1: abcdefgh
	// File 2: xyabcdef
	f.Seek(0, os.SEEK_SET)
	existing, err := scanner.Blocks(context.TODO(), f, protocol.MinBlockSize, size, nil, true)
	if err != nil {
		t.Error(err)
	}

	f.Seek(0, os.SEEK_SET)
	remainder := io.LimitReader(f, size-shift)
	prefix := io.LimitReader(rand.Reader, shift)
	nf := io.MultiReader(prefix, remainder)
	desired, err := scanner.Blocks(context.TODO(), nf, protocol.MinBlockSize, size, nil, true)
	if err != nil {
		t.Error(err)
	}

	existingFile := protocol.FileInfo{
		Name:       "weakhash",
		Blocks:     existing,
		Size:       size,
		ModifiedS:  info.ModTime().Unix(),
		ModifiedNs: int32(info.ModTime().Nanosecond()),
	}
	desiredFile := protocol.FileInfo{
		Name:      "weakhash",
		Size:      size,
		Blocks:    desired,
		ModifiedS: info.ModTime().Unix() + 1,
	}

	fo.updateLocalsFromScanning([]protocol.FileInfo{existingFile})

	copyChan := make(chan copyBlocksState)
	pullChan := make(chan pullBlockState, expectBlocks)
	finisherChan := make(chan *sharedPullerState, 1)

	// Run a single fetcher routine
	go fo.copierRoutine(copyChan, pullChan, finisherChan)
	defer close(copyChan)

	// Test 1 - no weak hashing, file gets fully repulled (`expectBlocks` pulls).
	fo.WeakHashThresholdPct = 101
	fo.handleFile(desiredFile, fo.fset.Snapshot(), copyChan)

	var pulls []pullBlockState
	timeout := time.After(10 * time.Second)
	for len(pulls) < expectBlocks {
		select {
		case pull := <-pullChan:
			pulls = append(pulls, pull)
		case <-timeout:
			t.Fatalf("timed out, got %d pulls expected %d", len(pulls), expectPulls)
		}
	}
	finish := <-finisherChan

	select {
	case <-pullChan:
		t.Fatal("Pull channel has data to be read")
	case <-finisherChan:
		t.Fatal("Finisher channel has data to be read")
	default:
	}

	cleanupSharedPullerState(finish)
	if err := ffs.Remove(tempFile); err != nil {
		t.Fatal(err)
	}

	// Test 2 - using weak hash, expectPulls blocks pulled.
	fo.WeakHashThresholdPct = -1
	fo.handleFile(desiredFile, fo.fset.Snapshot(), copyChan)

	pulls = pulls[:0]
	for len(pulls) < expectPulls {
		select {
		case pull := <-pullChan:
			pulls = append(pulls, pull)
		case <-time.After(10 * time.Second):
			t.Fatalf("timed out, got %d pulls expected %d", len(pulls), expectPulls)
		}
	}

	finish = <-finisherChan
	cleanupSharedPullerState(finish)

	expectShifted := expectBlocks - expectPulls
	if finish.copyOriginShifted != expectShifted {
		t.Errorf("did not copy %d shifted", expectShifted)
	}
}

// Test that updating a file removes its old blocks from the blockmap
func TestCopierCleanup(t *testing.T) {
	iterFn := func(folder, file string, index int32) bool {
		return true
	}

	// Create a file
	file := setupFile("test", []int{0})
	m, f := setupSendReceiveFolder(file)
	defer cleanupSRFolder(f, m)

	file.Blocks = []protocol.BlockInfo{blocks[1]}
	file.Version = file.Version.Update(myID.Short())
	// Update index (removing old blocks)
	f.updateLocalsFromScanning([]protocol.FileInfo{file})

	if m.finder.Iterate(folders, blocks[0].Hash, iterFn) {
		t.Error("Unexpected block found")
	}

	if !m.finder.Iterate(folders, blocks[1].Hash, iterFn) {
		t.Error("Expected block not found")
	}

	file.Blocks = []protocol.BlockInfo{blocks[0]}
	file.Version = file.Version.Update(myID.Short())
	// Update index (removing old blocks)
	f.updateLocalsFromScanning([]protocol.FileInfo{file})

	if !m.finder.Iterate(folders, blocks[0].Hash, iterFn) {
		t.Error("Unexpected block found")
	}

	if m.finder.Iterate(folders, blocks[1].Hash, iterFn) {
		t.Error("Expected block not found")
	}
}

func TestDeregisterOnFailInCopy(t *testing.T) {
	file := setupFile("filex", []int{0, 2, 0, 0, 5, 0, 0, 8})

	m, f := setupSendReceiveFolder()
	defer cleanupSRFolder(f, m)

	// Set up our evet subscription early
	s := m.evLogger.Subscribe(events.ItemFinished)

	// queue.Done should be called by the finisher routine
	f.queue.Push("filex", 0, time.Time{})
	f.queue.Pop()

	if f.queue.lenProgress() != 1 {
		t.Fatal("Expected file in progress")
	}

	pullChan := make(chan pullBlockState)
	finisherBufferChan := make(chan *sharedPullerState, 1)
	finisherChan := make(chan *sharedPullerState)
	dbUpdateChan := make(chan dbUpdateJob, 1)
	snap := f.fset.Snapshot()

	copyChan, copyWg := startCopier(f, pullChan, finisherBufferChan)
	go f.finisherRoutine(snap, finisherChan, dbUpdateChan, make(chan string))

	defer func() {
		close(copyChan)
		copyWg.Wait()
		close(pullChan)
		close(finisherBufferChan)
		close(finisherChan)
	}()

	f.handleFile(file, snap, copyChan)

	// Receive a block at puller, to indicate that at least a single copier
	// loop has been performed.
	var toPull pullBlockState
	select {
	case toPull = <-pullChan:
	case <-time.After(10 * time.Second):
		t.Fatal("timed out")
	}

	// Unblock copier
	go func() {
		for range pullChan {
		}
	}()

	// Close the file, causing errors on further access
	toPull.sharedPullerState.fail(os.ErrNotExist)

	select {
	case state := <-finisherBufferChan:
		// At this point the file should still be registered with both the job
		// queue, and the progress emitter. Verify this.
		if f.model.progressEmitter.lenRegistry() != 1 || f.queue.lenProgress() != 1 || f.queue.lenQueued() != 0 {
			t.Fatal("Could not find file")
		}

		// Pass the file down the real finisher, and give it time to consume
		finisherChan <- state

		t0 := time.Now()
		if ev, err := s.Poll(time.Minute); err != nil {
			t.Fatal("Got error waiting for ItemFinished event:", err)
		} else if n := ev.Data.(map[string]interface{})["item"]; n != state.file.Name {
			t.Fatal("Got ItemFinished event for wrong file:", n)
		}
		t.Log("event took", time.Since(t0))

		state.mut.Lock()
		stateWriter := state.writer
		state.mut.Unlock()
		if stateWriter != nil {
			t.Fatal("File not closed?")
		}

		if f.model.progressEmitter.lenRegistry() != 0 || f.queue.lenProgress() != 0 || f.queue.lenQueued() != 0 {
			t.Fatal("Still registered", f.model.progressEmitter.lenRegistry(), f.queue.lenProgress(), f.queue.lenQueued())
		}

		// Doing it again should have no effect
		finisherChan <- state

		if _, err := s.Poll(time.Second); err != events.ErrTimeout {
			t.Fatal("Expected timeout, not another event", err)
		}

		if f.model.progressEmitter.lenRegistry() != 0 || f.queue.lenProgress() != 0 || f.queue.lenQueued() != 0 {
			t.Fatal("Still registered", f.model.progressEmitter.lenRegistry(), f.queue.lenProgress(), f.queue.lenQueued())
		}

	case <-time.After(5 * time.Second):
		t.Fatal("Didn't get anything to the finisher")
	}
}

func TestDeregisterOnFailInPull(t *testing.T) {
	file := setupFile("filex", []int{0, 2, 0, 0, 5, 0, 0, 8})

	m, f := setupSendReceiveFolder()
	defer cleanupSRFolder(f, m)

	// Set up our evet subscription early
	s := m.evLogger.Subscribe(events.ItemFinished)

	// queue.Done should be called by the finisher routine
	f.queue.Push("filex", 0, time.Time{})
	f.queue.Pop()

	if f.queue.lenProgress() != 1 {
		t.Fatal("Expected file in progress")
	}

	pullChan := make(chan pullBlockState)
	finisherBufferChan := make(chan *sharedPullerState)
	finisherChan := make(chan *sharedPullerState)
	dbUpdateChan := make(chan dbUpdateJob, 1)
	snap := f.fset.Snapshot()

	copyChan, copyWg := startCopier(f, pullChan, finisherBufferChan)
	pullWg := sync.NewWaitGroup()
	pullWg.Add(1)
	go func() {
		f.pullerRoutine(pullChan, finisherBufferChan)
		pullWg.Done()
	}()
	go f.finisherRoutine(snap, finisherChan, dbUpdateChan, make(chan string))
	defer func() {
		// Unblock copier and puller
		go func() {
			for range finisherBufferChan {
			}
		}()
		close(copyChan)
		copyWg.Wait()
		close(pullChan)
		pullWg.Wait()
		close(finisherBufferChan)
		close(finisherChan)
	}()

	f.handleFile(file, snap, copyChan)

	// Receive at finisher, we should error out as puller has nowhere to pull
	// from.
	timeout = time.Second

	// Both the puller and copier may send to the finisherBufferChan.
	var state *sharedPullerState
	after := time.After(5 * time.Second)
	for {
		select {
		case state = <-finisherBufferChan:
		case <-after:
			t.Fatal("Didn't get failed state to the finisher")
		}
		if state.failed() != nil {
			break
		}
	}

	// At this point the file should still be registered with both the job
	// queue, and the progress emitter. Verify this.
	if f.model.progressEmitter.lenRegistry() != 1 || f.queue.lenProgress() != 1 || f.queue.lenQueued() != 0 {
		t.Fatal("Could not find file")
	}

	// Pass the file down the real finisher, and give it time to consume
	finisherChan <- state

	t0 := time.Now()
	if ev, err := s.Poll(time.Minute); err != nil {
		t.Fatal("Got error waiting for ItemFinished event:", err)
	} else if n := ev.Data.(map[string]interface{})["item"]; n != state.file.Name {
		t.Fatal("Got ItemFinished event for wrong file:", n)
	}
	t.Log("event took", time.Since(t0))

	state.mut.Lock()
	stateWriter := state.writer
	state.mut.Unlock()
	if stateWriter != nil {
		t.Fatal("File not closed?")
	}

	if f.model.progressEmitter.lenRegistry() != 0 || f.queue.lenProgress() != 0 || f.queue.lenQueued() != 0 {
		t.Fatal("Still registered", f.model.progressEmitter.lenRegistry(), f.queue.lenProgress(), f.queue.lenQueued())
	}

	// Doing it again should have no effect
	finisherChan <- state

	if _, err := s.Poll(time.Second); err != events.ErrTimeout {
		t.Fatal("Expected timeout, not another event", err)
	}

	if f.model.progressEmitter.lenRegistry() != 0 || f.queue.lenProgress() != 0 || f.queue.lenQueued() != 0 {
		t.Fatal("Still registered", f.model.progressEmitter.lenRegistry(), f.queue.lenProgress(), f.queue.lenQueued())
	}
}

func TestIssue3164(t *testing.T) {
	m, f := setupSendReceiveFolder()
	defer cleanupSRFolder(f, m)
	ffs := f.Filesystem()
	tmpDir := ffs.URI()

	ignDir := filepath.Join("issue3164", "oktodelete")
	subDir := filepath.Join(ignDir, "foobar")
	must(t, ffs.MkdirAll(subDir, 0777))
	must(t, ioutil.WriteFile(filepath.Join(tmpDir, subDir, "file"), []byte("Hello"), 0644))
	must(t, ioutil.WriteFile(filepath.Join(tmpDir, ignDir, "file"), []byte("Hello"), 0644))
	file := protocol.FileInfo{
		Name: "issue3164",
	}

	matcher := ignore.New(ffs)
	must(t, matcher.Parse(bytes.NewBufferString("(?d)oktodelete"), ""))
	f.ignores = matcher

	dbUpdateChan := make(chan dbUpdateJob, 1)

	f.deleteDir(file, f.fset.Snapshot(), dbUpdateChan, make(chan string))

	if _, err := ffs.Stat("issue3164"); !fs.IsNotExist(err) {
		t.Fatal(err)
	}
}

func TestDiff(t *testing.T) {
	for i, test := range diffTestData {
		a, _ := scanner.Blocks(context.TODO(), bytes.NewBufferString(test.a), test.s, -1, nil, false)
		b, _ := scanner.Blocks(context.TODO(), bytes.NewBufferString(test.b), test.s, -1, nil, false)
		_, d := blockDiff(a, b)
		if len(d) != len(test.d) {
			t.Fatalf("Incorrect length for diff %d; %d != %d", i, len(d), len(test.d))
		} else {
			for j := range test.d {
				if d[j].Offset != test.d[j].Offset {
					t.Errorf("Incorrect offset for diff %d block %d; %d != %d", i, j, d[j].Offset, test.d[j].Offset)
				}
				if d[j].Size != test.d[j].Size {
					t.Errorf("Incorrect length for diff %d block %d; %d != %d", i, j, d[j].Size, test.d[j].Size)
				}
			}
		}
	}
}

func BenchmarkDiff(b *testing.B) {
	testCases := make([]struct{ a, b []protocol.BlockInfo }, 0, len(diffTestData))
	for _, test := range diffTestData {
		a, _ := scanner.Blocks(context.TODO(), bytes.NewBufferString(test.a), test.s, -1, nil, false)
		b, _ := scanner.Blocks(context.TODO(), bytes.NewBufferString(test.b), test.s, -1, nil, false)
		testCases = append(testCases, struct{ a, b []protocol.BlockInfo }{a, b})
	}
	b.ReportAllocs()
	b.ResetTimer()
	for i := 0; i < b.N; i++ {
		for _, tc := range testCases {
			blockDiff(tc.a, tc.b)
		}
	}
}

func TestDiffEmpty(t *testing.T) {
	emptyCases := []struct {
		a    []protocol.BlockInfo
		b    []protocol.BlockInfo
		need int
		have int
	}{
		{nil, nil, 0, 0},
		{[]protocol.BlockInfo{{Offset: 3, Size: 1}}, nil, 0, 0},
		{nil, []protocol.BlockInfo{{Offset: 3, Size: 1}}, 1, 0},
	}
	for _, emptyCase := range emptyCases {
		h, n := blockDiff(emptyCase.a, emptyCase.b)
		if len(h) != emptyCase.have {
			t.Errorf("incorrect have: %d != %d", len(h), emptyCase.have)
		}
		if len(n) != emptyCase.need {
			t.Errorf("incorrect have: %d != %d", len(h), emptyCase.have)
		}
	}
}

// TestDeleteIgnorePerms checks, that a file gets deleted when the IgnorePerms
// option is true and the permissions do not match between the file on disk and
// in the db.
func TestDeleteIgnorePerms(t *testing.T) {
	m, f := setupSendReceiveFolder()
	defer cleanupSRFolder(f, m)
	ffs := f.Filesystem()
	f.IgnorePerms = true

	name := "deleteIgnorePerms"
	file, err := ffs.Create(name)
	if err != nil {
		t.Error(err)
	}
	defer file.Close()

	stat, err := file.Stat()
	must(t, err)
	fi, err := scanner.CreateFileInfo(stat, name, ffs)
	must(t, err)
	ffs.Chmod(name, 0600)
	scanChan := make(chan string)
	finished := make(chan struct{})
	go func() {
		err = f.checkToBeDeleted(fi, scanChan)
		close(finished)
	}()
	select {
	case <-scanChan:
		<-finished
	case <-finished:
	}
	must(t, err)
}

func TestCopyOwner(t *testing.T) {
	// Verifies that owner and group are copied from the parent, for both
	// files and directories.

	if runtime.GOOS == "windows" {
		t.Skip("copying owner not supported on Windows")
	}

	const (
		expOwner = 1234
		expGroup = 5678
	)

	// Set up a folder with the CopyParentOwner bit and backed by a fake
	// filesystem.

	m, f := setupSendReceiveFolder()
	defer cleanupSRFolder(f, m)
	f.folder.FolderConfiguration = config.NewFolderConfiguration(m.id, f.ID, f.Label, fs.FilesystemTypeFake, "/TestCopyOwner")
	f.folder.FolderConfiguration.CopyOwnershipFromParent = true

	f.fs = f.Filesystem()

	// Create a parent dir with a certain owner/group.

	f.fs.Mkdir("foo", 0755)
	f.fs.Lchown("foo", expOwner, expGroup)

	dir := protocol.FileInfo{
		Name:        "foo/bar",
		Type:        protocol.FileInfoTypeDirectory,
		Permissions: 0755,
	}

	// Have the folder create a subdirectory, verify that it's the correct
	// owner/group.

	dbUpdateChan := make(chan dbUpdateJob, 1)
	defer close(dbUpdateChan)
	f.handleDir(dir, f.fset.Snapshot(), dbUpdateChan, nil)
	<-dbUpdateChan // empty the channel for later

	info, err := f.fs.Lstat("foo/bar")
	if err != nil {
		t.Fatal("Unexpected error (dir):", err)
	}
	if info.Owner() != expOwner || info.Group() != expGroup {
		t.Fatalf("Expected dir owner/group to be %d/%d, not %d/%d", expOwner, expGroup, info.Owner(), info.Group())
	}

	// Have the folder create a file, verify it's the correct owner/group.
	// File is zero sized to avoid having to handle copies/pulls.

	file := protocol.FileInfo{
		Name:        "foo/bar/baz",
		Type:        protocol.FileInfoTypeFile,
		Permissions: 0644,
	}

	// Wire some stuff. The flow here is handleFile() -[copierChan]->
	// copierRoutine() -[finisherChan]-> finisherRoutine() -[dbUpdateChan]->
	// back to us and we're done. The copier routine doesn't do anything,
	// but it's the way data is passed around. When the database update
	// comes the finisher is done.

	snap := f.fset.Snapshot()
	finisherChan := make(chan *sharedPullerState)
	copierChan, copyWg := startCopier(f, nil, finisherChan)
	go f.finisherRoutine(snap, finisherChan, dbUpdateChan, nil)
	defer func() {
		close(copierChan)
		copyWg.Wait()
		close(finisherChan)
	}()

	f.handleFile(file, snap, copierChan)
	<-dbUpdateChan

	info, err = f.fs.Lstat("foo/bar/baz")
	if err != nil {
		t.Fatal("Unexpected error (file):", err)
	}
	if info.Owner() != expOwner || info.Group() != expGroup {
		t.Fatalf("Expected file owner/group to be %d/%d, not %d/%d", expOwner, expGroup, info.Owner(), info.Group())
	}

	// Have the folder create a symlink. Verify it accordingly.
	symlink := protocol.FileInfo{
		Name:          "foo/bar/sym",
		Type:          protocol.FileInfoTypeSymlink,
		Permissions:   0644,
		SymlinkTarget: "over the rainbow",
	}

	f.handleSymlink(symlink, snap, dbUpdateChan, nil)
	<-dbUpdateChan

	info, err = f.fs.Lstat("foo/bar/sym")
	if err != nil {
		t.Fatal("Unexpected error (file):", err)
	}
	if info.Owner() != expOwner || info.Group() != expGroup {
		t.Fatalf("Expected symlink owner/group to be %d/%d, not %d/%d", expOwner, expGroup, info.Owner(), info.Group())
	}
}

// TestSRConflictReplaceFileByDir checks that a conflict is created when an existing file
// is replaced with a directory and versions are conflicting
func TestSRConflictReplaceFileByDir(t *testing.T) {
	m, f := setupSendReceiveFolder()
	defer cleanupSRFolder(f, m)
	ffs := f.Filesystem()

	name := "foo"

	// create local file
	file := createFile(t, name, ffs)
	file.Version = protocol.Vector{}.Update(myID.Short())
	f.updateLocalsFromScanning([]protocol.FileInfo{file})

	// Simulate remote creating a dir with the same name
	file.Type = protocol.FileInfoTypeDirectory
	rem := device1.Short()
	file.Version = protocol.Vector{}.Update(rem)
	file.ModifiedBy = rem

	dbUpdateChan := make(chan dbUpdateJob, 1)
	scanChan := make(chan string, 1)

	f.handleDir(file, f.fset.Snapshot(), dbUpdateChan, scanChan)

	if confls := existingConflicts(name, ffs); len(confls) != 1 {
		t.Fatal("Expected one conflict, got", len(confls))
	} else if scan := <-scanChan; confls[0] != scan {
		t.Fatal("Expected request to scan", confls[0], "got", scan)
	}
}

// TestSRConflictReplaceFileByLink checks that a conflict is created when an existing file
// is replaced with a link and versions are conflicting
func TestSRConflictReplaceFileByLink(t *testing.T) {
	m, f := setupSendReceiveFolder()
	defer cleanupSRFolder(f, m)
	ffs := f.Filesystem()

	name := "foo"

	// create local file
	file := createFile(t, name, ffs)
	file.Version = protocol.Vector{}.Update(myID.Short())
	f.updateLocalsFromScanning([]protocol.FileInfo{file})

	// Simulate remote creating a symlink with the same name
	file.Type = protocol.FileInfoTypeSymlink
	file.SymlinkTarget = "bar"
	rem := device1.Short()
	file.Version = protocol.Vector{}.Update(rem)
	file.ModifiedBy = rem

	dbUpdateChan := make(chan dbUpdateJob, 1)
	scanChan := make(chan string, 1)

	f.handleSymlink(file, f.fset.Snapshot(), dbUpdateChan, scanChan)

	if confls := existingConflicts(name, ffs); len(confls) != 1 {
		t.Fatal("Expected one conflict, got", len(confls))
	} else if scan := <-scanChan; confls[0] != scan {
		t.Fatal("Expected request to scan", confls[0], "got", scan)
	}
}

// TestDeleteBehindSymlink checks that we don't delete or schedule a scan
// when trying to delete a file behind a symlink.
func TestDeleteBehindSymlink(t *testing.T) {
	m, f := setupSendReceiveFolder()
	defer cleanupSRFolder(f, m)
	ffs := f.Filesystem()

	destDir := createTmpDir()
	defer os.RemoveAll(destDir)
	destFs := fs.NewFilesystem(fs.FilesystemTypeBasic, destDir)

	link := "link"
	file := filepath.Join(link, "file")

	must(t, ffs.MkdirAll(link, 0755))
	fi := createFile(t, file, ffs)
	f.updateLocalsFromScanning([]protocol.FileInfo{fi})
	must(t, osutil.RenameOrCopy(ffs, destFs, file, "file"))
	must(t, ffs.RemoveAll(link))

	if err := osutil.DebugSymlinkForTestsOnly(destFs.URI(), filepath.Join(ffs.URI(), link)); err != nil {
		if runtime.GOOS == "windows" {
			// Probably we require permissions we don't have.
			t.Skip("Need admin permissions or developer mode to run symlink test on Windows: " + err.Error())
		} else {
			t.Fatal(err)
		}
	}

	fi.Deleted = true
	fi.Version = fi.Version.Update(device1.Short())
	scanChan := make(chan string, 1)
	dbUpdateChan := make(chan dbUpdateJob, 1)
	f.deleteFile(fi, f.fset.Snapshot(), dbUpdateChan, scanChan)
	select {
	case f := <-scanChan:
		t.Fatalf("Received %v on scanChan", f)
	case u := <-dbUpdateChan:
		if u.jobType != dbUpdateDeleteFile {
			t.Errorf("Expected jobType %v, got %v", dbUpdateDeleteFile, u.jobType)
		}
		if u.file.Name != fi.Name {
			t.Errorf("Expected update for %v, got %v", fi.Name, u.file.Name)
		}
	default:
		t.Fatalf("No db update received")
	}
	if _, err := destFs.Stat("file"); err != nil {
		t.Errorf("Expected no error when stating file behind symlink, got %v", err)
	}
}

// Reproduces https://github.com/syncthing/syncthing/issues/6559
func TestPullCtxCancel(t *testing.T) {
	m, f := setupSendReceiveFolder()
	defer cleanupSRFolder(f, m)

	pullChan := make(chan pullBlockState)
	finisherChan := make(chan *sharedPullerState)

	var cancel context.CancelFunc
	f.ctx, cancel = context.WithCancel(context.Background())

	go f.pullerRoutine(pullChan, finisherChan)
	defer close(pullChan)

	emptyState := func() pullBlockState {
		return pullBlockState{
			sharedPullerState: newSharedPullerState(protocol.FileInfo{}, nil, f.folderID, "", nil, nil, false, false, protocol.FileInfo{}, false, false),
			block:             protocol.BlockInfo{},
		}
	}

	cancel()

	done := make(chan struct{})
	defer close(done)
	for i := 0; i < 2; i++ {
		go func() {
			select {
			case pullChan <- emptyState():
			case <-done:
			}
		}()
		select {
		case s := <-finisherChan:
			if s.failed() == nil {
				t.Errorf("state %v not failed", i)
			}
		case <-time.After(5 * time.Second):
			t.Fatalf("timed out before receiving state %v on finisherChan", i)
		}
	}
}

func cleanupSharedPullerState(s *sharedPullerState) {
	s.mut.Lock()
	defer s.mut.Unlock()
	if s.writer == nil {
		return
	}
	s.writer.mut.Lock()
	s.writer.fd.Close()
	s.writer.mut.Unlock()
}

func startCopier(f *sendReceiveFolder, pullChan chan<- pullBlockState, finisherChan chan<- *sharedPullerState) (chan copyBlocksState, sync.WaitGroup) {
	copyChan := make(chan copyBlocksState)
	wg := sync.NewWaitGroup()
	wg.Add(1)
	go func() {
		f.copierRoutine(copyChan, pullChan, finisherChan)
		wg.Done()
	}()
	return copyChan, wg
}<|MERGE_RESOLUTION|>--- conflicted
+++ resolved
@@ -90,37 +90,12 @@
 
 // Sets up a folder and model, but makes sure the services aren't actually running.
 func setupSendReceiveFolder(files ...protocol.FileInfo) (*model, *sendReceiveFolder) {
-<<<<<<< HEAD
-	w := createTmpWrapper(defaultCfg)
-	model := newModel(w, myID, "syncthing", "dev", db.NewLowlevel(backend.OpenMemory()), nil)
-	fcfg := testFolderConfigTmp()
-	model.addFolder(fcfg)
-
-	f := &sendReceiveFolder{
-		folder: folder{
-			stateTracker:        newStateTracker("default", model.evLogger),
-			model:               model,
-			fset:                model.folderFiles[fcfg.ID],
-			initialScanFinished: make(chan struct{}),
-			ctx:                 context.TODO(),
-			FolderConfiguration: fcfg,
-		},
-
-		queue:              newJobQueue(),
-		blockPullReorderer: inOrderBlockPullReorderer{},
-		writeLimiter:       newByteSemaphore(2),
-		pullErrors:         make(map[string]string),
-		pullErrorsMut:      sync.NewMutex(),
-	}
-	f.fs = fs.NewMtimeFS(f.Filesystem(), db.NewNamespacedKV(model.db, "mtime"))
-=======
 	w, fcfg := tmpDefaultWrapper()
 	model := setupModel(w)
 	model.Supervisor.Stop()
 	f := model.folderRunners[fcfg.ID].(*sendReceiveFolder)
 	f.pullErrors = make(map[string]string)
 	f.ctx = context.Background()
->>>>>>> 57ea8a1b
 
 	// Update index
 	if files != nil {
