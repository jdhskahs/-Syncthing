--- conflicted
+++ resolved
@@ -803,15 +803,9 @@
 	// Set up a folder with the CopyParentOwner bit and backed by a fake
 	// filesystem.
 
-<<<<<<< HEAD
-	m, f := setupSendReceiveFolder(t)
-	defer cleanupSRFolder(f, m)
+	m, f, wcfgCancel := setupSendReceiveFolder(t)
+	defer cleanupSRFolder(f, m, wcfgCancel)
 	f.folder.FolderConfiguration = newFolderConfiguration(m.cfg, f.ID, f.Label, fs.FilesystemTypeFake, "/TestCopyOwner")
-=======
-	m, f, wcfgCancel := setupSendReceiveFolder(t)
-	defer cleanupSRFolder(f, m, wcfgCancel)
-	f.folder.FolderConfiguration = config.NewFolderConfiguration(m.id, f.ID, f.Label, fs.FilesystemTypeFake, "/TestCopyOwner")
->>>>>>> ffcb5758
 	f.folder.FolderConfiguration.CopyOwnershipFromParent = true
 
 	f.fset = newFileSet(t, f.ID, f.Filesystem(), m.db)
