// Copyright (C) 2014 The Syncthing Authors.
//
// This Source Code Form is subject to the terms of the Mozilla Public
// License, v. 2.0. If a copy of the MPL was not distributed with this file,
// You can obtain one at https://mozilla.org/MPL/2.0/.

package model

import (
	"bytes"
	"context"
	"crypto/rand"
	"errors"
	"io"
	"io/ioutil"
	"os"
	"path/filepath"
	"runtime"
	"strings"
	"testing"
	"time"

	"github.com/syncthing/syncthing/lib/config"
	"github.com/syncthing/syncthing/lib/events"
	"github.com/syncthing/syncthing/lib/fs"
	"github.com/syncthing/syncthing/lib/ignore"
	"github.com/syncthing/syncthing/lib/osutil"
	"github.com/syncthing/syncthing/lib/protocol"
	"github.com/syncthing/syncthing/lib/scanner"
	"github.com/syncthing/syncthing/lib/sync"
)

var blocks = []protocol.BlockInfo{
	{Hash: []uint8{0xfa, 0x43, 0x23, 0x9b, 0xce, 0xe7, 0xb9, 0x7c, 0xa6, 0x2f, 0x0, 0x7c, 0xc6, 0x84, 0x87, 0x56, 0xa, 0x39, 0xe1, 0x9f, 0x74, 0xf3, 0xdd, 0xe7, 0x48, 0x6d, 0xb3, 0xf9, 0x8d, 0xf8, 0xe4, 0x71}}, // Zero'ed out block
	{Offset: 0, Size: 0x20000, Hash: []uint8{0x7e, 0xad, 0xbc, 0x36, 0xae, 0xbb, 0xcf, 0x74, 0x43, 0xe2, 0x7a, 0x5a, 0x4b, 0xb8, 0x5b, 0xce, 0xe6, 0x9e, 0x1e, 0x10, 0xf9, 0x8a, 0xbc, 0x77, 0x95, 0x2, 0x29, 0x60, 0x9e, 0x96, 0xae, 0x6c}},
	{Offset: 131072, Size: 0x20000, Hash: []uint8{0x3c, 0xc4, 0x20, 0xf4, 0xb, 0x2e, 0xcb, 0xb9, 0x5d, 0xce, 0x34, 0xa8, 0xc3, 0x92, 0xea, 0xf3, 0xda, 0x88, 0x33, 0xee, 0x7a, 0xb6, 0xe, 0xf1, 0x82, 0x5e, 0xb0, 0xa9, 0x26, 0xa9, 0xc0, 0xef}},
	{Offset: 262144, Size: 0x20000, Hash: []uint8{0x76, 0xa8, 0xc, 0x69, 0xd7, 0x5c, 0x52, 0xfd, 0xdf, 0x55, 0xef, 0x44, 0xc1, 0xd6, 0x25, 0x48, 0x4d, 0x98, 0x48, 0x4d, 0xaa, 0x50, 0xf6, 0x6b, 0x32, 0x47, 0x55, 0x81, 0x6b, 0xed, 0xee, 0xfb}},
	{Offset: 393216, Size: 0x20000, Hash: []uint8{0x44, 0x1e, 0xa4, 0xf2, 0x8d, 0x1f, 0xc3, 0x1b, 0x9d, 0xa5, 0x18, 0x5e, 0x59, 0x1b, 0xd8, 0x5c, 0xba, 0x7d, 0xb9, 0x8d, 0x70, 0x11, 0x5c, 0xea, 0xa1, 0x57, 0x4d, 0xcb, 0x3c, 0x5b, 0xf8, 0x6c}},
	{Offset: 524288, Size: 0x20000, Hash: []uint8{0x8, 0x40, 0xd0, 0x5e, 0x80, 0x0, 0x0, 0x7c, 0x8b, 0xb3, 0x8b, 0xf7, 0x7b, 0x23, 0x26, 0x28, 0xab, 0xda, 0xcf, 0x86, 0x8f, 0xc2, 0x8a, 0x39, 0xc6, 0xe6, 0x69, 0x59, 0x97, 0xb6, 0x1a, 0x43}},
	{Offset: 655360, Size: 0x20000, Hash: []uint8{0x38, 0x8e, 0x44, 0xcb, 0x30, 0xd8, 0x90, 0xf, 0xce, 0x7, 0x4b, 0x58, 0x86, 0xde, 0xce, 0x59, 0xa2, 0x46, 0xd2, 0xf9, 0xba, 0xaf, 0x35, 0x87, 0x38, 0xdf, 0xd2, 0xd, 0xf9, 0x45, 0xed, 0x91}},
	{Offset: 786432, Size: 0x20000, Hash: []uint8{0x32, 0x28, 0xcd, 0xf, 0x37, 0x21, 0xe5, 0xd4, 0x1e, 0x58, 0x87, 0x73, 0x8e, 0x36, 0xdf, 0xb2, 0x70, 0x78, 0x56, 0xc3, 0x42, 0xff, 0xf7, 0x8f, 0x37, 0x95, 0x0, 0x26, 0xa, 0xac, 0x54, 0x72}},
	{Offset: 917504, Size: 0x20000, Hash: []uint8{0x96, 0x6b, 0x15, 0x6b, 0xc4, 0xf, 0x19, 0x18, 0xca, 0xbb, 0x5f, 0xd6, 0xbb, 0xa2, 0xc6, 0x2a, 0xac, 0xbb, 0x8a, 0xb9, 0xce, 0xec, 0x4c, 0xdb, 0x78, 0xec, 0x57, 0x5d, 0x33, 0xf9, 0x8e, 0xaf}},
}

var folders = []string{"default"}

var diffTestData = []struct {
	a string
	b string
	s int
	d []protocol.BlockInfo
}{
	{"contents", "contents", 1024, []protocol.BlockInfo{}},
	{"", "", 1024, []protocol.BlockInfo{}},
	{"contents", "contents", 3, []protocol.BlockInfo{}},
	{"contents", "cantents", 3, []protocol.BlockInfo{{Offset: 0, Size: 3}}},
	{"contents", "contants", 3, []protocol.BlockInfo{{Offset: 3, Size: 3}}},
	{"contents", "cantants", 3, []protocol.BlockInfo{{Offset: 0, Size: 3}, {Offset: 3, Size: 3}}},
	{"contents", "", 3, []protocol.BlockInfo{{Offset: 0, Size: 0}}},
	{"", "contents", 3, []protocol.BlockInfo{{Offset: 0, Size: 3}, {Offset: 3, Size: 3}, {Offset: 6, Size: 2}}},
	{"con", "contents", 3, []protocol.BlockInfo{{Offset: 3, Size: 3}, {Offset: 6, Size: 2}}},
	{"contents", "con", 3, nil},
	{"contents", "cont", 3, []protocol.BlockInfo{{Offset: 3, Size: 1}}},
	{"cont", "contents", 3, []protocol.BlockInfo{{Offset: 3, Size: 3}, {Offset: 6, Size: 2}}},
}

func setupFile(filename string, blockNumbers []int) protocol.FileInfo {
	// Create existing file
	existingBlocks := make([]protocol.BlockInfo, len(blockNumbers))
	for i := range blockNumbers {
		existingBlocks[i] = blocks[blockNumbers[i]]
	}

	return protocol.FileInfo{
		Name:   filename,
		Blocks: existingBlocks,
	}
}

func createFile(t *testing.T, name string, fs fs.Filesystem) protocol.FileInfo {
	t.Helper()

	f, err := fs.Create(name)
	must(t, err)
	f.Close()
	fi, err := fs.Stat(name)
	must(t, err)
	file, err := scanner.CreateFileInfo(fi, name, fs)
	must(t, err)
	return file
}

// Sets up a folder and model, but makes sure the services aren't actually running.
func setupSendReceiveFolder(files ...protocol.FileInfo) (*model, *sendReceiveFolder) {
	w, fcfg := tmpDefaultWrapper()
	model := setupModel(w)
	model.Supervisor.Stop()
	f := model.folderRunners[fcfg.ID].(*sendReceiveFolder)
	f.pullErrors = make(map[string]string)
	f.tempPullErrors = make(map[string]string)
	f.ctx = context.Background()

	// Update index
	if files != nil {
		f.updateLocalsFromScanning(files)
	}

	return model, f
}

func cleanupSRFolder(f *sendReceiveFolder, m *model) {
	m.evLogger.Stop()
	os.Remove(m.cfg.ConfigPath())
	os.RemoveAll(f.Filesystem().URI())
}

// Layout of the files: (indexes from the above array)
// 12345678 - Required file
// 02005008 - Existing file (currently in the index)
// 02340070 - Temp file on the disk

func TestHandleFile(t *testing.T) {
	// After the diff between required and existing we should:
	// Copy: 2, 5, 8
	// Pull: 1, 3, 4, 6, 7

	existingBlocks := []int{0, 2, 0, 0, 5, 0, 0, 8}
	existingFile := setupFile("filex", existingBlocks)
	requiredFile := existingFile
	requiredFile.Blocks = blocks[1:]

	m, f := setupSendReceiveFolder(existingFile)
	defer cleanupSRFolder(f, m)

	copyChan := make(chan copyBlocksState, 1)

	f.handleFile(requiredFile, f.fset.Snapshot(), copyChan)

	// Receive the results
	toCopy := <-copyChan

	if len(toCopy.blocks) != 8 {
		t.Errorf("Unexpected count of copy blocks: %d != 8", len(toCopy.blocks))
	}

	for _, block := range blocks[1:] {
		found := false
		for _, toCopyBlock := range toCopy.blocks {
			if string(toCopyBlock.Hash) == string(block.Hash) {
				found = true
				break
			}
		}
		if !found {
			t.Errorf("Did not find block %s", block.String())
		}
	}
}

func TestHandleFileWithTemp(t *testing.T) {
	// After diff between required and existing we should:
	// Copy: 2, 5, 8
	// Pull: 1, 3, 4, 6, 7

	// After dropping out blocks already on the temp file we should:
	// Copy: 5, 8
	// Pull: 1, 6

	existingBlocks := []int{0, 2, 0, 0, 5, 0, 0, 8}
	existingFile := setupFile("file", existingBlocks)
	requiredFile := existingFile
	requiredFile.Blocks = blocks[1:]

	m, f := setupSendReceiveFolder(existingFile)
	defer cleanupSRFolder(f, m)

	if _, err := prepareTmpFile(f.Filesystem()); err != nil {
		t.Fatal(err)
	}

	copyChan := make(chan copyBlocksState, 1)

	f.handleFile(requiredFile, f.fset.Snapshot(), copyChan)

	// Receive the results
	toCopy := <-copyChan

	if len(toCopy.blocks) != 4 {
		t.Errorf("Unexpected count of copy blocks: %d != 4", len(toCopy.blocks))
	}

	for _, idx := range []int{1, 5, 6, 8} {
		found := false
		block := blocks[idx]
		for _, toCopyBlock := range toCopy.blocks {
			if string(toCopyBlock.Hash) == string(block.Hash) {
				found = true
				break
			}
		}
		if !found {
			t.Errorf("Did not find block %s", block.String())
		}
	}
}

func TestCopierFinder(t *testing.T) {
	methods := []fs.CopyRangeMethod{fs.CopyRangeMethodStandard, fs.CopyRangeMethodAllWithFallback}
	if runtime.GOOS == "linux" {
		methods = append(methods, fs.CopyRangeMethodSendFile)
	}
	for _, method := range methods {
		t.Run(method.String(), func(t *testing.T) {
			// After diff between required and existing we should:
			// Copy: 1, 2, 3, 4, 6, 7, 8
			// Since there is no existing file, nor a temp file

			// After dropping out blocks found locally:
			// Pull: 1, 5, 6, 8

			tempFile := fs.TempName("file2")

			existingBlocks := []int{0, 2, 3, 4, 0, 0, 7, 0}
			existingFile := setupFile(fs.TempName("file"), existingBlocks)
			existingFile.Size = 1
			requiredFile := existingFile
			requiredFile.Blocks = blocks[1:]
			requiredFile.Name = "file2"

			m, f := setupSendReceiveFolder(existingFile)
			f.CopyRangeMethod = method

			defer cleanupSRFolder(f, m)

			if _, err := prepareTmpFile(f.Filesystem()); err != nil {
				t.Fatal(err)
			}

			copyChan := make(chan copyBlocksState)
			pullChan := make(chan pullBlockState, 4)
			finisherChan := make(chan *sharedPullerState, 1)

			// Run a single fetcher routine
			go f.copierRoutine(copyChan, pullChan, finisherChan)
			defer close(copyChan)

			f.handleFile(requiredFile, f.fset.Snapshot(), copyChan)

			timeout := time.After(10 * time.Second)
			pulls := make([]pullBlockState, 4)
			for i := 0; i < 4; i++ {
				select {
				case pulls[i] = <-pullChan:
				case <-timeout:
					t.Fatalf("Timed out before receiving all 4 states on pullChan (already got %v)", i)
				}
			}
			var finish *sharedPullerState
			select {
			case finish = <-finisherChan:
			case <-timeout:
				t.Fatal("Timed out before receiving 4 states on pullChan")
			}

			defer cleanupSharedPullerState(finish)

			select {
			case <-pullChan:
				t.Fatal("Pull channel has data to be read")
			case <-finisherChan:
				t.Fatal("Finisher channel has data to be read")
			default:
			}

			// Verify that the right blocks went into the pull list.
			// They are pulled in random order.
			for _, idx := range []int{1, 5, 6, 8} {
				found := false
				block := blocks[idx]
				for _, pulledBlock := range pulls {
					if string(pulledBlock.block.Hash) == string(block.Hash) {
						found = true
						break
					}
				}
				if !found {
					t.Errorf("Did not find block %s", block.String())
				}
				if string(finish.file.Blocks[idx-1].Hash) != string(blocks[idx].Hash) {
					t.Errorf("Block %d mismatch: %s != %s", idx, finish.file.Blocks[idx-1].String(), blocks[idx].String())
				}
			}

			// Verify that the fetched blocks have actually been written to the temp file
			blks, err := scanner.HashFile(context.TODO(), f.Filesystem(), tempFile, protocol.MinBlockSize, nil, false)
			if err != nil {
				t.Log(err)
			}

			for _, eq := range []int{2, 3, 4, 7} {
				if string(blks[eq-1].Hash) != string(blocks[eq].Hash) {
					t.Errorf("Block %d mismatch: %s != %s", eq, blks[eq-1].String(), blocks[eq].String())
				}
			}
		})
	}
}

func TestWeakHash(t *testing.T) {
	// Setup the model/pull environment
	model, fo := setupSendReceiveFolder()
	defer cleanupSRFolder(fo, model)
	ffs := fo.Filesystem()

	tempFile := fs.TempName("weakhash")
	var shift int64 = 10
	var size int64 = 1 << 20
	expectBlocks := int(size / protocol.MinBlockSize)
	expectPulls := int(shift / protocol.MinBlockSize)
	if shift > 0 {
		expectPulls++
	}

	f, err := ffs.Create("weakhash")
	must(t, err)
	defer f.Close()
	_, err = io.CopyN(f, rand.Reader, size)
	if err != nil {
		t.Error(err)
	}
	info, err := f.Stat()
	if err != nil {
		t.Error(err)
	}

	// Create two files, second file has `shifted` bytes random prefix, yet
	// both are of the same length, for example:
	// File 1: abcdefgh
	// File 2: xyabcdef
	f.Seek(0, os.SEEK_SET)
	existing, err := scanner.Blocks(context.TODO(), f, protocol.MinBlockSize, size, nil, true)
	if err != nil {
		t.Error(err)
	}

	f.Seek(0, os.SEEK_SET)
	remainder := io.LimitReader(f, size-shift)
	prefix := io.LimitReader(rand.Reader, shift)
	nf := io.MultiReader(prefix, remainder)
	desired, err := scanner.Blocks(context.TODO(), nf, protocol.MinBlockSize, size, nil, true)
	if err != nil {
		t.Error(err)
	}

	existingFile := protocol.FileInfo{
		Name:       "weakhash",
		Blocks:     existing,
		Size:       size,
		ModifiedS:  info.ModTime().Unix(),
		ModifiedNs: int32(info.ModTime().Nanosecond()),
	}
	desiredFile := protocol.FileInfo{
		Name:      "weakhash",
		Size:      size,
		Blocks:    desired,
		ModifiedS: info.ModTime().Unix() + 1,
	}

	fo.updateLocalsFromScanning([]protocol.FileInfo{existingFile})

	copyChan := make(chan copyBlocksState)
	pullChan := make(chan pullBlockState, expectBlocks)
	finisherChan := make(chan *sharedPullerState, 1)

	// Run a single fetcher routine
	go fo.copierRoutine(copyChan, pullChan, finisherChan)
	defer close(copyChan)

	// Test 1 - no weak hashing, file gets fully repulled (`expectBlocks` pulls).
	fo.WeakHashThresholdPct = 101
	fo.handleFile(desiredFile, fo.fset.Snapshot(), copyChan)

	var pulls []pullBlockState
	timeout := time.After(10 * time.Second)
	for len(pulls) < expectBlocks {
		select {
		case pull := <-pullChan:
			pulls = append(pulls, pull)
		case <-timeout:
			t.Fatalf("timed out, got %d pulls expected %d", len(pulls), expectPulls)
		}
	}
	finish := <-finisherChan

	select {
	case <-pullChan:
		t.Fatal("Pull channel has data to be read")
	case <-finisherChan:
		t.Fatal("Finisher channel has data to be read")
	default:
	}

	cleanupSharedPullerState(finish)
	if err := ffs.Remove(tempFile); err != nil {
		t.Fatal(err)
	}

	// Test 2 - using weak hash, expectPulls blocks pulled.
	fo.WeakHashThresholdPct = -1
	fo.handleFile(desiredFile, fo.fset.Snapshot(), copyChan)

	pulls = pulls[:0]
	for len(pulls) < expectPulls {
		select {
		case pull := <-pullChan:
			pulls = append(pulls, pull)
		case <-time.After(10 * time.Second):
			t.Fatalf("timed out, got %d pulls expected %d", len(pulls), expectPulls)
		}
	}

	finish = <-finisherChan
	cleanupSharedPullerState(finish)

	expectShifted := expectBlocks - expectPulls
	if finish.copyOriginShifted != expectShifted {
		t.Errorf("did not copy %d shifted", expectShifted)
	}
}

// Test that updating a file removes its old blocks from the blockmap
func TestCopierCleanup(t *testing.T) {
	iterFn := func(folder, file string, index int32) bool {
		return true
	}

	// Create a file
	file := setupFile("test", []int{0})
	file.Size = 1
	m, f := setupSendReceiveFolder(file)
	defer cleanupSRFolder(f, m)

	file.Blocks = []protocol.BlockInfo{blocks[1]}
	file.Version = file.Version.Update(myID.Short())
	// Update index (removing old blocks)
	f.updateLocalsFromScanning([]protocol.FileInfo{file})

	if m.finder.Iterate(folders, blocks[0].Hash, iterFn) {
		t.Error("Unexpected block found")
	}

	if !m.finder.Iterate(folders, blocks[1].Hash, iterFn) {
		t.Error("Expected block not found")
	}

	file.Blocks = []protocol.BlockInfo{blocks[0]}
	file.Version = file.Version.Update(myID.Short())
	// Update index (removing old blocks)
	f.updateLocalsFromScanning([]protocol.FileInfo{file})

	if !m.finder.Iterate(folders, blocks[0].Hash, iterFn) {
		t.Error("Unexpected block found")
	}

	if m.finder.Iterate(folders, blocks[1].Hash, iterFn) {
		t.Error("Expected block not found")
	}
}

func TestDeregisterOnFailInCopy(t *testing.T) {
	file := setupFile("filex", []int{0, 2, 0, 0, 5, 0, 0, 8})

	m, f := setupSendReceiveFolder()
	defer cleanupSRFolder(f, m)

	// Set up our evet subscription early
	s := m.evLogger.Subscribe(events.ItemFinished)

	// queue.Done should be called by the finisher routine
	f.queue.Push("filex", 0, time.Time{})
	f.queue.Pop()

	if f.queue.lenProgress() != 1 {
		t.Fatal("Expected file in progress")
	}

	pullChan := make(chan pullBlockState)
	finisherBufferChan := make(chan *sharedPullerState, 1)
	finisherChan := make(chan *sharedPullerState)
	dbUpdateChan := make(chan dbUpdateJob, 1)
	snap := f.fset.Snapshot()

	copyChan, copyWg := startCopier(f, pullChan, finisherBufferChan)
	go f.finisherRoutine(snap, finisherChan, dbUpdateChan, make(chan string))

	defer func() {
		close(copyChan)
		copyWg.Wait()
		close(pullChan)
		close(finisherBufferChan)
		close(finisherChan)
	}()

	f.handleFile(file, snap, copyChan)

	// Receive a block at puller, to indicate that at least a single copier
	// loop has been performed.
	var toPull pullBlockState
	select {
	case toPull = <-pullChan:
	case <-time.After(10 * time.Second):
		t.Fatal("timed out")
	}

	// Unblock copier
	go func() {
		for range pullChan {
		}
	}()

	// Close the file, causing errors on further access
	toPull.sharedPullerState.fail(os.ErrNotExist)

	select {
	case state := <-finisherBufferChan:
		// At this point the file should still be registered with both the job
		// queue, and the progress emitter. Verify this.
		if f.model.progressEmitter.lenRegistry() != 1 || f.queue.lenProgress() != 1 || f.queue.lenQueued() != 0 {
			t.Fatal("Could not find file")
		}

		// Pass the file down the real finisher, and give it time to consume
		finisherChan <- state

		t0 := time.Now()
		if ev, err := s.Poll(time.Minute); err != nil {
			t.Fatal("Got error waiting for ItemFinished event:", err)
		} else if n := ev.Data.(map[string]interface{})["item"]; n != state.file.Name {
			t.Fatal("Got ItemFinished event for wrong file:", n)
		}
		t.Log("event took", time.Since(t0))

		state.mut.Lock()
		stateWriter := state.writer
		state.mut.Unlock()
		if stateWriter != nil {
			t.Fatal("File not closed?")
		}

		if f.model.progressEmitter.lenRegistry() != 0 || f.queue.lenProgress() != 0 || f.queue.lenQueued() != 0 {
			t.Fatal("Still registered", f.model.progressEmitter.lenRegistry(), f.queue.lenProgress(), f.queue.lenQueued())
		}

		// Doing it again should have no effect
		finisherChan <- state

		if _, err := s.Poll(time.Second); err != events.ErrTimeout {
			t.Fatal("Expected timeout, not another event", err)
		}

		if f.model.progressEmitter.lenRegistry() != 0 || f.queue.lenProgress() != 0 || f.queue.lenQueued() != 0 {
			t.Fatal("Still registered", f.model.progressEmitter.lenRegistry(), f.queue.lenProgress(), f.queue.lenQueued())
		}

	case <-time.After(5 * time.Second):
		t.Fatal("Didn't get anything to the finisher")
	}
}

func TestDeregisterOnFailInPull(t *testing.T) {
	file := setupFile("filex", []int{0, 2, 0, 0, 5, 0, 0, 8})

	m, f := setupSendReceiveFolder()
	defer cleanupSRFolder(f, m)

	// Set up our evet subscription early
	s := m.evLogger.Subscribe(events.ItemFinished)

	// queue.Done should be called by the finisher routine
	f.queue.Push("filex", 0, time.Time{})
	f.queue.Pop()

	if f.queue.lenProgress() != 1 {
		t.Fatal("Expected file in progress")
	}

	pullChan := make(chan pullBlockState)
	finisherBufferChan := make(chan *sharedPullerState)
	finisherChan := make(chan *sharedPullerState)
	dbUpdateChan := make(chan dbUpdateJob, 1)
	snap := f.fset.Snapshot()

	copyChan, copyWg := startCopier(f, pullChan, finisherBufferChan)
	pullWg := sync.NewWaitGroup()
	pullWg.Add(1)
	go func() {
		f.pullerRoutine(pullChan, finisherBufferChan)
		pullWg.Done()
	}()
	go f.finisherRoutine(snap, finisherChan, dbUpdateChan, make(chan string))
	defer func() {
		// Unblock copier and puller
		go func() {
			for range finisherBufferChan {
			}
		}()
		close(copyChan)
		copyWg.Wait()
		close(pullChan)
		pullWg.Wait()
		close(finisherBufferChan)
		close(finisherChan)
	}()

	f.handleFile(file, snap, copyChan)

	// Receive at finisher, we should error out as puller has nowhere to pull
	// from.
	timeout = time.Second

	// Both the puller and copier may send to the finisherBufferChan.
	var state *sharedPullerState
	after := time.After(5 * time.Second)
	for {
		select {
		case state = <-finisherBufferChan:
		case <-after:
			t.Fatal("Didn't get failed state to the finisher")
		}
		if state.failed() != nil {
			break
		}
	}

	// At this point the file should still be registered with both the job
	// queue, and the progress emitter. Verify this.
	if f.model.progressEmitter.lenRegistry() != 1 || f.queue.lenProgress() != 1 || f.queue.lenQueued() != 0 {
		t.Fatal("Could not find file")
	}

	// Pass the file down the real finisher, and give it time to consume
	finisherChan <- state

	t0 := time.Now()
	if ev, err := s.Poll(time.Minute); err != nil {
		t.Fatal("Got error waiting for ItemFinished event:", err)
	} else if n := ev.Data.(map[string]interface{})["item"]; n != state.file.Name {
		t.Fatal("Got ItemFinished event for wrong file:", n)
	}
	t.Log("event took", time.Since(t0))

	state.mut.Lock()
	stateWriter := state.writer
	state.mut.Unlock()
	if stateWriter != nil {
		t.Fatal("File not closed?")
	}

	if f.model.progressEmitter.lenRegistry() != 0 || f.queue.lenProgress() != 0 || f.queue.lenQueued() != 0 {
		t.Fatal("Still registered", f.model.progressEmitter.lenRegistry(), f.queue.lenProgress(), f.queue.lenQueued())
	}

	// Doing it again should have no effect
	finisherChan <- state

	if _, err := s.Poll(time.Second); err != events.ErrTimeout {
		t.Fatal("Expected timeout, not another event", err)
	}

	if f.model.progressEmitter.lenRegistry() != 0 || f.queue.lenProgress() != 0 || f.queue.lenQueued() != 0 {
		t.Fatal("Still registered", f.model.progressEmitter.lenRegistry(), f.queue.lenProgress(), f.queue.lenQueued())
	}
}

func TestIssue3164(t *testing.T) {
	m, f := setupSendReceiveFolder()
	defer cleanupSRFolder(f, m)
	ffs := f.Filesystem()
	tmpDir := ffs.URI()

	ignDir := filepath.Join("issue3164", "oktodelete")
	subDir := filepath.Join(ignDir, "foobar")
	must(t, ffs.MkdirAll(subDir, 0777))
	must(t, ioutil.WriteFile(filepath.Join(tmpDir, subDir, "file"), []byte("Hello"), 0644))
	must(t, ioutil.WriteFile(filepath.Join(tmpDir, ignDir, "file"), []byte("Hello"), 0644))
	file := protocol.FileInfo{
		Name: "issue3164",
	}

	must(t, f.scanSubdirs(nil))

	matcher := ignore.New(ffs)
	must(t, matcher.Parse(bytes.NewBufferString("(?d)oktodelete"), ""))
	f.ignores = matcher

	dbUpdateChan := make(chan dbUpdateJob, 1)

	f.deleteDir(file, f.fset.Snapshot(), dbUpdateChan, make(chan string))

	if _, err := ffs.Stat("issue3164"); !fs.IsNotExist(err) {
		t.Fatal(err)
	}
}

func TestDiff(t *testing.T) {
	for i, test := range diffTestData {
		a, _ := scanner.Blocks(context.TODO(), bytes.NewBufferString(test.a), test.s, -1, nil, false)
		b, _ := scanner.Blocks(context.TODO(), bytes.NewBufferString(test.b), test.s, -1, nil, false)
		_, d := blockDiff(a, b)
		if len(d) != len(test.d) {
			t.Fatalf("Incorrect length for diff %d; %d != %d", i, len(d), len(test.d))
		} else {
			for j := range test.d {
				if d[j].Offset != test.d[j].Offset {
					t.Errorf("Incorrect offset for diff %d block %d; %d != %d", i, j, d[j].Offset, test.d[j].Offset)
				}
				if d[j].Size != test.d[j].Size {
					t.Errorf("Incorrect length for diff %d block %d; %d != %d", i, j, d[j].Size, test.d[j].Size)
				}
			}
		}
	}
}

func BenchmarkDiff(b *testing.B) {
	testCases := make([]struct{ a, b []protocol.BlockInfo }, 0, len(diffTestData))
	for _, test := range diffTestData {
		a, _ := scanner.Blocks(context.TODO(), bytes.NewBufferString(test.a), test.s, -1, nil, false)
		b, _ := scanner.Blocks(context.TODO(), bytes.NewBufferString(test.b), test.s, -1, nil, false)
		testCases = append(testCases, struct{ a, b []protocol.BlockInfo }{a, b})
	}
	b.ReportAllocs()
	b.ResetTimer()
	for i := 0; i < b.N; i++ {
		for _, tc := range testCases {
			blockDiff(tc.a, tc.b)
		}
	}
}

func TestDiffEmpty(t *testing.T) {
	emptyCases := []struct {
		a    []protocol.BlockInfo
		b    []protocol.BlockInfo
		need int
		have int
	}{
		{nil, nil, 0, 0},
		{[]protocol.BlockInfo{{Offset: 3, Size: 1}}, nil, 0, 0},
		{nil, []protocol.BlockInfo{{Offset: 3, Size: 1}}, 1, 0},
	}
	for _, emptyCase := range emptyCases {
		h, n := blockDiff(emptyCase.a, emptyCase.b)
		if len(h) != emptyCase.have {
			t.Errorf("incorrect have: %d != %d", len(h), emptyCase.have)
		}
		if len(n) != emptyCase.need {
			t.Errorf("incorrect have: %d != %d", len(h), emptyCase.have)
		}
	}
}

// TestDeleteIgnorePerms checks, that a file gets deleted when the IgnorePerms
// option is true and the permissions do not match between the file on disk and
// in the db.
func TestDeleteIgnorePerms(t *testing.T) {
	m, f := setupSendReceiveFolder()
	defer cleanupSRFolder(f, m)
	ffs := f.Filesystem()
	f.IgnorePerms = true

	name := "deleteIgnorePerms"
	file, err := ffs.Create(name)
	if err != nil {
		t.Error(err)
	}
	defer file.Close()

	stat, err := file.Stat()
	must(t, err)
	fi, err := scanner.CreateFileInfo(stat, name, ffs)
	must(t, err)
	ffs.Chmod(name, 0600)
	scanChan := make(chan string)
	dbUpdateChan := make(chan dbUpdateJob)
	finished := make(chan struct{})
	go func() {
		err = f.checkToBeDeleted(fi, fi, true, dbUpdateDeleteFile, dbUpdateChan, scanChan)
		close(finished)
	}()
	select {
	case <-scanChan:
		<-finished
	case <-finished:
	}
	must(t, err)
}

func TestCopyOwner(t *testing.T) {
	// Verifies that owner and group are copied from the parent, for both
	// files and directories.

	if runtime.GOOS == "windows" {
		t.Skip("copying owner not supported on Windows")
	}

	const (
		expOwner = 1234
		expGroup = 5678
	)

	// Set up a folder with the CopyParentOwner bit and backed by a fake
	// filesystem.

	m, f := setupSendReceiveFolder()
	defer cleanupSRFolder(f, m)
	f.folder.FolderConfiguration = config.NewFolderConfiguration(m.id, f.ID, f.Label, fs.FilesystemTypeFake, "/TestCopyOwner")
	f.folder.FolderConfiguration.CopyOwnershipFromParent = true

	f.fs = f.Filesystem()

	// Create a parent dir with a certain owner/group.

	f.fs.Mkdir("foo", 0755)
	f.fs.Lchown("foo", expOwner, expGroup)

	dir := protocol.FileInfo{
		Name:        "foo/bar",
		Type:        protocol.FileInfoTypeDirectory,
		Permissions: 0755,
	}

	// Have the folder create a subdirectory, verify that it's the correct
	// owner/group.

	dbUpdateChan := make(chan dbUpdateJob, 1)
	scanChan := make(chan string)
	defer close(dbUpdateChan)
	f.handleDir(dir, f.fset.Snapshot(), dbUpdateChan, scanChan)
	select {
	case <-dbUpdateChan: // empty the channel for later
	case toScan := <-scanChan:
		t.Fatal("Unexpected receive on scanChan:", toScan)
	}

	info, err := f.fs.Lstat("foo/bar")
	if err != nil {
		t.Fatal("Unexpected error (dir):", err)
	}
	if info.Owner() != expOwner || info.Group() != expGroup {
		t.Fatalf("Expected dir owner/group to be %d/%d, not %d/%d", expOwner, expGroup, info.Owner(), info.Group())
	}

	// Have the folder create a file, verify it's the correct owner/group.
	// File is zero sized to avoid having to handle copies/pulls.

	file := protocol.FileInfo{
		Name:        "foo/bar/baz",
		Type:        protocol.FileInfoTypeFile,
		Permissions: 0644,
	}

	// Wire some stuff. The flow here is handleFile() -[copierChan]->
	// copierRoutine() -[finisherChan]-> finisherRoutine() -[dbUpdateChan]->
	// back to us and we're done. The copier routine doesn't do anything,
	// but it's the way data is passed around. When the database update
	// comes the finisher is done.

	snap := f.fset.Snapshot()
	finisherChan := make(chan *sharedPullerState)
	copierChan, copyWg := startCopier(f, nil, finisherChan)
	go f.finisherRoutine(snap, finisherChan, dbUpdateChan, nil)
	defer func() {
		close(copierChan)
		copyWg.Wait()
		close(finisherChan)
	}()

	f.handleFile(file, snap, copierChan)
	<-dbUpdateChan

	info, err = f.fs.Lstat("foo/bar/baz")
	if err != nil {
		t.Fatal("Unexpected error (file):", err)
	}
	if info.Owner() != expOwner || info.Group() != expGroup {
		t.Fatalf("Expected file owner/group to be %d/%d, not %d/%d", expOwner, expGroup, info.Owner(), info.Group())
	}

	// Have the folder create a symlink. Verify it accordingly.
	symlink := protocol.FileInfo{
		Name:          "foo/bar/sym",
		Type:          protocol.FileInfoTypeSymlink,
		Permissions:   0644,
		SymlinkTarget: "over the rainbow",
	}

	f.handleSymlink(symlink, snap, dbUpdateChan, scanChan)
	select {
	case <-dbUpdateChan:
	case toScan := <-scanChan:
		t.Fatal("Unexpected receive on scanChan:", toScan)
	}

	info, err = f.fs.Lstat("foo/bar/sym")
	if err != nil {
		t.Fatal("Unexpected error (file):", err)
	}
	if info.Owner() != expOwner || info.Group() != expGroup {
		t.Fatalf("Expected symlink owner/group to be %d/%d, not %d/%d", expOwner, expGroup, info.Owner(), info.Group())
	}
}

// TestSRConflictReplaceFileByDir checks that a conflict is created when an existing file
// is replaced with a directory and versions are conflicting
func TestSRConflictReplaceFileByDir(t *testing.T) {
	m, f := setupSendReceiveFolder()
	defer cleanupSRFolder(f, m)
	ffs := f.Filesystem()

	name := "foo"

	// create local file
	file := createFile(t, name, ffs)
	file.Version = protocol.Vector{}.Update(myID.Short())
	f.updateLocalsFromScanning([]protocol.FileInfo{file})

	// Simulate remote creating a dir with the same name
	file.Type = protocol.FileInfoTypeDirectory
	rem := device1.Short()
	file.Version = protocol.Vector{}.Update(rem)
	file.ModifiedBy = rem

	dbUpdateChan := make(chan dbUpdateJob, 1)
	scanChan := make(chan string, 1)

	f.handleDir(file, f.fset.Snapshot(), dbUpdateChan, scanChan)

	if confls := existingConflicts(name, ffs); len(confls) != 1 {
		t.Fatal("Expected one conflict, got", len(confls))
	} else if scan := <-scanChan; confls[0] != scan {
		t.Fatal("Expected request to scan", confls[0], "got", scan)
	}
}

// TestSRConflictReplaceFileByLink checks that a conflict is created when an existing file
// is replaced with a link and versions are conflicting
func TestSRConflictReplaceFileByLink(t *testing.T) {
	m, f := setupSendReceiveFolder()
	defer cleanupSRFolder(f, m)
	ffs := f.Filesystem()

	name := "foo"

	// create local file
	file := createFile(t, name, ffs)
	file.Version = protocol.Vector{}.Update(myID.Short())
	f.updateLocalsFromScanning([]protocol.FileInfo{file})

	// Simulate remote creating a symlink with the same name
	file.Type = protocol.FileInfoTypeSymlink
	file.SymlinkTarget = "bar"
	rem := device1.Short()
	file.Version = protocol.Vector{}.Update(rem)
	file.ModifiedBy = rem

	dbUpdateChan := make(chan dbUpdateJob, 1)
	scanChan := make(chan string, 1)

	f.handleSymlink(file, f.fset.Snapshot(), dbUpdateChan, scanChan)

	if confls := existingConflicts(name, ffs); len(confls) != 1 {
		t.Fatal("Expected one conflict, got", len(confls))
	} else if scan := <-scanChan; confls[0] != scan {
		t.Fatal("Expected request to scan", confls[0], "got", scan)
	}
}

// TestDeleteBehindSymlink checks that we don't delete or schedule a scan
// when trying to delete a file behind a symlink.
func TestDeleteBehindSymlink(t *testing.T) {
	m, f := setupSendReceiveFolder()
	defer cleanupSRFolder(f, m)
	ffs := f.Filesystem()

	destDir := createTmpDir()
	defer os.RemoveAll(destDir)
	destFs := fs.NewFilesystem(fs.FilesystemTypeBasic, destDir)

	link := "link"
	file := filepath.Join(link, "file")

	must(t, ffs.MkdirAll(link, 0755))
	fi := createFile(t, file, ffs)
	f.updateLocalsFromScanning([]protocol.FileInfo{fi})
	must(t, osutil.RenameOrCopy(fs.CopyRangeMethodStandard, ffs, destFs, file, "file"))
	must(t, ffs.RemoveAll(link))

	if err := fs.DebugSymlinkForTestsOnly(destFs, ffs, "", link); err != nil {
		if runtime.GOOS == "windows" {
			// Probably we require permissions we don't have.
			t.Skip("Need admin permissions or developer mode to run symlink test on Windows: " + err.Error())
		} else {
			t.Fatal(err)
		}
	}

	fi.Deleted = true
	fi.Version = fi.Version.Update(device1.Short())
	scanChan := make(chan string, 1)
	dbUpdateChan := make(chan dbUpdateJob, 1)
	f.deleteFile(fi, f.fset.Snapshot(), dbUpdateChan, scanChan)
	select {
	case f := <-scanChan:
		t.Fatalf("Received %v on scanChan", f)
	case u := <-dbUpdateChan:
		if u.jobType != dbUpdateDeleteFile {
			t.Errorf("Expected jobType %v, got %v", dbUpdateDeleteFile, u.jobType)
		}
		if u.file.Name != fi.Name {
			t.Errorf("Expected update for %v, got %v", fi.Name, u.file.Name)
		}
	default:
		t.Fatalf("No db update received")
	}
	if _, err := destFs.Stat("file"); err != nil {
		t.Errorf("Expected no error when stating file behind symlink, got %v", err)
	}
}

// Reproduces https://github.com/syncthing/syncthing/issues/6559
func TestPullCtxCancel(t *testing.T) {
	m, f := setupSendReceiveFolder()
	defer cleanupSRFolder(f, m)

	pullChan := make(chan pullBlockState)
	finisherChan := make(chan *sharedPullerState)

	var cancel context.CancelFunc
	f.ctx, cancel = context.WithCancel(context.Background())

	go f.pullerRoutine(pullChan, finisherChan)
	defer close(pullChan)

	emptyState := func() pullBlockState {
		return pullBlockState{
			sharedPullerState: newSharedPullerState(protocol.FileInfo{}, nil, f.folderID, "", nil, nil, false, false, protocol.FileInfo{}, false, false),
			block:             protocol.BlockInfo{},
		}
	}

	cancel()

	done := make(chan struct{})
	defer close(done)
	for i := 0; i < 2; i++ {
		go func() {
			select {
			case pullChan <- emptyState():
			case <-done:
			}
		}()
		select {
		case s := <-finisherChan:
			if s.failed() == nil {
				t.Errorf("state %v not failed", i)
			}
		case <-time.After(5 * time.Second):
			t.Fatalf("timed out before receiving state %v on finisherChan", i)
		}
	}
}

func TestPullDeleteUnscannedDir(t *testing.T) {
	m, f := setupSendReceiveFolder()
	defer cleanupSRFolder(f, m)
	ffs := f.Filesystem()

	dir := "foobar"
	must(t, ffs.MkdirAll(dir, 0777))
	fi := protocol.FileInfo{
		Name: dir,
	}

	scanChan := make(chan string, 1)
	dbUpdateChan := make(chan dbUpdateJob, 1)

	f.deleteDir(fi, f.fset.Snapshot(), dbUpdateChan, scanChan)

	if _, err := ffs.Stat(dir); fs.IsNotExist(err) {
		t.Error("directory has been deleted")
	}
	select {
	case toScan := <-scanChan:
		if toScan != dir {
			t.Errorf("expected %v to be scanned, got %v", dir, toScan)
		}
	default:
		t.Error("nothing was scheduled for scanning")
	}
}

func TestPullCaseOnlyPerformFinish(t *testing.T) {
	m, f := setupSendReceiveFolder()
	defer cleanupSRFolder(f, m)
	ffs := f.Filesystem()

	name := "foo"
	contents := []byte("contents")
	must(t, writeFile(ffs, name, contents, 0644))
	must(t, f.scanSubdirs(nil))

	var cur protocol.FileInfo
	hasCur := false
	snap := dbSnapshot(t, m, f.ID)
	defer snap.Release()
	snap.WithHave(protocol.LocalDeviceID, func(i protocol.FileIntf) bool {
		if hasCur {
			t.Fatal("got more than one file")
		}
		cur = i.(protocol.FileInfo)
		hasCur = true
		return true
	})
	if !hasCur {
		t.Fatal("file is missing")
	}

	remote := *(&cur)
	remote.Version = protocol.Vector{}.Update(device1.Short())
	remote.Name = strings.ToUpper(cur.Name)
	temp := fs.TempName(remote.Name)
	must(t, writeFile(ffs, temp, contents, 0644))
	scanChan := make(chan string, 1)
	dbUpdateChan := make(chan dbUpdateJob, 1)

	err := f.performFinish(remote, cur, hasCur, temp, snap, dbUpdateChan, scanChan)

	select {
	case <-dbUpdateChan: // boring case sensitive filesystem
		return
	case <-scanChan:
		t.Error("no need to scan anything here")
	default:
	}

	var caseErr *fs.ErrCaseConflict
	if !errors.As(err, &caseErr) {
		t.Error("Expected case conflict error, got", err)
	}
}

func TestPullCaseOnlyDir(t *testing.T) {
	testPullCaseOnlyDirOrSymlink(t, true)
}

func TestPullCaseOnlySymlink(t *testing.T) {
	if runtime.GOOS == "windows" {
		t.Skip("symlinks not supported on windows")
	}
	testPullCaseOnlyDirOrSymlink(t, false)
}

func testPullCaseOnlyDirOrSymlink(t *testing.T, dir bool) {
	m, f := setupSendReceiveFolder()
	defer cleanupSRFolder(f, m)
	ffs := f.Filesystem()

	name := "foo"
	if dir {
		must(t, ffs.Mkdir(name, 0777))
	} else {
		must(t, ffs.CreateSymlink("target", name))
	}

	must(t, f.scanSubdirs(nil))
	var cur protocol.FileInfo
	hasCur := false
	snap := dbSnapshot(t, m, f.ID)
	defer snap.Release()
	snap.WithHave(protocol.LocalDeviceID, func(i protocol.FileIntf) bool {
		if hasCur {
			t.Fatal("got more than one file")
		}
		cur = i.(protocol.FileInfo)
		hasCur = true
		return true
	})
	if !hasCur {
		t.Fatal("file is missing")
	}

	scanChan := make(chan string, 1)
	dbUpdateChan := make(chan dbUpdateJob, 1)
	remote := *(&cur)
	remote.Version = protocol.Vector{}.Update(device1.Short())
	remote.Name = strings.ToUpper(cur.Name)

	if dir {
		f.handleDir(remote, snap, dbUpdateChan, scanChan)
	} else {
		f.handleSymlink(remote, snap, dbUpdateChan, scanChan)
	}

	select {
	case <-dbUpdateChan: // boring case sensitive filesystem
		return
	case <-scanChan:
		t.Error("no need to scan anything here")
	default:
	}
	if errStr, ok := f.tempPullErrors[remote.Name]; !ok {
		t.Error("missing error for", remote.Name)
	} else if !strings.Contains(errStr, "differs from name") {
		t.Error("unexpected error", errStr, "for", remote.Name)
	}
}

func TestPullTempFileCaseConflict(t *testing.T) {
	m, f := setupSendReceiveFolder()
	defer cleanupSRFolder(f, m)

	copyChan := make(chan copyBlocksState, 1)

	file := protocol.FileInfo{Name: "foo"}
	confl := "Foo"
	tempNameConfl := fs.TempName(confl)
	if fd, err := f.fs.Create(tempNameConfl); err != nil {
		t.Fatal(err)
	} else {
		if _, err := fd.Write([]byte("data")); err != nil {
			t.Fatal(err)
		}
		fd.Close()
	}

	f.handleFile(file, f.fset.Snapshot(), copyChan)

	cs := <-copyChan
	if _, err := cs.tempFile(); err != nil {
		t.Error(err)
	}
}

<<<<<<< HEAD
func TestPullSymlinkOverExistingWindows(t *testing.T) {
	if runtime.GOOS != "windows" {
		t.Skip()
	}

	m, f := setupSendReceiveFolder()
	defer cleanupSRFolder(f, m)

=======
func TestPullCaseOnlyRename(t *testing.T) {
	m, f := setupSendReceiveFolder()
	defer cleanupSRFolder(f, m)

	// tempNameConfl := fs.TempName(confl)

>>>>>>> 286698cc
	name := "foo"
	if fd, err := f.fs.Create(name); err != nil {
		t.Fatal(err)
	} else {
		if _, err := fd.Write([]byte("data")); err != nil {
			t.Fatal(err)
		}
		fd.Close()
	}

	must(t, f.scanSubdirs(nil))

<<<<<<< HEAD
	file, ok := m.CurrentFolderFile(f.ID, name)
	if !ok {
		t.Fatal("file missing")
	}
	m.Index(device1, f.ID, []protocol.FileInfo{{Name: name, Type: protocol.FileInfoTypeSymlink, Version: file.Version.Update(device1.Short())}})

	scanChan := make(chan string)

	changed := f.pullerIteration(scanChan)
	if changed != 1 {
		t.Error("Expected one change in pull, got", changed)
	}
	if file, ok := m.CurrentFolderFile(f.ID, name); !ok {
		t.Error("symlink entry missing")
	} else if !file.IsUnsupported() {
		t.Error("symlink entry isn't marked as unsupported")
	}
	if _, err := f.fs.Lstat(name); err == nil {
		t.Error("old file still exists on disk")
	} else if !fs.IsNotExist(err) {
		t.Error(err)
	}
}
=======
	cur, ok := m.CurrentFolderFile(f.ID, name)
	if !ok {
		t.Fatal("file missing")
	}

	deleted := cur
	deleted.SetDeleted(myID.Short())

	confl := cur
	confl.Name = "Foo"
	confl.Version = confl.Version.Update(device1.Short())

	dbUpdateChan := make(chan dbUpdateJob, 2)
	scanChan := make(chan string, 2)
	snap := f.fset.Snapshot()
	defer snap.Release()
	if err := f.renameFile(cur, deleted, confl, snap, dbUpdateChan, scanChan); err != nil {
		t.Error(err)
	}
}

>>>>>>> 286698cc
func cleanupSharedPullerState(s *sharedPullerState) {
	s.mut.Lock()
	defer s.mut.Unlock()
	if s.writer == nil {
		return
	}
	s.writer.mut.Lock()
	s.writer.fd.Close()
	s.writer.mut.Unlock()
}

func startCopier(f *sendReceiveFolder, pullChan chan<- pullBlockState, finisherChan chan<- *sharedPullerState) (chan copyBlocksState, sync.WaitGroup) {
	copyChan := make(chan copyBlocksState)
	wg := sync.NewWaitGroup()
	wg.Add(1)
	go func() {
		f.copierRoutine(copyChan, pullChan, finisherChan)
		wg.Done()
	}()
	return copyChan, wg
}<|MERGE_RESOLUTION|>--- conflicted
+++ resolved
@@ -1242,23 +1242,12 @@
 	}
 }
 
-<<<<<<< HEAD
-func TestPullSymlinkOverExistingWindows(t *testing.T) {
-	if runtime.GOOS != "windows" {
-		t.Skip()
-	}
-
-	m, f := setupSendReceiveFolder()
-	defer cleanupSRFolder(f, m)
-
-=======
 func TestPullCaseOnlyRename(t *testing.T) {
 	m, f := setupSendReceiveFolder()
 	defer cleanupSRFolder(f, m)
 
 	// tempNameConfl := fs.TempName(confl)
 
->>>>>>> 286698cc
 	name := "foo"
 	if fd, err := f.fs.Create(name); err != nil {
 		t.Fatal(err)
@@ -1271,31 +1260,6 @@
 
 	must(t, f.scanSubdirs(nil))
 
-<<<<<<< HEAD
-	file, ok := m.CurrentFolderFile(f.ID, name)
-	if !ok {
-		t.Fatal("file missing")
-	}
-	m.Index(device1, f.ID, []protocol.FileInfo{{Name: name, Type: protocol.FileInfoTypeSymlink, Version: file.Version.Update(device1.Short())}})
-
-	scanChan := make(chan string)
-
-	changed := f.pullerIteration(scanChan)
-	if changed != 1 {
-		t.Error("Expected one change in pull, got", changed)
-	}
-	if file, ok := m.CurrentFolderFile(f.ID, name); !ok {
-		t.Error("symlink entry missing")
-	} else if !file.IsUnsupported() {
-		t.Error("symlink entry isn't marked as unsupported")
-	}
-	if _, err := f.fs.Lstat(name); err == nil {
-		t.Error("old file still exists on disk")
-	} else if !fs.IsNotExist(err) {
-		t.Error(err)
-	}
-}
-=======
 	cur, ok := m.CurrentFolderFile(f.ID, name)
 	if !ok {
 		t.Fatal("file missing")
@@ -1317,7 +1281,50 @@
 	}
 }
 
->>>>>>> 286698cc
+func TestPullSymlinkOverExistingWindows(t *testing.T) {
+	if runtime.GOOS != "windows" {
+		t.Skip()
+	}
+
+	m, f := setupSendReceiveFolder()
+	defer cleanupSRFolder(f, m)
+
+	name := "foo"
+	if fd, err := f.fs.Create(name); err != nil {
+		t.Fatal(err)
+	} else {
+		if _, err := fd.Write([]byte("data")); err != nil {
+			t.Fatal(err)
+		}
+		fd.Close()
+	}
+
+	must(t, f.scanSubdirs(nil))
+
+	file, ok := m.CurrentFolderFile(f.ID, name)
+	if !ok {
+		t.Fatal("file missing")
+	}
+	m.Index(device1, f.ID, []protocol.FileInfo{{Name: name, Type: protocol.FileInfoTypeSymlink, Version: file.Version.Update(device1.Short())}})
+
+	scanChan := make(chan string)
+
+	changed := f.pullerIteration(scanChan)
+	if changed != 1 {
+		t.Error("Expected one change in pull, got", changed)
+	}
+	if file, ok := m.CurrentFolderFile(f.ID, name); !ok {
+		t.Error("symlink entry missing")
+	} else if !file.IsUnsupported() {
+		t.Error("symlink entry isn't marked as unsupported")
+	}
+	if _, err := f.fs.Lstat(name); err == nil {
+		t.Error("old file still exists on disk")
+	} else if !fs.IsNotExist(err) {
+		t.Error(err)
+	}
+}
+
 func cleanupSharedPullerState(s *sharedPullerState) {
 	s.mut.Lock()
 	defer s.mut.Unlock()
