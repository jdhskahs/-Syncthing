// Copyright (C) 2014 The Syncthing Authors.
//
// This Source Code Form is subject to the terms of the Mozilla Public
// License, v. 2.0. If a copy of the MPL was not distributed with this file,
// You can obtain one at http://mozilla.org/MPL/2.0/.

package model

import (
	"errors"
	"fmt"
	"io/ioutil"
	"math/rand"
	"os"
	"path/filepath"
	"sort"
	"time"

	"github.com/syncthing/protocol"
	"github.com/syncthing/syncthing/lib/config"
	"github.com/syncthing/syncthing/lib/db"
	"github.com/syncthing/syncthing/lib/events"
	"github.com/syncthing/syncthing/lib/ignore"
	"github.com/syncthing/syncthing/lib/osutil"
	"github.com/syncthing/syncthing/lib/scanner"
	"github.com/syncthing/syncthing/lib/symlinks"
	"github.com/syncthing/syncthing/lib/sync"
	"github.com/syncthing/syncthing/lib/versioner"
)

// TODO: Stop on errors

const (
	pauseIntv     = 60 * time.Second
	nextPullIntv  = 10 * time.Second
	shortPullIntv = time.Second
)

// A pullBlockState is passed to the puller routine for each block that needs
// to be fetched.
type pullBlockState struct {
	*sharedPullerState
	block protocol.BlockInfo
}

// A copyBlocksState is passed to copy routine if the file has blocks to be
// copied.
type copyBlocksState struct {
	*sharedPullerState
	blocks []protocol.BlockInfo
}

// Which filemode bits to preserve
const retainBits = os.ModeSetgid | os.ModeSetuid | os.ModeSticky

var (
	activity    = newDeviceActivity()
	errNoDevice = errors.New("no available source device")
)

const (
	dbUpdateHandleDir = iota
	dbUpdateDeleteDir
	dbUpdateHandleFile
	dbUpdateDeleteFile
	dbUpdateShortcutFile
)

const (
	defaultCopiers = 1
	defaultPullers = 16
)

type dbUpdateJob struct {
	file    protocol.FileInfo
	jobType int
}

type rwFolder struct {
	stateTracker

	model            *Model
	progressEmitter  *ProgressEmitter
	virtualMtimeRepo *db.VirtualMtimeRepo

	folder      string
	dir         string
	scanIntv    time.Duration
	versioner   versioner.Versioner
	ignorePerms bool
	copiers     int
	pullers     int
	shortID     uint64
	order       config.PullOrder

	stop        chan struct{}
	queue       *jobQueue
	dbUpdates   chan dbUpdateJob
	scanTimer   *time.Timer
	pullTimer   *time.Timer
	delayScan   chan time.Duration
	scanNow     chan rescanRequest
	remoteIndex chan struct{} // An index update was received, we should re-evaluate needs

	errors    map[string]string // path -> error string
	errorsMut sync.Mutex
}

func newRWFolder(m *Model, shortID uint64, cfg config.FolderConfiguration) *rwFolder {
	p := &rwFolder{
		stateTracker: stateTracker{
			folder: cfg.ID,
			mut:    sync.NewMutex(),
		},

		model:            m,
		progressEmitter:  m.progressEmitter,
		virtualMtimeRepo: db.NewVirtualMtimeRepo(m.db, cfg.ID),

		folder:      cfg.ID,
		dir:         cfg.Path(),
		scanIntv:    time.Duration(cfg.RescanIntervalS) * time.Second,
		ignorePerms: cfg.IgnorePerms,
		copiers:     cfg.Copiers,
		pullers:     cfg.Pullers,
		shortID:     shortID,
		order:       cfg.Order,

		stop:        make(chan struct{}),
		queue:       newJobQueue(),
		pullTimer:   time.NewTimer(shortPullIntv),
		scanTimer:   time.NewTimer(time.Millisecond), // The first scan should be done immediately.
		delayScan:   make(chan time.Duration),
		scanNow:     make(chan rescanRequest),
		remoteIndex: make(chan struct{}, 1), // This needs to be 1-buffered so that we queue a notification if we're busy doing a pull when it comes.

		errorsMut: sync.NewMutex(),
	}

	if p.copiers == 0 {
		p.copiers = defaultCopiers
	}
	if p.pullers == 0 {
		p.pullers = defaultPullers
	}

	return p
}

// Helper function to check whether either the ignorePerm flag has been
// set on the local host or the FlagNoPermBits has been set on the file/dir
// which is being pulled.
func (p *rwFolder) ignorePermissions(file protocol.FileInfo) bool {
	return p.ignorePerms || file.Flags&protocol.FlagNoPermBits != 0
}

// Serve will run scans and pulls. It will return when Stop()ed or on a
// critical error.
func (p *rwFolder) Serve() {
	if debug {
		l.Debugln(p, "starting")
		defer l.Debugln(p, "exiting")
	}

	defer func() {
		p.pullTimer.Stop()
		p.scanTimer.Stop()
		// TODO: Should there be an actual FolderStopped state?
		p.setState(FolderIdle)
	}()

	var prevVer int64
	var prevIgnoreHash string

	rescheduleScan := func() {
		if p.scanIntv == 0 {
			// We should not run scans, so it should not be rescheduled.
			return
		}

		// Sleep a random time between 3/4 and 5/4 of the configured interval.
		sleepNanos := (p.scanIntv.Nanoseconds()*3 + rand.Int63n(2*p.scanIntv.Nanoseconds())) / 4
		intv := time.Duration(sleepNanos) * time.Nanosecond

		if debug {
			l.Debugln(p, "next rescan in", intv)
		}
		p.scanTimer.Reset(intv)
	}

	// We don't start pulling files until a scan has been completed.
	initialScanCompleted := false

	for {
		select {
		case <-p.stop:
			return

		case <-p.remoteIndex:
			prevVer = 0
			p.pullTimer.Reset(shortPullIntv)
			if debug {
				l.Debugln(p, "remote index updated, rescheduling pull")
			}

		case <-p.pullTimer.C:
			if !initialScanCompleted {
				if debug {
					l.Debugln(p, "skip (initial)")
				}
				p.pullTimer.Reset(nextPullIntv)
				continue
			}

			if err := p.model.CheckFolderHealth(p.folder); err != nil {
				l.Infoln("Skipping folder", p.folder, "pull due to folder error:", err)
				p.pullTimer.Reset(nextPullIntv)
				continue
			}

			p.model.fmut.RLock()
			curIgnores := p.model.folderIgnores[p.folder]
			p.model.fmut.RUnlock()

			if newHash := curIgnores.Hash(); newHash != prevIgnoreHash {
				// The ignore patterns have changed. We need to re-evaluate if
				// there are files we need now that were ignored before.
				if debug {
					l.Debugln(p, "ignore patterns have changed, resetting prevVer")
				}
				prevVer = 0
				prevIgnoreHash = newHash
			}

			// RemoteLocalVersion() is a fast call, doesn't touch the database.
			curVer, ok := p.model.RemoteLocalVersion(p.folder)
			if !ok || curVer == prevVer {
				if debug {
					l.Debugln(p, "skip (curVer == prevVer)", prevVer, ok)
				}
				p.pullTimer.Reset(nextPullIntv)
				continue
			}

			if debug {
				l.Debugln(p, "pulling", prevVer, curVer)
			}

			p.setState(FolderSyncing)
			p.clearErrors()
			tries := 0

			for {
				tries++

				changed := p.pullerIteration(curIgnores)
				if debug {
					l.Debugln(p, "changed", changed)
				}

				if changed == 0 {
					// No files were changed by the puller, so we are in
					// sync. Remember the local version number and
					// schedule a resync a little bit into the future.

					if lv, ok := p.model.RemoteLocalVersion(p.folder); ok && lv < curVer {
						// There's a corner case where the device we needed
						// files from disconnected during the puller
						// iteration. The files will have been removed from
						// the index, so we've concluded that we don't need
						// them, but at the same time we have the local
						// version that includes those files in curVer. So we
						// catch the case that localVersion might have
						// decreased here.
						l.Debugln(p, "adjusting curVer", lv)
						curVer = lv
					}
					prevVer = curVer
					if debug {
						l.Debugln(p, "next pull in", nextPullIntv)
					}
					p.pullTimer.Reset(nextPullIntv)
					break
				}

				if tries > 10 {
					// We've tried a bunch of times to get in sync, but
					// we're not making it. Probably there are write
					// errors preventing us. Flag this with a warning and
					// wait a bit longer before retrying.
					l.Infof("Folder %q isn't making progress. Pausing puller for %v.", p.folder, pauseIntv)
					if debug {
						l.Debugln(p, "next pull in", pauseIntv)
					}

					if folderErrors := p.currentErrors(); len(folderErrors) > 0 {
						events.Default.Log(events.FolderErrors, map[string]interface{}{
							"folder": p.folder,
							"errors": folderErrors,
						})
					}

					p.pullTimer.Reset(pauseIntv)
					break
				}
			}
			p.setState(FolderIdle)

		// The reason for running the scanner from within the puller is that
		// this is the easiest way to make sure we are not doing both at the
		// same time.
		case <-p.scanTimer.C:
			if err := p.model.CheckFolderHealth(p.folder); err != nil {
				l.Infoln("Skipping folder", p.folder, "scan due to folder error:", err)
				rescheduleScan()
				continue
			}

			if debug {
				l.Debugln(p, "rescan")
			}

			if err := p.model.internalScanFolderSubs(p.folder, nil); err != nil {
				// Potentially sets the error twice, once in the scanner just
				// by doing a check, and once here, if the error returned is
				// the same one as returned by CheckFolderHealth, though
				// duplicate set is handled by setError.
				p.setError(err)
				rescheduleScan()
				continue
			}

			if p.scanIntv > 0 {
				rescheduleScan()
			}
			if !initialScanCompleted {
				l.Infoln("Completed initial scan (rw) of folder", p.folder)
				initialScanCompleted = true
			}

		case req := <-p.scanNow:
			if err := p.model.CheckFolderHealth(p.folder); err != nil {
				l.Infoln("Skipping folder", p.folder, "scan due to folder error:", err)
				req.err <- err
				continue
			}

			if debug {
				l.Debugln(p, "forced rescan")
			}

			if err := p.model.internalScanFolderSubs(p.folder, req.subs); err != nil {
				// Potentially sets the error twice, once in the scanner just
				// by doing a check, and once here, if the error returned is
				// the same one as returned by CheckFolderHealth, though
				// duplicate set is handled by setError.
				p.setError(err)
				req.err <- err
				continue
			}

			req.err <- nil

		case next := <-p.delayScan:
			p.scanTimer.Reset(next)
		}
	}
}

func (p *rwFolder) Stop() {
	close(p.stop)
}

func (p *rwFolder) IndexUpdated() {
	select {
	case p.remoteIndex <- struct{}{}:
	default:
		// We might be busy doing a pull and thus not reading from this
		// channel. The channel is 1-buffered, so one notification will be
		// queued to ensure we recheck after the pull, but beyond that we must
		// make sure to not block index receiving.
	}
}

func (p *rwFolder) Scan(subs []string) error {
	req := rescanRequest{
		subs: subs,
		err:  make(chan error),
	}
	p.scanNow <- req
	return <-req.err
}

func (p *rwFolder) String() string {
	return fmt.Sprintf("rwFolder/%s@%p", p.folder, p)
}

// pullerIteration runs a single puller iteration for the given folder and
// returns the number items that should have been synced (even those that
// might have failed). One puller iteration handles all files currently
// flagged as needed in the folder.
func (p *rwFolder) pullerIteration(ignores *ignore.Matcher) int {
	pullChan := make(chan pullBlockState)
	copyChan := make(chan copyBlocksState)
	finisherChan := make(chan *sharedPullerState)

	updateWg := sync.NewWaitGroup()
	copyWg := sync.NewWaitGroup()
	pullWg := sync.NewWaitGroup()
	doneWg := sync.NewWaitGroup()

	if debug {
		l.Debugln(p, "c", p.copiers, "p", p.pullers)
	}

	p.dbUpdates = make(chan dbUpdateJob)
	updateWg.Add(1)
	go func() {
		// dbUpdaterRoutine finishes when p.dbUpdates is closed
		p.dbUpdaterRoutine()
		updateWg.Done()
	}()

	for i := 0; i < p.copiers; i++ {
		copyWg.Add(1)
		go func() {
			// copierRoutine finishes when copyChan is closed
			p.copierRoutine(copyChan, pullChan, finisherChan)
			copyWg.Done()
		}()
	}

	for i := 0; i < p.pullers; i++ {
		pullWg.Add(1)
		go func() {
			// pullerRoutine finishes when pullChan is closed
			p.pullerRoutine(pullChan, finisherChan)
			pullWg.Done()
		}()
	}

	doneWg.Add(1)
	// finisherRoutine finishes when finisherChan is closed
	go func() {
		p.finisherRoutine(finisherChan)
		doneWg.Done()
	}()

	p.model.fmut.RLock()
	folderFiles := p.model.folderFiles[p.folder]
	p.model.fmut.RUnlock()

	// !!!
	// WithNeed takes a database snapshot (by necessity). By the time we've
	// handled a bunch of files it might have become out of date and we might
	// be attempting to sync with an old version of a file...
	// !!!

	changed := 0

	fileDeletions := map[string]protocol.FileInfo{}
	dirDeletions := []protocol.FileInfo{}
	buckets := map[string][]protocol.FileInfo{}

	folderFiles.WithNeed(protocol.LocalDeviceID, func(intf db.FileIntf) bool {
		// Needed items are delivered sorted lexicographically. We'll handle
		// directories as they come along, so parents before children. Files
		// are queued and the order may be changed later.

		file := intf.(protocol.FileInfo)

		if ignores.Match(file.Name) {
			// This is an ignored file. Skip it, continue iteration.
			return true
		}

		if debug {
			l.Debugln(p, "handling", file.Name)
		}

		switch {
		case file.IsDeleted():
			// A deleted file, directory or symlink
			if file.IsDirectory() {
				dirDeletions = append(dirDeletions, file)
			} else {
				fileDeletions[file.Name] = file
				df, ok := p.model.CurrentFolderFile(p.folder, file.Name)
				// Local file can be already deleted, but with a lower version
				// number, hence the deletion coming in again as part of
				// WithNeed, furthermore, the file can simply be of the wrong
				// type if we haven't yet managed to pull it.
				if ok && !df.IsDeleted() && !df.IsSymlink() && !df.IsDirectory() {
					// Put files into buckets per first hash
					key := string(df.Blocks[0].Hash)
					buckets[key] = append(buckets[key], df)
				}
			}
		case file.IsDirectory() && !file.IsSymlink():
			// A new or changed directory
			if debug {
				l.Debugln("Creating directory", file.Name)
			}
			p.handleDir(file)
		default:
			// A new or changed file or symlink. This is the only case where we
			// do stuff concurrently in the background
			p.queue.Push(file.Name, file.Size(), file.Modified)
		}

		changed++
		return true
	})

	// Reorder the file queue according to configuration

	switch p.order {
	case config.OrderRandom:
		p.queue.Shuffle()
	case config.OrderAlphabetic:
		// The queue is already in alphabetic order.
	case config.OrderSmallestFirst:
		p.queue.SortSmallestFirst()
	case config.OrderLargestFirst:
		p.queue.SortLargestFirst()
	case config.OrderOldestFirst:
		p.queue.SortOldestFirst()
	case config.OrderNewestFirst:
		p.queue.SortNewestFirst()
	}

	// Process the file queue

nextFile:
	for {
		fileName, ok := p.queue.Pop()
		if !ok {
			break
		}

		f, ok := p.model.CurrentGlobalFile(p.folder, fileName)
		if !ok {
			// File is no longer in the index. Mark it as done and drop it.
			p.queue.Done(fileName)
			continue
		}

		// Local file can be already deleted, but with a lower version
		// number, hence the deletion coming in again as part of
		// WithNeed, furthermore, the file can simply be of the wrong type if
		// the global index changed while we were processing this iteration.
		if !f.IsDeleted() && !f.IsSymlink() && !f.IsDirectory() {
			key := string(f.Blocks[0].Hash)
			for i, candidate := range buckets[key] {
				if scanner.BlocksEqual(candidate.Blocks, f.Blocks) {
					// Remove the candidate from the bucket
					lidx := len(buckets[key]) - 1
					buckets[key][i] = buckets[key][lidx]
					buckets[key] = buckets[key][:lidx]

					// candidate is our current state of the file, where as the
					// desired state with the delete bit set is in the deletion
					// map.
					desired := fileDeletions[candidate.Name]
					// Remove the pending deletion (as we perform it by renaming)
					delete(fileDeletions, candidate.Name)

					p.renameFile(desired, f)

					p.queue.Done(fileName)
					continue nextFile
				}
			}
		}

		// Not a rename or a symlink, deal with it.
		p.handleFile(f, copyChan, finisherChan)
	}

	// Signal copy and puller routines that we are done with the in data for
	// this iteration. Wait for them to finish.
	close(copyChan)
	copyWg.Wait()
	close(pullChan)
	pullWg.Wait()

	// Signal the finisher chan that there will be no more input.
	close(finisherChan)

	// Wait for the finisherChan to finish.
	doneWg.Wait()

	for _, file := range fileDeletions {
		if debug {
			l.Debugln("Deleting file", file.Name)
		}
		p.deleteFile(file)
	}

	for i := range dirDeletions {
		dir := dirDeletions[len(dirDeletions)-i-1]
		if debug {
			l.Debugln("Deleting dir", dir.Name)
		}
		p.deleteDir(dir)
	}

	// Wait for db updates to complete
	close(p.dbUpdates)
	updateWg.Wait()

	return changed
}

// handleDir creates or updates the given directory
func (p *rwFolder) handleDir(file protocol.FileInfo) {
	var err error
	events.Default.Log(events.ItemStarted, map[string]string{
		"folder": p.folder,
		"item":   file.Name,
		"type":   "dir",
		"action": "update",
	})

	defer func() {
		events.Default.Log(events.ItemFinished, map[string]interface{}{
			"folder": p.folder,
			"item":   file.Name,
			"error":  events.Error(err),
			"type":   "dir",
			"action": "update",
		})
	}()

	realName := filepath.Join(p.dir, file.Name)
	mode := os.FileMode(file.Flags & 0777)
	if p.ignorePermissions(file) {
		mode = 0777
	}

	if debug {
		curFile, _ := p.model.CurrentFolderFile(p.folder, file.Name)
		l.Debugf("need dir\n\t%v\n\t%v", file, curFile)
	}

	info, err := osutil.Lstat(realName)
	switch {
	// There is already something under that name, but it's a file/link.
	// Most likely a file/link is getting replaced with a directory.
	// Remove the file/link and fall through to directory creation.
	case err == nil && (!info.IsDir() || info.Mode()&os.ModeSymlink != 0):
		err = osutil.InWritableDir(osutil.Remove, realName)
		if err != nil {
			l.Infof("Puller (folder %q, dir %q): %v", p.folder, file.Name, err)
			p.newError(file.Name, err)
			return
		}
		fallthrough
	// The directory doesn't exist, so we create it with the right
	// mode bits from the start.
	case err != nil && os.IsNotExist(err):
		// We declare a function that acts on only the path name, so
		// we can pass it to InWritableDir. We use a regular Mkdir and
		// not MkdirAll because the parent should already exist.
		mkdir := func(path string) error {
			err = os.Mkdir(path, mode)
			if err != nil || p.ignorePermissions(file) {
				return err
			}

			// Stat the directory so we can check its permissions.
			info, err := osutil.Lstat(path)
			if err != nil {
				return err
			}

			// Mask for the bits we want to preserve and add them in to the
			// directories permissions.
			return os.Chmod(path, mode|(info.Mode()&retainBits))
		}

		if err = osutil.InWritableDir(mkdir, realName); err == nil {
			p.dbUpdates <- dbUpdateJob{file, dbUpdateHandleDir}
		} else {
			l.Infof("Puller (folder %q, dir %q): %v", p.folder, file.Name, err)
			p.newError(file.Name, err)
		}
		return
	// Weird error when stat()'ing the dir. Probably won't work to do
	// anything else with it if we can't even stat() it.
	case err != nil:
		l.Infof("Puller (folder %q, dir %q): %v", p.folder, file.Name, err)
		p.newError(file.Name, err)
		return
	}

	// The directory already exists, so we just correct the mode bits. (We
	// don't handle modification times on directories, because that sucks...)
	// It's OK to change mode bits on stuff within non-writable directories.
	if p.ignorePermissions(file) {
		p.dbUpdates <- dbUpdateJob{file, dbUpdateHandleDir}
	} else if err := os.Chmod(realName, mode|(info.Mode()&retainBits)); err == nil {
		p.dbUpdates <- dbUpdateJob{file, dbUpdateHandleDir}
	} else {
		l.Infof("Puller (folder %q, dir %q): %v", p.folder, file.Name, err)
		p.newError(file.Name, err)
	}
}

// deleteDir attempts to delete the given directory
func (p *rwFolder) deleteDir(file protocol.FileInfo) {
	var err error
	events.Default.Log(events.ItemStarted, map[string]string{
		"folder": p.folder,
		"item":   file.Name,
		"type":   "dir",
		"action": "delete",
	})
	defer func() {
		events.Default.Log(events.ItemFinished, map[string]interface{}{
			"folder": p.folder,
			"item":   file.Name,
			"error":  events.Error(err),
			"type":   "dir",
			"action": "delete",
		})
	}()

	realName := filepath.Join(p.dir, file.Name)
	// Delete any temporary files lying around in the directory
	dir, _ := os.Open(realName)
	if dir != nil {
		files, _ := dir.Readdirnames(-1)
		for _, file := range files {
			if defTempNamer.IsTemporary(file) {
				osutil.InWritableDir(osutil.Remove, filepath.Join(realName, file))
			}
		}
	}

	err = osutil.InWritableDir(osutil.Remove, realName)
	if err == nil || os.IsNotExist(err) {
		// It was removed or it doesn't exist to start with
		p.dbUpdates <- dbUpdateJob{file, dbUpdateDeleteDir}
	} else if _, serr := os.Lstat(realName); serr != nil && !os.IsPermission(serr) {
		// We get an error just looking at the directory, and it's not a
		// permission problem. Lets assume the error is in fact some variant
		// of "file does not exist" (possibly expressed as some parent being a
		// file and not a directory etc) and that the delete is handled.
		p.dbUpdates <- dbUpdateJob{file, dbUpdateDeleteDir}
	} else {
		l.Infof("Puller (folder %q, dir %q): delete: %v", p.folder, file.Name, err)
		p.newError(file.Name, err)
	}
}

// deleteFile attempts to delete the given file
func (p *rwFolder) deleteFile(file protocol.FileInfo) {
	var err error
	events.Default.Log(events.ItemStarted, map[string]string{
		"folder": p.folder,
		"item":   file.Name,
		"type":   "file",
		"action": "delete",
	})
	defer func() {
		events.Default.Log(events.ItemFinished, map[string]interface{}{
			"folder": p.folder,
			"item":   file.Name,
			"error":  events.Error(err),
			"type":   "file",
			"action": "delete",
		})
	}()

	realName := filepath.Join(p.dir, file.Name)

	cur, ok := p.model.CurrentFolderFile(p.folder, file.Name)
	if ok && p.inConflict(cur.Version, file.Version) {
		// There is a conflict here. Move the file to a conflict copy instead
		// of deleting. Also merge with the version vector we had, to indicate
		// we have resolved the conflict.
		file.Version = file.Version.Merge(cur.Version)
		err = osutil.InWritableDir(moveForConflict, realName)
	} else if p.versioner != nil {
		err = osutil.InWritableDir(p.versioner.Archive, realName)
	} else {
		err = osutil.InWritableDir(osutil.Remove, realName)
	}

	if err == nil || os.IsNotExist(err) {
		// It was removed or it doesn't exist to start with
		p.dbUpdates <- dbUpdateJob{file, dbUpdateDeleteFile}
	} else if _, serr := os.Lstat(realName); serr != nil && !os.IsPermission(serr) {
		// We get an error just looking at the file, and it's not a permission
		// problem. Lets assume the error is in fact some variant of "file
		// does not exist" (possibly expressed as some parent being a file and
		// not a directory etc) and that the delete is handled.
		p.dbUpdates <- dbUpdateJob{file, dbUpdateDeleteFile}
	} else {
		l.Infof("Puller (folder %q, file %q): delete: %v", p.folder, file.Name, err)
		p.newError(file.Name, err)
	}
}

// renameFile attempts to rename an existing file to a destination
// and set the right attributes on it.
func (p *rwFolder) renameFile(source, target protocol.FileInfo) {
	var err error
	events.Default.Log(events.ItemStarted, map[string]string{
		"folder": p.folder,
		"item":   source.Name,
		"type":   "file",
		"action": "delete",
	})
	events.Default.Log(events.ItemStarted, map[string]string{
		"folder": p.folder,
		"item":   target.Name,
		"type":   "file",
		"action": "update",
	})
	defer func() {
		events.Default.Log(events.ItemFinished, map[string]interface{}{
			"folder": p.folder,
			"item":   source.Name,
			"error":  events.Error(err),
			"type":   "file",
			"action": "delete",
		})
		events.Default.Log(events.ItemFinished, map[string]interface{}{
			"folder": p.folder,
			"item":   target.Name,
			"error":  events.Error(err),
			"type":   "file",
			"action": "update",
		})
	}()

	if debug {
		l.Debugln(p, "taking rename shortcut", source.Name, "->", target.Name)
	}

	from := filepath.Join(p.dir, source.Name)
	to := filepath.Join(p.dir, target.Name)

	if p.versioner != nil {
		err = osutil.Copy(from, to)
		if err == nil {
			err = osutil.InWritableDir(p.versioner.Archive, from)
		}
	} else {
		err = osutil.TryRename(from, to)
	}

	if err == nil {
		// The file was renamed, so we have handled both the necessary delete
		// of the source and the creation of the target. Fix-up the metadata,
		// and update the local index of the target file.

		p.dbUpdates <- dbUpdateJob{source, dbUpdateDeleteFile}

		err = p.shortcutFile(target)
		if err != nil {
			l.Infof("Puller (folder %q, file %q): rename from %q metadata: %v", p.folder, target.Name, source.Name, err)
			p.newError(target.Name, err)
			return
		}

		p.dbUpdates <- dbUpdateJob{target, dbUpdateHandleFile}
	} else {
		// We failed the rename so we have a source file that we still need to
		// get rid of. Attempt to delete it instead so that we make *some*
		// progress. The target is unhandled.

		// The error handling here is a bit special. If the remove fails, we
		// try an Lstat of the file. If the Lstat fails we interpret that as
		// the file being missing (or at least completely out of reach for
		// some reason, which amounts to the same thing) and mark the delete
		// as successfull. Only if the delete fails and the file is still in
		// place do we skip the database update.

		if err = osutil.InWritableDir(osutil.Remove, from); err != nil {
			if _, statErr := os.Lstat(from); statErr != nil {
				err = nil
			}
		}
		if err == nil {
			p.dbUpdates <- dbUpdateJob{source, dbUpdateDeleteFile}
		}
	}
}

// This is the flow of data and events here, I think...
//
// +-----------------------+
// |                       | - - - - > ItemStarted
// |      handleFile       | - - - - > ItemFinished (on shortcuts)
// |                       |
// +-----------------------+
//             |
//             | copyChan (copyBlocksState; unless shortcut taken)
//             |
//             |    +-----------------------+
//             |    | +-----------------------+
//             +--->| |                       |
//                  | |     copierRoutine     |
//                  +-|                       |
//                    +-----------------------+
//                                |
//                                | pullChan (sharedPullerState)
//                                |
//                                |   +-----------------------+
//                                |   | +-----------------------+
//                                +-->| |                       |
//                                    | |     pullerRoutine     |
//                                    +-|                       |
//                                      +-----------------------+
//                                                  |
//                                                  | finisherChan (sharedPullerState)
//                                                  |
//                                                  |   +-----------------------+
//                                                  |   |                       |
//                                                  +-->|    finisherRoutine    | - - - - > ItemFinished
//                                                      |                       |
//                                                      +-----------------------+

// handleFile queues the copies and pulls as necessary for a single new or
// changed file.
func (p *rwFolder) handleFile(file protocol.FileInfo, copyChan chan<- copyBlocksState, finisherChan chan<- *sharedPullerState) {
	curFile, ok := p.model.CurrentFolderFile(p.folder, file.Name)

	if ok && len(curFile.Blocks) == len(file.Blocks) && scanner.BlocksEqual(curFile.Blocks, file.Blocks) {
		// We are supposed to copy the entire file, and then fetch nothing. We
		// are only updating metadata, so we don't actually *need* to make the
		// copy.
		if debug {
			l.Debugln(p, "taking shortcut on", file.Name)
		}

		events.Default.Log(events.ItemStarted, map[string]string{
			"folder": p.folder,
			"item":   file.Name,
			"type":   "file",
			"action": "metadata",
		})

		p.queue.Done(file.Name)

		var err error
		if file.IsSymlink() {
			err = p.shortcutSymlink(file)
		} else {
			err = p.shortcutFile(file)
		}

		events.Default.Log(events.ItemFinished, map[string]interface{}{
			"folder": p.folder,
			"item":   file.Name,
			"error":  events.Error(err),
			"type":   "file",
			"action": "metadata",
		})

		if err != nil {
			l.Infoln("Puller: shortcut:", err)
			p.newError(file.Name, err)
		} else {
			p.dbUpdates <- dbUpdateJob{file, dbUpdateShortcutFile}
		}

		return
	}

	if free, err := osutil.DiskFreeBytes(p.dir); err == nil && free < file.Size() {
		l.Warnf(`Folder "%s": insufficient disk space in %s for %s: have %.2f MiB, need %.2f MiB`, p.dir, file.Name, float64(free)/1024/1024, float64(file.Size())/1024/1024)
		p.newError(file.Name, errors.New("insufficient space"))
		return
	}

	events.Default.Log(events.ItemStarted, map[string]string{
		"folder": p.folder,
		"item":   file.Name,
		"type":   "file",
		"action": "update",
	})

	scanner.PopulateOffsets(file.Blocks)

	// Figure out the absolute filenames we need once and for all
	tempName := filepath.Join(p.dir, defTempNamer.TempName(file.Name))
	realName := filepath.Join(p.dir, file.Name)

	reused := 0
	var blocks []protocol.BlockInfo

	// Check for an old temporary file which might have some blocks we could
	// reuse.
	tempBlocks, err := scanner.HashFile(tempName, protocol.BlockSize, 0, nil)
	if err == nil {
		// Check for any reusable blocks in the temp file
		tempCopyBlocks, _ := scanner.BlockDiff(tempBlocks, file.Blocks)

		// block.String() returns a string unique to the block
		existingBlocks := make(map[string]struct{}, len(tempCopyBlocks))
		for _, block := range tempCopyBlocks {
			existingBlocks[block.String()] = struct{}{}
		}

		// Since the blocks are already there, we don't need to get them.
		for _, block := range file.Blocks {
			_, ok := existingBlocks[block.String()]
			if !ok {
				blocks = append(blocks, block)
			}
		}

		// The sharedpullerstate will know which flags to use when opening the
		// temp file depending if we are reusing any blocks or not.
		reused = len(file.Blocks) - len(blocks)
		if reused == 0 {
			// Otherwise, discard the file ourselves in order for the
			// sharedpuller not to panic when it fails to exclusively create a
			// file which already exists
			osutil.InWritableDir(osutil.Remove, tempName)
		}
	} else {
		blocks = file.Blocks
	}

	s := sharedPullerState{
		file:        file,
		folder:      p.folder,
		tempName:    tempName,
		realName:    realName,
		copyTotal:   len(blocks),
		copyNeeded:  len(blocks),
		reused:      reused,
		ignorePerms: p.ignorePermissions(file),
		version:     curFile.Version,
		mut:         sync.NewMutex(),
	}

	if debug {
		l.Debugf("%v need file %s; copy %d, reused %v", p, file.Name, len(blocks), reused)
	}

	cs := copyBlocksState{
		sharedPullerState: &s,
		blocks:            blocks,
	}
	copyChan <- cs
}

// shortcutFile sets file mode and modification time, when that's the only
// thing that has changed.
func (p *rwFolder) shortcutFile(file protocol.FileInfo) error {
	realName := filepath.Join(p.dir, file.Name)
	if !p.ignorePermissions(file) {
		if err := os.Chmod(realName, os.FileMode(file.Flags&0777)); err != nil {
			l.Infof("Puller (folder %q, file %q): shortcut: chmod: %v", p.folder, file.Name, err)
			p.newError(file.Name, err)
			return err
		}
	}

	t := time.Unix(file.Modified, 0)
	if err := os.Chtimes(realName, t, t); err != nil {
		// Try using virtual mtimes
		info, err := os.Stat(realName)
		if err != nil {
			l.Infof("Puller (folder %q, file %q): shortcut: unable to stat file: %v", p.folder, file.Name, err)
			p.newError(file.Name, err)
			return err
		}

		p.virtualMtimeRepo.UpdateMtime(file.Name, info.ModTime(), t)
	}

	// This may have been a conflict. We should merge the version vectors so
	// that our clock doesn't move backwards.
	if cur, ok := p.model.CurrentFolderFile(p.folder, file.Name); ok {
		file.Version = file.Version.Merge(cur.Version)
	}

	return nil
}

// shortcutSymlink changes the symlinks type if necessary.
func (p *rwFolder) shortcutSymlink(file protocol.FileInfo) (err error) {
	tt := symlinks.TargetFile
	if file.IsDirectory() {
		tt = symlinks.TargetDirectory
	}
	err = symlinks.ChangeType(filepath.Join(p.dir, file.Name), tt)
	if err != nil {
		l.Infof("Puller (folder %q, file %q): symlink shortcut: %v", p.folder, file.Name, err)
		p.newError(file.Name, err)
	}
	return
}

// copierRoutine reads copierStates until the in channel closes and performs
// the relevant copies when possible, or passes it to the puller routine.
func (p *rwFolder) copierRoutine(in <-chan copyBlocksState, pullChan chan<- pullBlockState, out chan<- *sharedPullerState) {
	buf := make([]byte, protocol.BlockSize)

	for state := range in {
		dstFd, err := state.tempFile()
		if err != nil {
			// Nothing more to do for this failed file, since we couldn't create a temporary for it.
			out <- state.sharedPullerState
			continue
		}

		if p.progressEmitter != nil {
			p.progressEmitter.Register(state.sharedPullerState)
		}

		folderRoots := make(map[string]string)
		var folders []string
		p.model.fmut.RLock()
		for folder, cfg := range p.model.folderCfgs {
			folderRoots[folder] = cfg.Path()
			folders = append(folders, folder)
		}
		p.model.fmut.RUnlock()

		for _, block := range state.blocks {
			buf = buf[:int(block.Size)]
<<<<<<< HEAD
			found := p.model.IterateBlocks(block.Hash, func(folder, file string, index int) bool {
=======
			found := p.model.finder.Iterate(folders, block.Hash, func(folder, file string, index int32) bool {
>>>>>>> 8d421a62
				fd, err := os.Open(filepath.Join(folderRoots[folder], file))
				if err != nil {
					return false
				}

				_, err = fd.ReadAt(buf, protocol.BlockSize*int64(index))
				fd.Close()
				if err != nil {
					return false
				}

				hash, err := scanner.VerifyBuffer(buf, block)
				if err != nil {
					if hash != nil {
						if debug {
							l.Debugf("Finder block mismatch in %s:%s:%d expected %q got %q", folder, file, index, block.Hash, hash)
						}
						p.model.FixBlock(folder, file, index, block.Hash, hash)
					} else if debug {
						l.Debugln("Finder failed to verify buffer", err)
					}
					return false
				}

				_, err = dstFd.WriteAt(buf, block.Offset)
				if err != nil {
					state.fail("dst write", err)
				}
				if file == state.file.Name {
					state.copiedFromOrigin()
				}
				return true
			})

			if state.failed() != nil {
				break
			}

			if !found {
				state.pullStarted()
				ps := pullBlockState{
					sharedPullerState: state.sharedPullerState,
					block:             block,
				}
				pullChan <- ps
			} else {
				state.copyDone()
			}
		}
		out <- state.sharedPullerState
	}
}

func (p *rwFolder) pullerRoutine(in <-chan pullBlockState, out chan<- *sharedPullerState) {
	for state := range in {
		if state.failed() != nil {
			out <- state.sharedPullerState
			continue
		}

		// Get an fd to the temporary file. Technically we don't need it until
		// after fetching the block, but if we run into an error here there is
		// no point in issuing the request to the network.
		fd, err := state.tempFile()
		if err != nil {
			out <- state.sharedPullerState
			continue
		}

		var lastError error
		potentialDevices := p.model.Availability(p.folder, state.file.Name)
		for {
			// Select the least busy device to pull the block from. If we found no
			// feasible device at all, fail the block (and in the long run, the
			// file).
			selected := activity.leastBusy(potentialDevices)
			if selected == (protocol.DeviceID{}) {
				if lastError != nil {
					state.fail("pull", lastError)
				} else {
					state.fail("pull", errNoDevice)
				}
				break
			}

			potentialDevices = removeDevice(potentialDevices, selected)

			// Fetch the block, while marking the selected device as in use so that
			// leastBusy can select another device when someone else asks.
			activity.using(selected)
			buf, lastError := p.model.requestGlobal(selected, p.folder, state.file.Name, state.block.Offset, int(state.block.Size), state.block.Hash, 0, nil)
			activity.done(selected)
			if lastError != nil {
				if debug {
					l.Debugln("request:", p.folder, state.file.Name, state.block.Offset, state.block.Size, "returned error:", lastError)
				}
				continue
			}

			// Verify that the received block matches the desired hash, if not
			// try pulling it from another device.
			_, lastError = scanner.VerifyBuffer(buf, state.block)
			if lastError != nil {
				if debug {
					l.Debugln("request:", p.folder, state.file.Name, state.block.Offset, state.block.Size, "hash mismatch")
				}
				continue
			}

			// Save the block data we got from the cluster
			_, err = fd.WriteAt(buf, state.block.Offset)
			if err != nil {
				state.fail("save", err)
			} else {
				state.pullDone()
			}
			break
		}
		out <- state.sharedPullerState
	}
}

func (p *rwFolder) performFinish(state *sharedPullerState) error {
	// Set the correct permission bits on the new file
	if !p.ignorePermissions(state.file) {
		if err := os.Chmod(state.tempName, os.FileMode(state.file.Flags&0777)); err != nil {
			return err
		}
	}

	// Set the correct timestamp on the new file
	t := time.Unix(state.file.Modified, 0)
	if err := os.Chtimes(state.tempName, t, t); err != nil {
		// Try using virtual mtimes instead
		info, err := os.Stat(state.tempName)
		if err != nil {
			return err
		}
		p.virtualMtimeRepo.UpdateMtime(state.file.Name, info.ModTime(), t)
	}

	if stat, err := osutil.Lstat(state.realName); err == nil {
		// There is an old file or directory already in place. We need to
		// handle that.

		switch {
		case stat.IsDir() || stat.Mode()&os.ModeSymlink != 0:
			// It's a directory or a symlink. These are not versioned or
			// archived for conflicts, only removed (which of course fails for
			// non-empty directories).

			// TODO: This is the place where we want to remove temporary files
			// and future hard ignores before attempting a directory delete.
			// Should share code with p.deletDir().

			if err = osutil.InWritableDir(osutil.Remove, state.realName); err != nil {
				return err
			}

		case p.inConflict(state.version, state.file.Version):
			// The new file has been changed in conflict with the existing one. We
			// should file it away as a conflict instead of just removing or
			// archiving. Also merge with the version vector we had, to indicate
			// we have resolved the conflict.

			state.file.Version = state.file.Version.Merge(state.version)
			if err = osutil.InWritableDir(moveForConflict, state.realName); err != nil {
				return err
			}

		case p.versioner != nil:
			// If we should use versioning, let the versioner archive the old
			// file before we replace it. Archiving a non-existent file is not
			// an error.

			if err = p.versioner.Archive(state.realName); err != nil {
				return err
			}
		}
	}

	// Replace the original content with the new one
	if err := osutil.Rename(state.tempName, state.realName); err != nil {
		return err
	}

	// If it's a symlink, the target of the symlink is inside the file.
	if state.file.IsSymlink() {
		content, err := ioutil.ReadFile(state.realName)
		if err != nil {
			return err
		}

		// Remove the file, and replace it with a symlink.
		err = osutil.InWritableDir(func(path string) error {
			os.Remove(path)
			tt := symlinks.TargetFile
			if state.file.IsDirectory() {
				tt = symlinks.TargetDirectory
			}
			return symlinks.Create(path, string(content), tt)
		}, state.realName)
		if err != nil {
			return err
		}
	}

	// Record the updated file in the index
	p.dbUpdates <- dbUpdateJob{state.file, dbUpdateHandleFile}
	return nil
}

func (p *rwFolder) finisherRoutine(in <-chan *sharedPullerState) {
	for state := range in {
		if closed, err := state.finalClose(); closed {
			if debug {
				l.Debugln(p, "closing", state.file.Name)
			}

			p.queue.Done(state.file.Name)

			if err == nil {
				err = p.performFinish(state)
			}

			if err != nil {
				l.Infoln("Puller: final:", err)
				p.newError(state.file.Name, err)
			}
			events.Default.Log(events.ItemFinished, map[string]interface{}{
				"folder": p.folder,
				"item":   state.file.Name,
				"error":  events.Error(err),
				"type":   "file",
				"action": "update",
			})

			if p.progressEmitter != nil {
				p.progressEmitter.Deregister(state)
			}
		}
	}
}

// Moves the given filename to the front of the job queue
func (p *rwFolder) BringToFront(filename string) {
	p.queue.BringToFront(filename)
}

func (p *rwFolder) Jobs() ([]string, []string) {
	return p.queue.Jobs()
}

func (p *rwFolder) DelayScan(next time.Duration) {
	p.delayScan <- next
}

// dbUpdaterRoutine aggregates db updates and commits them in batches no
// larger than 1000 items, and no more delayed than 2 seconds.
func (p *rwFolder) dbUpdaterRoutine() {
	const (
		maxBatchSize = 1000
		maxBatchTime = 2 * time.Second
	)

	batch := make([]dbUpdateJob, 0, maxBatchSize)
	files := make([]protocol.FileInfo, 0, maxBatchSize)
	tick := time.NewTicker(maxBatchTime)
	defer tick.Stop()

	handleBatch := func() {
		found := false
		var lastFile protocol.FileInfo

		for _, job := range batch {
			files = append(files, job.file)
			if job.file.IsInvalid() || (job.file.IsDirectory() && !job.file.IsSymlink()) {
				continue
			}

			if job.jobType&(dbUpdateHandleFile|dbUpdateDeleteFile) == 0 {
				continue
			}

			found = true
			lastFile = job.file
		}

		p.model.updateLocals(p.folder, files)

		if found {
			p.model.receivedFile(p.folder, lastFile)
		}

		batch = batch[:0]
		files = files[:0]
	}

loop:
	for {
		select {
		case job, ok := <-p.dbUpdates:
			if !ok {
				break loop
			}

			job.file.LocalVersion = 0
			batch = append(batch, job)

			if len(batch) == maxBatchSize {
				handleBatch()
			}

		case <-tick.C:
			if len(batch) > 0 {
				handleBatch()
			}
		}
	}

	if len(batch) > 0 {
		handleBatch()
	}
}

func (p *rwFolder) inConflict(current, replacement protocol.Vector) bool {
	if current.Concurrent(replacement) {
		// Obvious case
		return true
	}
	if replacement.Counter(p.shortID) > current.Counter(p.shortID) {
		// The replacement file contains a higher version for ourselves than
		// what we have. This isn't supposed to be possible, since it's only
		// we who can increment that counter. We take it as a sign that
		// something is wrong (our index may have been corrupted or removed)
		// and flag it as a conflict.
		return true
	}
	return false
}

func invalidateFolder(cfg *config.Configuration, folderID string, err error) {
	for i := range cfg.Folders {
		folder := &cfg.Folders[i]
		if folder.ID == folderID {
			folder.Invalid = err.Error()
			return
		}
	}
}

func removeDevice(devices []protocol.DeviceID, device protocol.DeviceID) []protocol.DeviceID {
	for i := range devices {
		if devices[i] == device {
			devices[i] = devices[len(devices)-1]
			return devices[:len(devices)-1]
		}
	}
	return devices
}

func moveForConflict(name string) error {
	ext := filepath.Ext(name)
	withoutExt := name[:len(name)-len(ext)]
	newName := withoutExt + time.Now().Format(".sync-conflict-20060102-150405") + ext
	err := os.Rename(name, newName)
	if os.IsNotExist(err) {
		// We were supposed to move a file away but it does not exist. Either
		// the user has already moved it away, or the conflict was between a
		// remote modification and a local delete. In either way it does not
		// matter, go ahead as if the move succeeded.
		return nil
	}
	return err
}

func (p *rwFolder) newError(path string, err error) {
	p.errorsMut.Lock()
	defer p.errorsMut.Unlock()

	// We might get more than one error report for a file (i.e. error on
	// Write() followed by Close()); we keep the first error as that is
	// probably closer to the root cause.
	if _, ok := p.errors[path]; ok {
		return
	}

	p.errors[path] = err.Error()
}

func (p *rwFolder) clearErrors() {
	p.errorsMut.Lock()
	p.errors = make(map[string]string)
	p.errorsMut.Unlock()
}

func (p *rwFolder) currentErrors() []fileError {
	p.errorsMut.Lock()
	errors := make([]fileError, 0, len(p.errors))
	for path, err := range p.errors {
		errors = append(errors, fileError{path, err})
	}
	sort.Sort(fileErrorList(errors))
	p.errorsMut.Unlock()
	return errors
}

// A []fileError is sent as part of an event and will be JSON serialized.
type fileError struct {
	Path string `json:"path"`
	Err  string `json:"error"`
}

type fileErrorList []fileError

func (l fileErrorList) Len() int {
	return len(l)
}

func (l fileErrorList) Less(a, b int) bool {
	return l[a].Path < l[b].Path
}

func (l fileErrorList) Swap(a, b int) {
	l[a], l[b] = l[b], l[a]
}<|MERGE_RESOLUTION|>--- conflicted
+++ resolved
@@ -1127,11 +1127,7 @@
 
 		for _, block := range state.blocks {
 			buf = buf[:int(block.Size)]
-<<<<<<< HEAD
 			found := p.model.IterateBlocks(block.Hash, func(folder, file string, index int) bool {
-=======
-			found := p.model.finder.Iterate(folders, block.Hash, func(folder, file string, index int32) bool {
->>>>>>> 8d421a62
 				fd, err := os.Open(filepath.Join(folderRoots[folder], file))
 				if err != nil {
 					return false
