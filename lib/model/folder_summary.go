// Copyright (C) 2015 The Syncthing Authors.
//
// This Source Code Form is subject to the terms of the Mozilla Public
// License, v. 2.0. If a copy of the MPL was not distributed with this file,
// You can obtain one at https://mozilla.org/MPL/2.0/.

package model

import (
	"fmt"
	"strings"
	"time"

	"github.com/thejerf/suture"

	"github.com/syncthing/syncthing/lib/config"
	"github.com/syncthing/syncthing/lib/events"
	"github.com/syncthing/syncthing/lib/protocol"
	"github.com/syncthing/syncthing/lib/sync"
	"github.com/syncthing/syncthing/lib/util"
)

const minSummaryInterval = time.Minute

type FolderSummaryService interface {
	suture.Service
	Summary(folder string) (map[string]interface{}, error)
	OnEventRequest()
}

// The folderSummaryService adds summary information events (FolderSummary and
// FolderCompletion) into the event stream at certain intervals.
type folderSummaryService struct {
	*suture.Supervisor

	cfg       config.Wrapper
	model     Model
	id        protocol.DeviceID
	immediate chan string

	// For keeping track of folders to recalculate for
	foldersMut sync.Mutex
	folders    map[string]struct{}

	// For keeping track of when the last event request on the API was
	lastEventReq    time.Time
	lastEventReqMut sync.Mutex
}

func NewFolderSummaryService(cfg config.Wrapper, m Model, id protocol.DeviceID) FolderSummaryService {
	service := &folderSummaryService{
		Supervisor: suture.New("folderSummaryService", suture.Spec{
			PassThroughPanics: true,
		}),
		cfg:             cfg,
		model:           m,
		id:              id,
		immediate:       make(chan string),
		folders:         make(map[string]struct{}),
		foldersMut:      sync.NewMutex(),
		lastEventReqMut: sync.NewMutex(),
	}

	service.Add(util.AsService(service.listenForUpdates))
	service.Add(util.AsService(service.calculateSummaries))

	return service
}

func (c *folderSummaryService) String() string {
	return fmt.Sprintf("FolderSummaryService@%p", c)
}

func (c *folderSummaryService) Summary(folder string) (map[string]interface{}, error) {
	var res = make(map[string]interface{})

	errors, err := c.model.FolderErrors(folder)
	if err != nil && err != ErrFolderPaused {
		// Stats from the db can still be obtained if the folder is just paused
		return nil, err
	}
	res["errors"] = len(errors)
	res["pullErrors"] = len(errors) // deprecated

	res["invalid"] = "" // Deprecated, retains external API for now

	global := c.model.GlobalSize(folder)
	res["globalFiles"], res["globalDirectories"], res["globalSymlinks"], res["globalDeleted"], res["globalBytes"], res["globalTotalItems"] = global.Files, global.Directories, global.Symlinks, global.Deleted, global.Bytes, global.TotalItems()

	local := c.model.LocalSize(folder)
	res["localFiles"], res["localDirectories"], res["localSymlinks"], res["localDeleted"], res["localBytes"], res["localTotalItems"] = local.Files, local.Directories, local.Symlinks, local.Deleted, local.Bytes, local.TotalItems()

	need := c.model.NeedSize(folder)
	res["needFiles"], res["needDirectories"], res["needSymlinks"], res["needDeletes"], res["needBytes"], res["needTotalItems"] = need.Files, need.Directories, need.Symlinks, need.Deleted, need.Bytes, need.TotalItems()

	if c.cfg.Folders()[folder].Type == config.FolderTypeReceiveOnly {
		// Add statistics for things that have changed locally in a receive
		// only folder.
		ro := c.model.ReceiveOnlyChangedSize(folder)
		res["receiveOnlyChangedFiles"] = ro.Files
		res["receiveOnlyChangedDirectories"] = ro.Directories
		res["receiveOnlyChangedSymlinks"] = ro.Symlinks
		res["receiveOnlyChangedDeletes"] = ro.Deleted
		res["receiveOnlyChangedBytes"] = ro.Bytes
		res["receiveOnlyTotalItems"] = ro.TotalItems()
	}

	res["inSyncFiles"], res["inSyncBytes"] = global.Files-need.Files, global.Bytes-need.Bytes

	res["state"], res["stateChanged"], err = c.model.State(folder)
	if err != nil {
		res["error"] = err.Error()
	}

	ourSeq, _ := c.model.CurrentSequence(folder)
	remoteSeq, _ := c.model.RemoteSequence(folder)

	res["version"] = ourSeq + remoteSeq  // legacy
	res["sequence"] = ourSeq + remoteSeq // new name

	ignorePatterns, _, _ := c.model.GetIgnores(folder)
	res["ignorePatterns"] = false
	for _, line := range ignorePatterns {
		if len(line) > 0 && !strings.HasPrefix(line, "//") {
			res["ignorePatterns"] = true
			break
		}
	}

	err = c.model.WatchError(folder)
	if err != nil {
		res["watchError"] = err.Error()
	}

	return res, nil
}

func (c *folderSummaryService) OnEventRequest() {
	c.lastEventReqMut.Lock()
	c.lastEventReq = time.Now()
	c.lastEventReqMut.Unlock()
}

// listenForUpdates subscribes to the event bus and makes note of folders that
// need their data recalculated.
<<<<<<< HEAD
func (c *folderSummaryService) listenForUpdates(stop chan struct{}) {
	sub := events.Default.Subscribe(events.LocalIndexUpdated | events.RemoteIndexUpdated | events.StateChanged | events.RemoteDownloadProgress | events.DeviceConnected | events.FolderWatchStateChanged)
=======
func (c *folderSummaryService) listenForUpdates() {
	sub := events.Default.Subscribe(events.LocalIndexUpdated | events.RemoteIndexUpdated | events.StateChanged | events.RemoteDownloadProgress | events.DeviceConnected | events.FolderWatchStateChanged | events.DownloadProgress)
>>>>>>> 863fe233
	defer events.Default.Unsubscribe(sub)

	for {
		// This loop needs to be fast so we don't miss too many events.

		select {
		case ev := <-sub.C():
			c.processUpdate(ev)
		case <-c.stop:
			return
		}
	}
}

func (c *folderSummaryService) processUpdate(ev events.Event) {
	var folder string

	switch ev.Type {
	case events.DeviceConnected:
		// When a device connects we schedule a refresh of all
		// folders shared with that device.

		data := ev.Data.(map[string]string)
		deviceID, _ := protocol.DeviceIDFromString(data["id"])

		c.foldersMut.Lock()
	nextFolder:
		for _, folder := range c.cfg.Folders() {
			for _, dev := range folder.Devices {
				if dev.DeviceID == deviceID {
					c.folders[folder.ID] = struct{}{}
					continue nextFolder
				}
			}
		}
		c.foldersMut.Unlock()

<<<<<<< HEAD
		case <-stop:
=======
		return

	case events.DownloadProgress:
		data := ev.Data.(map[string]map[string]*pullerProgress)
		c.foldersMut.Lock()
		for folder := range data {
			c.folders[folder] = struct{}{}
		}
		c.foldersMut.Unlock()
		return

	case events.StateChanged:
		data := ev.Data.(map[string]interface{})
		if !(data["to"].(string) == "idle" && data["from"].(string) == "syncing") {
>>>>>>> 863fe233
			return
		}

		// The folder changed to idle from syncing. We should do an
		// immediate refresh to update the GUI. The send to
		// c.immediate must be nonblocking so that we can continue
		// handling events.

		folder = data["folder"].(string)
		select {
		case c.immediate <- folder:
			c.foldersMut.Lock()
			delete(c.folders, folder)
			c.foldersMut.Unlock()
			return
		default:
			// Refresh whenever we do the next summary.
		}

	default:
		// The other events all have a "folder" attribute that they
		// affect. Whenever the local or remote index is updated for a
		// given folder we make a note of it.
		// This folder needs to be refreshed whenever we do the next
		// refresh.

		folder = ev.Data.(map[string]interface{})["folder"].(string)
	}

	c.foldersMut.Lock()
	c.folders[folder] = struct{}{}
	c.foldersMut.Unlock()
}

// calculateSummaries periodically recalculates folder summaries and
// completion percentage, and sends the results on the event bus.
func (c *folderSummaryService) calculateSummaries(stop chan struct{}) {
	const pumpInterval = 2 * time.Second
	pump := time.NewTimer(pumpInterval)

	for {
		select {
		case <-pump.C:
			t0 := time.Now()
			for _, folder := range c.foldersToHandle() {
				c.sendSummary(folder)
			}

			// We don't want to spend all our time calculating summaries. Lets
			// set an arbitrary limit at not spending more than about 30% of
			// our time here...
			wait := 2*time.Since(t0) + pumpInterval
			pump.Reset(wait)

		case folder := <-c.immediate:
			c.sendSummary(folder)

		case <-stop:
			return
		}
	}
}

// foldersToHandle returns the list of folders needing a summary update, and
// clears the list.
func (c *folderSummaryService) foldersToHandle() []string {
	// We only recalculate summaries if someone is listening to events
	// (a request to /rest/events has been made within the last
	// pingEventInterval).

	c.lastEventReqMut.Lock()
	last := c.lastEventReq
	c.lastEventReqMut.Unlock()
	if time.Since(last) > minSummaryInterval {
		return nil
	}

	c.foldersMut.Lock()
	res := make([]string, 0, len(c.folders))
	for folder := range c.folders {
		res = append(res, folder)
		delete(c.folders, folder)
	}
	c.foldersMut.Unlock()
	return res
}

// sendSummary send the summary events for a single folder
func (c *folderSummaryService) sendSummary(folder string) {
	// The folder summary contains how many bytes, files etc
	// are in the folder and how in sync we are.
	data, err := c.Summary(folder)
	if err != nil {
		return
	}
	events.Default.Log(events.FolderSummary, map[string]interface{}{
		"folder":  folder,
		"summary": data,
	})

	for _, devCfg := range c.cfg.Folders()[folder].Devices {
		if devCfg.DeviceID.Equals(c.id) {
			// We already know about ourselves.
			continue
		}
		if _, ok := c.model.Connection(devCfg.DeviceID); !ok {
			// We're not interested in disconnected devices.
			continue
		}

		// Get completion percentage of this folder for the
		// remote device.
		comp := c.model.Completion(devCfg.DeviceID, folder).Map()
		comp["folder"] = folder
		comp["device"] = devCfg.DeviceID.String()
		events.Default.Log(events.FolderCompletion, comp)
	}
}<|MERGE_RESOLUTION|>--- conflicted
+++ resolved
@@ -143,13 +143,8 @@
 
 // listenForUpdates subscribes to the event bus and makes note of folders that
 // need their data recalculated.
-<<<<<<< HEAD
 func (c *folderSummaryService) listenForUpdates(stop chan struct{}) {
-	sub := events.Default.Subscribe(events.LocalIndexUpdated | events.RemoteIndexUpdated | events.StateChanged | events.RemoteDownloadProgress | events.DeviceConnected | events.FolderWatchStateChanged)
-=======
-func (c *folderSummaryService) listenForUpdates() {
 	sub := events.Default.Subscribe(events.LocalIndexUpdated | events.RemoteIndexUpdated | events.StateChanged | events.RemoteDownloadProgress | events.DeviceConnected | events.FolderWatchStateChanged | events.DownloadProgress)
->>>>>>> 863fe233
 	defer events.Default.Unsubscribe(sub)
 
 	for {
@@ -158,7 +153,7 @@
 		select {
 		case ev := <-sub.C():
 			c.processUpdate(ev)
-		case <-c.stop:
+		case <-stop:
 			return
 		}
 	}
@@ -187,9 +182,6 @@
 		}
 		c.foldersMut.Unlock()
 
-<<<<<<< HEAD
-		case <-stop:
-=======
 		return
 
 	case events.DownloadProgress:
@@ -204,7 +196,6 @@
 	case events.StateChanged:
 		data := ev.Data.(map[string]interface{})
 		if !(data["to"].(string) == "idle" && data["from"].(string) == "syncing") {
->>>>>>> 863fe233
 			return
 		}
 
