// Copyright (C) 2014 The Syncthing Authors.
//
// This Source Code Form is subject to the terms of the Mozilla Public
// License, v. 2.0. If a copy of the MPL was not distributed with this file,
// You can obtain one at https://mozilla.org/MPL/2.0/.

package model

import (
	"bytes"
	"context"
	"encoding/json"
	"fmt"
	"io"
	"io/ioutil"
	"math/rand"
	"os"
	"path/filepath"
	"runtime"
	"runtime/pprof"
	"sort"
	"strconv"
	"strings"
	"sync"
	"sync/atomic"
	"testing"
	"time"
	"unicode"
	"unicode/utf8"

	"github.com/syncthing/syncthing/lib/config"
	"github.com/syncthing/syncthing/lib/db"
	"github.com/syncthing/syncthing/lib/db/backend"
	"github.com/syncthing/syncthing/lib/events"
	"github.com/syncthing/syncthing/lib/fs"
	"github.com/syncthing/syncthing/lib/ignore"
	"github.com/syncthing/syncthing/lib/osutil"
	"github.com/syncthing/syncthing/lib/protocol"
	srand "github.com/syncthing/syncthing/lib/rand"
	"github.com/syncthing/syncthing/lib/testutils"
	"github.com/syncthing/syncthing/lib/versioner"
)

var testDataExpected = map[string]protocol.FileInfo{
	"foo": {
		Name:      "foo",
		Type:      protocol.FileInfoTypeFile,
		ModifiedS: 0,
		Blocks:    []protocol.BlockInfo{{Offset: 0x0, Size: 0x7, Hash: []uint8{0xae, 0xc0, 0x70, 0x64, 0x5f, 0xe5, 0x3e, 0xe3, 0xb3, 0x76, 0x30, 0x59, 0x37, 0x61, 0x34, 0xf0, 0x58, 0xcc, 0x33, 0x72, 0x47, 0xc9, 0x78, 0xad, 0xd1, 0x78, 0xb6, 0xcc, 0xdf, 0xb0, 0x1, 0x9f}}},
	},
	"empty": {
		Name:      "empty",
		Type:      protocol.FileInfoTypeFile,
		ModifiedS: 0,
		Blocks:    []protocol.BlockInfo{{Offset: 0x0, Size: 0x0, Hash: []uint8{0xe3, 0xb0, 0xc4, 0x42, 0x98, 0xfc, 0x1c, 0x14, 0x9a, 0xfb, 0xf4, 0xc8, 0x99, 0x6f, 0xb9, 0x24, 0x27, 0xae, 0x41, 0xe4, 0x64, 0x9b, 0x93, 0x4c, 0xa4, 0x95, 0x99, 0x1b, 0x78, 0x52, 0xb8, 0x55}}},
	},
	"bar": {
		Name:      "bar",
		Type:      protocol.FileInfoTypeFile,
		ModifiedS: 0,
		Blocks:    []protocol.BlockInfo{{Offset: 0x0, Size: 0xa, Hash: []uint8{0x2f, 0x72, 0xcc, 0x11, 0xa6, 0xfc, 0xd0, 0x27, 0x1e, 0xce, 0xf8, 0xc6, 0x10, 0x56, 0xee, 0x1e, 0xb1, 0x24, 0x3b, 0xe3, 0x80, 0x5b, 0xf9, 0xa9, 0xdf, 0x98, 0xf9, 0x2f, 0x76, 0x36, 0xb0, 0x5c}}},
	},
}

func init() {
	// Fix expected test data to match reality
	for n, f := range testDataExpected {
		fi, _ := os.Stat("testdata/" + n)
		f.Permissions = uint32(fi.Mode())
		f.ModifiedS = fi.ModTime().Unix()
		f.Size = fi.Size()
		testDataExpected[n] = f
	}
}

func TestMain(m *testing.M) {
	tmpName, err := prepareTmpFile(defaultFs)
	if err != nil {
		panic(err)
	}

	exitCode := m.Run()

	os.Remove(defaultCfgWrapper.ConfigPath())
	defaultFs.Remove(tmpName)
	defaultFs.RemoveAll(config.DefaultMarkerName)

	os.Exit(exitCode)
}

func prepareTmpFile(to fs.Filesystem) (string, error) {
	tmpName := fs.TempName("file")
	in, err := defaultFs.Open("tmpfile")
	if err != nil {
		return "", err
	}
	defer in.Close()
	out, err := to.Create(tmpName)
	if err != nil {
		return "", err
	}
	defer out.Close()
	if _, err = io.Copy(out, in); err != nil {
		return "", err
	}
	future := time.Now().Add(time.Hour)
	if err := os.Chtimes(filepath.Join("testdata", tmpName), future, future); err != nil {
		return "", err
	}
	return tmpName, nil
}

func createTmpWrapper(cfg config.Configuration) config.Wrapper {
	tmpFile, err := ioutil.TempFile("", "syncthing-testConfig-")
	if err != nil {
		panic(err)
	}
	wrapper := config.Wrap(tmpFile.Name(), cfg, events.NoopLogger)
	tmpFile.Close()
	return wrapper
}

func newState(cfg config.Configuration) *model {
	wcfg := createTmpWrapper(cfg)

	m := setupModel(wcfg)

	for _, dev := range cfg.Devices {
		m.AddConnection(&fakeConnection{id: dev.DeviceID, model: m}, protocol.HelloResult{})
	}

	return m
}

func TestRequest(t *testing.T) {
	m := setupModel(defaultCfgWrapper)
	defer cleanupModel(m)

	// Existing, shared file
	res, err := m.Request(device1, "default", "foo", 6, 0, nil, 0, false)
	if err != nil {
		t.Fatal(err)
	}
	bs := res.Data()
	if !bytes.Equal(bs, []byte("foobar")) {
		t.Errorf("Incorrect data from request: %q", string(bs))
	}

	// Existing, nonshared file
	_, err = m.Request(device2, "default", "foo", 6, 0, nil, 0, false)
	if err == nil {
		t.Error("Unexpected nil error on insecure file read")
	}

	// Nonexistent file
	_, err = m.Request(device1, "default", "nonexistent", 6, 0, nil, 0, false)
	if err == nil {
		t.Error("Unexpected nil error on insecure file read")
	}

	// Shared folder, but disallowed file name
	_, err = m.Request(device1, "default", "../walk.go", 6, 0, nil, 0, false)
	if err == nil {
		t.Error("Unexpected nil error on insecure file read")
	}

	// Negative offset
	_, err = m.Request(device1, "default", "foo", -4, 0, nil, 0, false)
	if err == nil {
		t.Error("Unexpected nil error on insecure file read")
	}

	// Larger block than available
	_, err = m.Request(device1, "default", "foo", 42, 0, nil, 0, false)
	if err == nil {
		t.Error("Unexpected nil error on insecure file read")
	}
}

func genFiles(n int) []protocol.FileInfo {
	files := make([]protocol.FileInfo, n)
	t := time.Now().Unix()
	for i := 0; i < n; i++ {
		files[i] = protocol.FileInfo{
			Name:      fmt.Sprintf("file%d", i),
			ModifiedS: t,
			Sequence:  int64(i + 1),
			Blocks:    []protocol.BlockInfo{{Offset: 0, Size: 100, Hash: []byte("some hash bytes")}},
			Version:   protocol.Vector{Counters: []protocol.Counter{{ID: 42, Value: 1}}},
		}
	}

	return files
}

func BenchmarkIndex_10000(b *testing.B) {
	benchmarkIndex(b, 10000)
}

func BenchmarkIndex_100(b *testing.B) {
	benchmarkIndex(b, 100)
}

func benchmarkIndex(b *testing.B, nfiles int) {
	m := setupModel(defaultCfgWrapper)
	defer cleanupModel(m)

	files := genFiles(nfiles)
	m.Index(device1, "default", files)

	b.ResetTimer()
	for i := 0; i < b.N; i++ {
		m.Index(device1, "default", files)
	}
	b.ReportAllocs()
}

func BenchmarkIndexUpdate_10000_10000(b *testing.B) {
	benchmarkIndexUpdate(b, 10000, 10000)
}

func BenchmarkIndexUpdate_10000_100(b *testing.B) {
	benchmarkIndexUpdate(b, 10000, 100)
}

func BenchmarkIndexUpdate_10000_1(b *testing.B) {
	benchmarkIndexUpdate(b, 10000, 1)
}

func benchmarkIndexUpdate(b *testing.B, nfiles, nufiles int) {
	m := setupModel(defaultCfgWrapper)
	defer cleanupModel(m)

	files := genFiles(nfiles)
	ufiles := genFiles(nufiles)

	m.Index(device1, "default", files)

	b.ResetTimer()
	for i := 0; i < b.N; i++ {
		m.IndexUpdate(device1, "default", ufiles)
	}
	b.ReportAllocs()
}

func BenchmarkRequestOut(b *testing.B) {
	m := setupModel(defaultCfgWrapper)
	defer cleanupModel(m)

	const n = 1000
	files := genFiles(n)

	fc := &fakeConnection{id: device1, model: m}
	for _, f := range files {
		fc.addFile(f.Name, 0644, protocol.FileInfoTypeFile, []byte("some data to return"))
	}
	m.AddConnection(fc, protocol.HelloResult{})
	m.Index(device1, "default", files)

	b.ResetTimer()
	for i := 0; i < b.N; i++ {
		data, err := m.requestGlobal(context.Background(), device1, "default", files[i%n].Name, 0, 32, nil, 0, false)
		if err != nil {
			b.Error(err)
		}
		if data == nil {
			b.Error("nil data")
		}
	}
}

func BenchmarkRequestInSingleFile(b *testing.B) {
	m := setupModel(defaultCfgWrapper)
	defer cleanupModel(m)

	buf := make([]byte, 128<<10)
	rand.Read(buf)
	mustRemove(b, defaultFs.RemoveAll("request"))
	defer func() { mustRemove(b, defaultFs.RemoveAll("request")) }()
	must(b, defaultFs.MkdirAll("request/for/a/file/in/a/couple/of/dirs", 0755))
	writeFile(defaultFs, "request/for/a/file/in/a/couple/of/dirs/128k", buf, 0644)

	b.ResetTimer()

	for i := 0; i < b.N; i++ {
		if _, err := m.Request(device1, "default", "request/for/a/file/in/a/couple/of/dirs/128k", 128<<10, 0, nil, 0, false); err != nil {
			b.Error(err)
		}
	}

	b.SetBytes(128 << 10)
}

func TestDeviceRename(t *testing.T) {
	hello := protocol.HelloResult{
		ClientName:    "syncthing",
		ClientVersion: "v0.9.4",
	}
	defer func() { mustRemove(t, defaultFs.Remove("tmpconfig.xml")) }()

	rawCfg := config.New(device1)
	rawCfg.Devices = []config.DeviceConfiguration{
		{
			DeviceID: device1,
		},
	}
	cfg := config.Wrap("testdata/tmpconfig.xml", rawCfg, events.NoopLogger)

	db := db.NewLowlevel(backend.OpenMemory())
	m := newModel(cfg, myID, "syncthing", "dev", db, nil)

	if cfg.Devices()[device1].Name != "" {
		t.Errorf("Device already has a name")
	}

	conn := &fakeConnection{id: device1, model: m}

	m.AddConnection(conn, hello)

	m.ServeBackground()
	defer cleanupModel(m)

	if cfg.Devices()[device1].Name != "" {
		t.Errorf("Device already has a name")
	}

	m.Closed(conn, protocol.ErrTimeout)
	hello.DeviceName = "tester"
	m.AddConnection(conn, hello)

	if cfg.Devices()[device1].Name != "tester" {
		t.Errorf("Device did not get a name")
	}

	m.Closed(conn, protocol.ErrTimeout)
	hello.DeviceName = "tester2"
	m.AddConnection(conn, hello)

	if cfg.Devices()[device1].Name != "tester" {
		t.Errorf("Device name got overwritten")
	}

	cfgw, _, err := config.Load("testdata/tmpconfig.xml", myID, events.NoopLogger)
	if err != nil {
		t.Error(err)
		return
	}
	if cfgw.Devices()[device1].Name != "tester" {
		t.Errorf("Device name not saved in config")
	}

	m.Closed(conn, protocol.ErrTimeout)

	opts := cfg.Options()
	opts.OverwriteRemoteDevNames = true
	cfg.SetOptions(opts)

	hello.DeviceName = "tester2"
	m.AddConnection(conn, hello)

	if cfg.Devices()[device1].Name != "tester2" {
		t.Errorf("Device name not overwritten")
	}
}

func TestClusterConfig(t *testing.T) {
	cfg := config.New(device1)
	cfg.Devices = []config.DeviceConfiguration{
		{
			DeviceID:   device1,
			Introducer: true,
		},
		{
			DeviceID: device2,
		},
	}
	cfg.Folders = []config.FolderConfiguration{
		{
			ID:   "folder1",
			Path: "testdata1",
			Devices: []config.FolderDeviceConfiguration{
				{DeviceID: device1},
				{DeviceID: device2},
			},
		},
		{
			ID:     "folder2",
			Path:   "testdata2",
			Paused: true, // should still be included
			Devices: []config.FolderDeviceConfiguration{
				{DeviceID: device1},
				{DeviceID: device2},
			},
		},
		{
			ID:   "folder3",
			Path: "testdata3",
			Devices: []config.FolderDeviceConfiguration{
				{DeviceID: device1},
				// should not be included, does not include device2
			},
		},
	}

	db := db.NewLowlevel(backend.OpenMemory())

	wrapper := createTmpWrapper(cfg)
	m := newModel(wrapper, myID, "syncthing", "dev", db, nil)
	m.ServeBackground()
	defer cleanupModel(m)

	cm := m.generateClusterConfig(device2)

	if l := len(cm.Folders); l != 2 {
		t.Fatalf("Incorrect number of folders %d != 2", l)
	}

	r := cm.Folders[0]
	if r.ID != "folder1" {
		t.Errorf("Incorrect folder %q != folder1", r.ID)
	}
	if l := len(r.Devices); l != 2 {
		t.Errorf("Incorrect number of devices %d != 2", l)
	}
	if id := r.Devices[0].ID; id != device1 {
		t.Errorf("Incorrect device ID %s != %s", id, device1)
	}
	if !r.Devices[0].Introducer {
		t.Error("Device1 should be flagged as Introducer")
	}
	if id := r.Devices[1].ID; id != device2 {
		t.Errorf("Incorrect device ID %s != %s", id, device2)
	}
	if r.Devices[1].Introducer {
		t.Error("Device2 should not be flagged as Introducer")
	}

	r = cm.Folders[1]
	if r.ID != "folder2" {
		t.Errorf("Incorrect folder %q != folder2", r.ID)
	}
	if l := len(r.Devices); l != 2 {
		t.Errorf("Incorrect number of devices %d != 2", l)
	}
	if id := r.Devices[0].ID; id != device1 {
		t.Errorf("Incorrect device ID %s != %s", id, device1)
	}
	if !r.Devices[0].Introducer {
		t.Error("Device1 should be flagged as Introducer")
	}
	if id := r.Devices[1].ID; id != device2 {
		t.Errorf("Incorrect device ID %s != %s", id, device2)
	}
	if r.Devices[1].Introducer {
		t.Error("Device2 should not be flagged as Introducer")
	}
}

func TestIntroducer(t *testing.T) {
	var introducedByAnyone protocol.DeviceID

	// LocalDeviceID is a magic value meaning don't check introducer
	contains := func(cfg config.FolderConfiguration, id, introducedBy protocol.DeviceID) bool {
		for _, dev := range cfg.Devices {
			if dev.DeviceID.Equals(id) {
				if introducedBy.Equals(introducedByAnyone) {
					return true
				}
				return dev.IntroducedBy.Equals(introducedBy)
			}
		}
		return false
	}

	m := newState(config.Configuration{
		Devices: []config.DeviceConfiguration{
			{
				DeviceID:   device1,
				Introducer: true,
			},
		},
		Folders: []config.FolderConfiguration{
			{
				ID:   "folder1",
				Path: "testdata",
				Devices: []config.FolderDeviceConfiguration{
					{DeviceID: device1},
				},
			},
			{
				ID:   "folder2",
				Path: "testdata",
				Devices: []config.FolderDeviceConfiguration{
					{DeviceID: device1},
				},
			},
		},
	})
	m.ClusterConfig(device1, protocol.ClusterConfig{
		Folders: []protocol.Folder{
			{
				ID: "folder1",
				Devices: []protocol.Device{
					{
						ID:                       device2,
						Introducer:               true,
						SkipIntroductionRemovals: true,
					},
				},
			},
		},
	})

	if newDev, ok := m.cfg.Device(device2); !ok || !newDev.Introducer || !newDev.SkipIntroductionRemovals {
		t.Error("devie 2 missing or wrong flags")
	}

	if !contains(m.cfg.Folders()["folder1"], device2, device1) {
		t.Error("expected folder 1 to have device2 introduced by device 1")
	}

	cleanupModel(m)
	m = newState(config.Configuration{
		Devices: []config.DeviceConfiguration{
			{
				DeviceID:   device1,
				Introducer: true,
			},
			{
				DeviceID:     device2,
				IntroducedBy: device1,
			},
		},
		Folders: []config.FolderConfiguration{
			{
				ID:   "folder1",
				Path: "testdata",
				Devices: []config.FolderDeviceConfiguration{
					{DeviceID: device1},
					{DeviceID: device2, IntroducedBy: device1},
				},
			},
			{
				ID:   "folder2",
				Path: "testdata",
				Devices: []config.FolderDeviceConfiguration{
					{DeviceID: device1},
				},
			},
		},
	})
	m.ClusterConfig(device1, protocol.ClusterConfig{
		Folders: []protocol.Folder{
			{
				ID: "folder2",
				Devices: []protocol.Device{
					{
						ID:                       device2,
						Introducer:               true,
						SkipIntroductionRemovals: true,
					},
				},
			},
		},
	})

	// Should not get introducer, as it's already unset, and it's an existing device.
	if newDev, ok := m.cfg.Device(device2); !ok || newDev.Introducer || newDev.SkipIntroductionRemovals {
		t.Error("device 2 missing or changed flags")
	}

	if contains(m.cfg.Folders()["folder1"], device2, introducedByAnyone) {
		t.Error("expected device 2 to be removed from folder 1")
	}

	if !contains(m.cfg.Folders()["folder2"], device2, device1) {
		t.Error("expected device 2 to be added to folder 2")
	}

	cleanupModel(m)
	m = newState(config.Configuration{
		Devices: []config.DeviceConfiguration{
			{
				DeviceID:   device1,
				Introducer: true,
			},
			{
				DeviceID:     device2,
				IntroducedBy: device1,
			},
		},
		Folders: []config.FolderConfiguration{
			{
				ID:   "folder1",
				Path: "testdata",
				Devices: []config.FolderDeviceConfiguration{
					{DeviceID: device1},
					{DeviceID: device2, IntroducedBy: device1},
				},
			},
			{
				ID:   "folder2",
				Path: "testdata",
				Devices: []config.FolderDeviceConfiguration{
					{DeviceID: device1},
					{DeviceID: device2, IntroducedBy: device1},
				},
			},
		},
	})
	m.ClusterConfig(device1, protocol.ClusterConfig{})

	if _, ok := m.cfg.Device(device2); ok {
		t.Error("device 2 should have been removed")
	}

	if contains(m.cfg.Folders()["folder1"], device2, introducedByAnyone) {
		t.Error("expected device 2 to be removed from folder 1")
	}

	if contains(m.cfg.Folders()["folder2"], device2, introducedByAnyone) {
		t.Error("expected device 2 to be removed from folder 2")
	}

	// Two cases when removals should not happen
	// 1. Introducer flag no longer set on device

	cleanupModel(m)
	m = newState(config.Configuration{
		Devices: []config.DeviceConfiguration{
			{
				DeviceID:   device1,
				Introducer: false,
			},
			{
				DeviceID:     device2,
				IntroducedBy: device1,
			},
		},
		Folders: []config.FolderConfiguration{
			{
				ID:   "folder1",
				Path: "testdata",
				Devices: []config.FolderDeviceConfiguration{
					{DeviceID: device1},
					{DeviceID: device2, IntroducedBy: device1},
				},
			},
			{
				ID:   "folder2",
				Path: "testdata",
				Devices: []config.FolderDeviceConfiguration{
					{DeviceID: device1},
					{DeviceID: device2, IntroducedBy: device1},
				},
			},
		},
	})
	m.ClusterConfig(device1, protocol.ClusterConfig{})

	if _, ok := m.cfg.Device(device2); !ok {
		t.Error("device 2 should not have been removed")
	}

	if !contains(m.cfg.Folders()["folder1"], device2, device1) {
		t.Error("expected device 2 not to be removed from folder 1")
	}

	if !contains(m.cfg.Folders()["folder2"], device2, device1) {
		t.Error("expected device 2 not to be removed from folder 2")
	}

	// 2. SkipIntroductionRemovals is set

	cleanupModel(m)
	m = newState(config.Configuration{
		Devices: []config.DeviceConfiguration{
			{
				DeviceID:                 device1,
				Introducer:               true,
				SkipIntroductionRemovals: true,
			},
			{
				DeviceID:     device2,
				IntroducedBy: device1,
			},
		},
		Folders: []config.FolderConfiguration{
			{
				ID:   "folder1",
				Path: "testdata",
				Devices: []config.FolderDeviceConfiguration{
					{DeviceID: device1},
					{DeviceID: device2, IntroducedBy: device1},
				},
			},
			{
				ID:   "folder2",
				Path: "testdata",
				Devices: []config.FolderDeviceConfiguration{
					{DeviceID: device1},
				},
			},
		},
	})
	m.ClusterConfig(device1, protocol.ClusterConfig{
		Folders: []protocol.Folder{
			{
				ID: "folder2",
				Devices: []protocol.Device{
					{
						ID:                       device2,
						Introducer:               true,
						SkipIntroductionRemovals: true,
					},
				},
			},
		},
	})

	if _, ok := m.cfg.Device(device2); !ok {
		t.Error("device 2 should not have been removed")
	}

	if !contains(m.cfg.Folders()["folder1"], device2, device1) {
		t.Error("expected device 2 not to be removed from folder 1")
	}

	if !contains(m.cfg.Folders()["folder2"], device2, device1) {
		t.Error("expected device 2 not to be added to folder 2")
	}

	// Test device not being removed as it's shared without an introducer.

	cleanupModel(m)
	m = newState(config.Configuration{
		Devices: []config.DeviceConfiguration{
			{
				DeviceID:   device1,
				Introducer: true,
			},
			{
				DeviceID:     device2,
				IntroducedBy: device1,
			},
		},
		Folders: []config.FolderConfiguration{
			{
				ID:   "folder1",
				Path: "testdata",
				Devices: []config.FolderDeviceConfiguration{
					{DeviceID: device1},
					{DeviceID: device2, IntroducedBy: device1},
				},
			},
			{
				ID:   "folder2",
				Path: "testdata",
				Devices: []config.FolderDeviceConfiguration{
					{DeviceID: device1},
					{DeviceID: device2},
				},
			},
		},
	})
	m.ClusterConfig(device1, protocol.ClusterConfig{})

	if _, ok := m.cfg.Device(device2); !ok {
		t.Error("device 2 should not have been removed")
	}

	if contains(m.cfg.Folders()["folder1"], device2, introducedByAnyone) {
		t.Error("expected device 2 to be removed from folder 1")
	}

	if !contains(m.cfg.Folders()["folder2"], device2, introducedByAnyone) {
		t.Error("expected device 2 not to be removed from folder 2")
	}

	// Test device not being removed as it's shared by a different introducer.

	cleanupModel(m)
	m = newState(config.Configuration{
		Devices: []config.DeviceConfiguration{
			{
				DeviceID:   device1,
				Introducer: true,
			},
			{
				DeviceID:     device2,
				IntroducedBy: device1,
			},
		},
		Folders: []config.FolderConfiguration{
			{
				ID:   "folder1",
				Path: "testdata",
				Devices: []config.FolderDeviceConfiguration{
					{DeviceID: device1},
					{DeviceID: device2, IntroducedBy: device1},
				},
			},
			{
				ID:   "folder2",
				Path: "testdata",
				Devices: []config.FolderDeviceConfiguration{
					{DeviceID: device1},
					{DeviceID: device2, IntroducedBy: myID},
				},
			},
		},
	})
	defer cleanupModel(m)
	m.ClusterConfig(device1, protocol.ClusterConfig{})

	if _, ok := m.cfg.Device(device2); !ok {
		t.Error("device 2 should not have been removed")
	}

	if contains(m.cfg.Folders()["folder1"], device2, introducedByAnyone) {
		t.Error("expected device 2 to be removed from folder 1")
	}

	if !contains(m.cfg.Folders()["folder2"], device2, introducedByAnyone) {
		t.Error("expected device 2 not to be removed from folder 2")
	}
}

func TestIssue4897(t *testing.T) {
	m := newState(config.Configuration{
		Devices: []config.DeviceConfiguration{
			{
				DeviceID:   device1,
				Introducer: true,
			},
		},
		Folders: []config.FolderConfiguration{
			{
				ID:   "folder1",
				Path: "testdata",
				Devices: []config.FolderDeviceConfiguration{
					{DeviceID: device1},
				},
				Paused: true,
			},
		},
	})
	defer cleanupModel(m)

	cm := m.generateClusterConfig(device1)
	if l := len(cm.Folders); l != 1 {
		t.Errorf("Cluster config contains %v folders, expected 1", l)
	}
}

// TestIssue5063 is about a panic in connection with modifying config in quick
// succession, related with auto accepted folders. It's unclear what exactly, a
// relevant bit seems to be here:
// PR-comments: https://github.com/syncthing/syncthing/pull/5069/files#r203146546
// Issue: https://github.com/syncthing/syncthing/pull/5509
func TestIssue5063(t *testing.T) {
	m := newState(defaultAutoAcceptCfg)
	defer cleanupModel(m)

	m.pmut.Lock()
	for _, c := range m.conn {
		conn := c.(*fakeConnection)
		conn.mut.Lock()
		conn.closeFn = func(_ error) {}
		conn.mut.Unlock()
		defer m.Closed(c, errStopped) // to unblock deferred m.Stop()
	}
	m.pmut.Unlock()

	wg := sync.WaitGroup{}

	addAndVerify := func(id string) {
		m.ClusterConfig(device1, protocol.ClusterConfig{
			Folders: []protocol.Folder{
				{
					ID:    id,
					Label: id,
				},
			},
		})
		if fcfg, ok := m.cfg.Folder(id); !ok || !fcfg.SharedWith(device1) {
			t.Error("expected shared", id)
		}
		wg.Done()
	}

	reps := 10
	ids := make([]string, reps)
	for i := 0; i < reps; i++ {
		wg.Add(1)
		ids[i] = srand.String(8)
		go addAndVerify(ids[i])
	}
	defer func() {
		for _, id := range ids {
			os.RemoveAll(id)
		}
	}()

	finished := make(chan struct{})
	go func() {
		wg.Wait()
		close(finished)
	}()
	select {
	case <-finished:
	case <-time.After(10 * time.Second):
		pprof.Lookup("goroutine").WriteTo(os.Stdout, 1)
		t.Fatal("Timed out before all devices were added")
	}
}

func TestAutoAcceptRejected(t *testing.T) {
	// Nothing happens if AutoAcceptFolders not set
	tcfg := defaultAutoAcceptCfg.Copy()
	for i := range tcfg.Devices {
		tcfg.Devices[i].AutoAcceptFolders = false
	}
	m := newState(tcfg)
	defer cleanupModel(m)
	id := srand.String(8)
	defer os.RemoveAll(id)
	m.ClusterConfig(device1, protocol.ClusterConfig{
		Folders: []protocol.Folder{
			{
				ID:    id,
				Label: id,
			},
		},
	})

	if cfg, ok := m.cfg.Folder(id); ok && cfg.SharedWith(device1) {
		t.Error("unexpected shared", id)
	}
}

func TestAutoAcceptNewFolder(t *testing.T) {
	// New folder
	m := newState(defaultAutoAcceptCfg)
	defer cleanupModel(m)
	id := srand.String(8)
	defer os.RemoveAll(id)
	m.ClusterConfig(device1, protocol.ClusterConfig{
		Folders: []protocol.Folder{
			{
				ID:    id,
				Label: id,
			},
		},
	})
	if fcfg, ok := m.cfg.Folder(id); !ok || !fcfg.SharedWith(device1) {
		t.Error("expected shared", id)
	}
}

func TestAutoAcceptNewFolderFromTwoDevices(t *testing.T) {
	m := newState(defaultAutoAcceptCfg)
	defer cleanupModel(m)
	id := srand.String(8)
	defer os.RemoveAll(id)
	m.ClusterConfig(device1, protocol.ClusterConfig{
		Folders: []protocol.Folder{
			{
				ID:    id,
				Label: id,
			},
		},
	})
	if fcfg, ok := m.cfg.Folder(id); !ok || !fcfg.SharedWith(device1) {
		t.Error("expected shared", id)
	}
	if fcfg, ok := m.cfg.Folder(id); !ok || fcfg.SharedWith(device2) {
		t.Error("unexpected expected shared", id)
	}
	m.ClusterConfig(device2, protocol.ClusterConfig{
		Folders: []protocol.Folder{
			{
				ID:    id,
				Label: id,
			},
		},
	})
	if fcfg, ok := m.cfg.Folder(id); !ok || !fcfg.SharedWith(device2) {
		t.Error("expected shared", id)
	}
}

func TestAutoAcceptNewFolderFromOnlyOneDevice(t *testing.T) {
	modifiedCfg := defaultAutoAcceptCfg.Copy()
	modifiedCfg.Devices[2].AutoAcceptFolders = false
	m := newState(modifiedCfg)
	id := srand.String(8)
	defer os.RemoveAll(id)
	defer cleanupModel(m)
	m.ClusterConfig(device1, protocol.ClusterConfig{
		Folders: []protocol.Folder{
			{
				ID:    id,
				Label: id,
			},
		},
	})
	if fcfg, ok := m.cfg.Folder(id); !ok || !fcfg.SharedWith(device1) {
		t.Error("expected shared", id)
	}
	if fcfg, ok := m.cfg.Folder(id); !ok || fcfg.SharedWith(device2) {
		t.Error("unexpected expected shared", id)
	}
	m.ClusterConfig(device2, protocol.ClusterConfig{
		Folders: []protocol.Folder{
			{
				ID:    id,
				Label: id,
			},
		},
	})
	if fcfg, ok := m.cfg.Folder(id); !ok || fcfg.SharedWith(device2) {
		t.Error("unexpected shared", id)
	}
}

func TestAutoAcceptNewFolderPremutationsNoPanic(t *testing.T) {
	if testing.Short() {
		t.Skip("short tests only")
	}

	testOs := &fatalOs{t}

	id := srand.String(8)
	label := srand.String(8)
	premutations := []protocol.Folder{
		{ID: id, Label: id},
		{ID: id, Label: label},
		{ID: label, Label: id},
		{ID: label, Label: label},
	}
	localFolders := append(premutations, protocol.Folder{})
	for _, localFolder := range localFolders {
		for _, localFolderPaused := range []bool{false, true} {
			for _, dev1folder := range premutations {
				for _, dev2folder := range premutations {
					cfg := defaultAutoAcceptCfg.Copy()
					if localFolder.Label != "" {
						fcfg := config.NewFolderConfiguration(myID, localFolder.ID, localFolder.Label, fs.FilesystemTypeBasic, localFolder.ID)
						fcfg.Paused = localFolderPaused
						cfg.Folders = append(cfg.Folders, fcfg)
					}
					m := newState(cfg)
					m.ClusterConfig(device1, protocol.ClusterConfig{
						Folders: []protocol.Folder{dev1folder},
					})
					m.ClusterConfig(device2, protocol.ClusterConfig{
						Folders: []protocol.Folder{dev2folder},
					})
					cleanupModel(m)
					testOs.RemoveAll(id)
					testOs.RemoveAll(label)
				}
			}
		}
	}
}

func TestAutoAcceptMultipleFolders(t *testing.T) {
	// Multiple new folders
	id1 := srand.String(8)
	defer os.RemoveAll(id1)
	id2 := srand.String(8)
	defer os.RemoveAll(id2)
	m := newState(defaultAutoAcceptCfg)
	defer cleanupModel(m)
	m.ClusterConfig(device1, protocol.ClusterConfig{
		Folders: []protocol.Folder{
			{
				ID:    id1,
				Label: id1,
			},
			{
				ID:    id2,
				Label: id2,
			},
		},
	})
	if fcfg, ok := m.cfg.Folder(id1); !ok || !fcfg.SharedWith(device1) {
		t.Error("expected shared", id1)
	}
	if fcfg, ok := m.cfg.Folder(id2); !ok || !fcfg.SharedWith(device1) {
		t.Error("expected shared", id2)
	}
}

func TestAutoAcceptExistingFolder(t *testing.T) {
	// Existing folder
	id := srand.String(8)
	idOther := srand.String(8) // To check that path does not get changed.
	defer os.RemoveAll(id)
	defer os.RemoveAll(idOther)

	tcfg := defaultAutoAcceptCfg.Copy()
	tcfg.Folders = []config.FolderConfiguration{
		{
			ID:   id,
			Path: idOther, // To check that path does not get changed.
		},
	}
	m := newState(tcfg)
	defer cleanupModel(m)
	if fcfg, ok := m.cfg.Folder(id); !ok || fcfg.SharedWith(device1) {
		t.Error("missing folder, or shared", id)
	}
	m.ClusterConfig(device1, protocol.ClusterConfig{
		Folders: []protocol.Folder{
			{
				ID:    id,
				Label: id,
			},
		},
	})

	if fcfg, ok := m.cfg.Folder(id); !ok || !fcfg.SharedWith(device1) || fcfg.Path != idOther {
		t.Error("missing folder, or unshared, or path changed", id)
	}
}

func TestAutoAcceptNewAndExistingFolder(t *testing.T) {
	// New and existing folder
	id1 := srand.String(8)
	defer os.RemoveAll(id1)
	id2 := srand.String(8)
	defer os.RemoveAll(id2)

	tcfg := defaultAutoAcceptCfg.Copy()
	tcfg.Folders = []config.FolderConfiguration{
		{
			ID:   id1,
			Path: id1, // from previous test case, to verify that path doesn't get changed.
		},
	}
	m := newState(tcfg)
	defer cleanupModel(m)
	if fcfg, ok := m.cfg.Folder(id1); !ok || fcfg.SharedWith(device1) {
		t.Error("missing folder, or shared", id1)
	}
	m.ClusterConfig(device1, protocol.ClusterConfig{
		Folders: []protocol.Folder{
			{
				ID:    id1,
				Label: id1,
			},
			{
				ID:    id2,
				Label: id2,
			},
		},
	})

	for i, id := range []string{id1, id2} {
		if fcfg, ok := m.cfg.Folder(id); !ok || !fcfg.SharedWith(device1) {
			t.Error("missing folder, or unshared", i, id)
		}
	}
}

func TestAutoAcceptAlreadyShared(t *testing.T) {
	// Already shared
	id := srand.String(8)
	defer os.RemoveAll(id)
	tcfg := defaultAutoAcceptCfg.Copy()
	tcfg.Folders = []config.FolderConfiguration{
		{
			ID:   id,
			Path: id,
			Devices: []config.FolderDeviceConfiguration{
				{
					DeviceID: device1,
				},
			},
		},
	}
	m := newState(tcfg)
	defer cleanupModel(m)
	if fcfg, ok := m.cfg.Folder(id); !ok || !fcfg.SharedWith(device1) {
		t.Error("missing folder, or not shared", id)
	}
	m.ClusterConfig(device1, protocol.ClusterConfig{
		Folders: []protocol.Folder{
			{
				ID:    id,
				Label: id,
			},
		},
	})

	if fcfg, ok := m.cfg.Folder(id); !ok || !fcfg.SharedWith(device1) {
		t.Error("missing folder, or not shared", id)
	}
}

func TestAutoAcceptNameConflict(t *testing.T) {
	testOs := &fatalOs{t}

	id := srand.String(8)
	label := srand.String(8)
	testOs.MkdirAll(id, 0777)
	testOs.MkdirAll(label, 0777)
	defer os.RemoveAll(id)
	defer os.RemoveAll(label)
	m := newState(defaultAutoAcceptCfg)
	defer cleanupModel(m)
	m.ClusterConfig(device1, protocol.ClusterConfig{
		Folders: []protocol.Folder{
			{
				ID:    id,
				Label: label,
			},
		},
	})
	if fcfg, ok := m.cfg.Folder(id); ok && fcfg.SharedWith(device1) {
		t.Error("unexpected folder", id)
	}
}

func TestAutoAcceptPrefersLabel(t *testing.T) {
	// Prefers label, falls back to ID.
	m := newState(defaultAutoAcceptCfg)
	id := srand.String(8)
	label := srand.String(8)
	defer os.RemoveAll(id)
	defer os.RemoveAll(label)
	defer cleanupModel(m)
	m.ClusterConfig(device1, protocol.ClusterConfig{
		Folders: []protocol.Folder{
			{
				ID:    id,
				Label: label,
			},
		},
	})
	if fcfg, ok := m.cfg.Folder(id); !ok || !fcfg.SharedWith(device1) || !strings.HasSuffix(fcfg.Path, label) {
		t.Error("expected shared, or wrong path", id, label, fcfg.Path)
	}
}

func TestAutoAcceptFallsBackToID(t *testing.T) {
	testOs := &fatalOs{t}

	// Prefers label, falls back to ID.
	m := newState(defaultAutoAcceptCfg)
	id := srand.String(8)
	label := srand.String(8)
	t.Log(id, label)
	testOs.MkdirAll(label, 0777)
	defer os.RemoveAll(label)
	defer os.RemoveAll(id)
	defer cleanupModel(m)
	m.ClusterConfig(device1, protocol.ClusterConfig{
		Folders: []protocol.Folder{
			{
				ID:    id,
				Label: label,
			},
		},
	})
	if fcfg, ok := m.cfg.Folder(id); !ok || !fcfg.SharedWith(device1) || !strings.HasSuffix(fcfg.Path, id) {
		t.Error("expected shared, or wrong path", id, label, fcfg.Path)
	}
}

func TestAutoAcceptPausedWhenFolderConfigChanged(t *testing.T) {
	// Existing folder
	id := srand.String(8)
	idOther := srand.String(8) // To check that path does not get changed.
	defer os.RemoveAll(id)
	defer os.RemoveAll(idOther)

	tcfg := defaultAutoAcceptCfg.Copy()
	fcfg := config.NewFolderConfiguration(myID, id, "", fs.FilesystemTypeBasic, idOther)
	fcfg.Paused = true
	// The order of devices here is wrong (cfg.clean() sorts them), which will cause the folder to restart.
	// Because of the restart, folder gets removed from m.deviceFolder, which means that generateClusterConfig will not panic.
	// This wasn't an issue before, yet keeping the test case to prove that it still isn't.
	fcfg.Devices = append(fcfg.Devices, config.FolderDeviceConfiguration{
		DeviceID: device1,
	})
	tcfg.Folders = []config.FolderConfiguration{fcfg}
	m := newState(tcfg)
	defer cleanupModel(m)
	if fcfg, ok := m.cfg.Folder(id); !ok || !fcfg.SharedWith(device1) {
		t.Error("missing folder, or not shared", id)
	}
	if _, ok := m.folderRunners[id]; ok {
		t.Fatal("folder running?")
	}

	m.ClusterConfig(device1, protocol.ClusterConfig{
		Folders: []protocol.Folder{
			{
				ID:    id,
				Label: id,
			},
		},
	})
	m.generateClusterConfig(device1)

	if fcfg, ok := m.cfg.Folder(id); !ok {
		t.Error("missing folder")
	} else if fcfg.Path != idOther {
		t.Error("folder path changed")
	} else {
		for _, dev := range fcfg.DeviceIDs() {
			if dev == device1 {
				return
			}
		}
		t.Error("device missing")
	}

	if _, ok := m.folderRunners[id]; ok {
		t.Error("folder started")
	}
}

func TestAutoAcceptPausedWhenFolderConfigNotChanged(t *testing.T) {
	// Existing folder
	id := srand.String(8)
	idOther := srand.String(8) // To check that path does not get changed.
	defer os.RemoveAll(id)
	defer os.RemoveAll(idOther)

	tcfg := defaultAutoAcceptCfg.Copy()
	fcfg := config.NewFolderConfiguration(myID, id, "", fs.FilesystemTypeBasic, idOther)
	fcfg.Paused = true
	// The new folder is exactly the same as the one constructed by handleAutoAccept, which means
	// the folder will not be restarted (even if it's paused), yet handleAutoAccept used to add the folder
	// to m.deviceFolders which had caused panics when calling generateClusterConfig, as the folder
	// did not have a file set.
	fcfg.Devices = append([]config.FolderDeviceConfiguration{
		{
			DeviceID: device1,
		},
	}, fcfg.Devices...) // Need to ensure this device order to avoid folder restart.
	tcfg.Folders = []config.FolderConfiguration{fcfg}
	m := newState(tcfg)
	defer cleanupModel(m)
	if fcfg, ok := m.cfg.Folder(id); !ok || !fcfg.SharedWith(device1) {
		t.Error("missing folder, or not shared", id)
	}
	if _, ok := m.folderRunners[id]; ok {
		t.Fatal("folder running?")
	}

	m.ClusterConfig(device1, protocol.ClusterConfig{
		Folders: []protocol.Folder{
			{
				ID:    id,
				Label: id,
			},
		},
	})
	m.generateClusterConfig(device1)

	if fcfg, ok := m.cfg.Folder(id); !ok {
		t.Error("missing folder")
	} else if fcfg.Path != idOther {
		t.Error("folder path changed")
	} else {
		for _, dev := range fcfg.DeviceIDs() {
			if dev == device1 {
				return
			}
		}
		t.Error("device missing")
	}

	if _, ok := m.folderRunners[id]; ok {
		t.Error("folder started")
	}
}

func changeIgnores(t *testing.T, m *model, expected []string) {
	arrEqual := func(a, b []string) bool {
		if len(a) != len(b) {
			return false
		}

		for i := range a {
			if a[i] != b[i] {
				return false
			}
		}
		return true
	}

	ignores, _, err := m.GetIgnores("default")
	if err != nil {
		t.Error(err)
	}

	if !arrEqual(ignores, expected) {
		t.Errorf("Incorrect ignores: %v != %v", ignores, expected)
	}

	ignores = append(ignores, "pox")

	err = m.SetIgnores("default", ignores)
	if err != nil {
		t.Error(err)
	}

	ignores2, _, err := m.GetIgnores("default")
	if err != nil {
		t.Error(err)
	}

	if !arrEqual(ignores, ignores2) {
		t.Errorf("Incorrect ignores: %v != %v", ignores2, ignores)
	}

	if runtime.GOOS == "darwin" {
		// see above
		time.Sleep(time.Second)
	} else {
		time.Sleep(time.Millisecond)
	}
	err = m.SetIgnores("default", expected)
	if err != nil {
		t.Error(err)
	}

	ignores, _, err = m.GetIgnores("default")
	if err != nil {
		t.Error(err)
	}

	if !arrEqual(ignores, expected) {
		t.Errorf("Incorrect ignores: %v != %v", ignores, expected)
	}
}

func TestIgnores(t *testing.T) {
	// Assure a clean start state
	mustRemove(t, defaultFs.RemoveAll(config.DefaultMarkerName))
	mustRemove(t, defaultFs.MkdirAll(config.DefaultMarkerName, 0644))
	writeFile(defaultFs, ".stignore", []byte(".*\nquux\n"), 0644)

	m := setupModel(defaultCfgWrapper)
	defer cleanupModel(m)

	folderIgnoresAlwaysReload(m, defaultFolderConfig)

	// Make sure the initial scan has finished (ScanFolders is blocking)
	m.ScanFolders()

	expected := []string{
		".*",
		"quux",
	}

	changeIgnores(t, m, expected)

	_, _, err := m.GetIgnores("doesnotexist")
	if err == nil {
		t.Error("No error")
	}

	err = m.SetIgnores("doesnotexist", expected)
	if err == nil {
		t.Error("No error")
	}

	// Invalid path, marker should be missing, hence returns an error.
	fcfg := config.FolderConfiguration{ID: "fresh", Path: "XXX"}
	ignores := ignore.New(fcfg.Filesystem(), ignore.WithCache(m.cfg.Options().CacheIgnoredFiles))
	m.fmut.Lock()
	m.folderCfgs[fcfg.ID] = fcfg
	m.folderIgnores[fcfg.ID] = ignores
	m.fmut.Unlock()

	_, _, err = m.GetIgnores("fresh")
	if err == nil {
		t.Error("No error")
	}

	// Repeat tests with paused folder
	pausedDefaultFolderConfig := defaultFolderConfig
	pausedDefaultFolderConfig.Paused = true

	m.restartFolder(defaultFolderConfig, pausedDefaultFolderConfig, false)
	// Here folder initialization is not an issue as a paused folder isn't
	// added to the model and thus there is no initial scan happening.

	changeIgnores(t, m, expected)

	// Make sure no .stignore file is considered valid
	defer func() {
		must(t, defaultFs.Rename(".stignore.bak", ".stignore"))
	}()
	must(t, defaultFs.Rename(".stignore", ".stignore.bak"))
	changeIgnores(t, m, []string{})
}

func TestEmptyIgnores(t *testing.T) {
	// Assure a clean start state
	mustRemove(t, defaultFs.RemoveAll(config.DefaultMarkerName))
	must(t, defaultFs.MkdirAll(config.DefaultMarkerName, 0644))

	m := setupModel(defaultCfgWrapper)
	defer cleanupModel(m)

	if err := m.SetIgnores("default", []string{}); err != nil {
		t.Error(err)
	}
	if _, err := os.Stat("testdata/.stignore"); err == nil {
		t.Error(".stignore was created despite being empty")
	}

	if err := m.SetIgnores("default", []string{".*", "quux"}); err != nil {
		t.Error(err)
	}
	if _, err := os.Stat("testdata/.stignore"); os.IsNotExist(err) {
		t.Error(".stignore does not exist")
	}

	if err := m.SetIgnores("default", []string{}); err != nil {
		t.Error(err)
	}
	if _, err := os.Stat("testdata/.stignore"); err == nil {
		t.Error(".stignore should have been deleted because it is empty")
	}
}

func waitForState(t *testing.T, sub events.Subscription, folder, expected string) {
	t.Helper()
	timeout := time.After(5 * time.Second)
	var error string
	for {
		select {
		case ev := <-sub.C():
			data := ev.Data.(map[string]interface{})
			if data["folder"].(string) == folder {
				if data["error"] == nil {
					error = ""
				} else {
					error = data["error"].(string)
				}
				if error == expected {
					return
				}
			}
		case <-timeout:
			t.Fatalf("Timed out waiting for status: %s, current status: %v", expected, error)
		}
	}
}

func TestROScanRecovery(t *testing.T) {
	testOs := &fatalOs{t}

	ldb := db.NewLowlevel(backend.OpenMemory())
	set := db.NewFileSet("default", defaultFs, ldb)
	set.Update(protocol.LocalDeviceID, []protocol.FileInfo{
		{Name: "dummyfile", Version: protocol.Vector{Counters: []protocol.Counter{{ID: 42, Value: 1}}}},
	})

	fcfg := config.FolderConfiguration{
		ID:              "default",
		Path:            "rotestfolder",
		Type:            config.FolderTypeSendOnly,
		RescanIntervalS: 1,
		MarkerName:      config.DefaultMarkerName,
	}
	cfg := createTmpWrapper(config.Configuration{
		Folders: []config.FolderConfiguration{fcfg},
		Devices: []config.DeviceConfiguration{
			{
				DeviceID: device1,
			},
		},
	})

	testOs.RemoveAll(fcfg.Path)

	m := newModel(cfg, myID, "syncthing", "dev", ldb, nil)
	sub := m.evLogger.Subscribe(events.StateChanged)
	defer sub.Unsubscribe()
	m.ServeBackground()
	defer cleanupModel(m)

	waitForState(t, sub, "default", "folder path missing")

	testOs.Mkdir(fcfg.Path, 0700)

	waitForState(t, sub, "default", config.ErrMarkerMissing.Error())

	fd := testOs.Create(filepath.Join(fcfg.Path, config.DefaultMarkerName))
	fd.Close()

	waitForState(t, sub, "default", "")

	testOs.Remove(filepath.Join(fcfg.Path, config.DefaultMarkerName))

	waitForState(t, sub, "default", config.ErrMarkerMissing.Error())

	testOs.Remove(fcfg.Path)

	waitForState(t, sub, "default", "folder path missing")
}

func TestRWScanRecovery(t *testing.T) {
	testOs := &fatalOs{t}

	ldb := db.NewLowlevel(backend.OpenMemory())
	set := db.NewFileSet("default", defaultFs, ldb)
	set.Update(protocol.LocalDeviceID, []protocol.FileInfo{
		{Name: "dummyfile", Version: protocol.Vector{Counters: []protocol.Counter{{ID: 42, Value: 1}}}},
	})

	fcfg := config.FolderConfiguration{
		ID:              "default",
		Path:            "rwtestfolder",
		Type:            config.FolderTypeSendReceive,
		RescanIntervalS: 1,
		MarkerName:      config.DefaultMarkerName,
	}
	cfg := createTmpWrapper(config.Configuration{
		Folders: []config.FolderConfiguration{fcfg},
		Devices: []config.DeviceConfiguration{
			{
				DeviceID: device1,
			},
		},
	})

	testOs.RemoveAll(fcfg.Path)

	m := newModel(cfg, myID, "syncthing", "dev", ldb, nil)
	sub := m.evLogger.Subscribe(events.StateChanged)
	defer sub.Unsubscribe()
	m.ServeBackground()
	defer cleanupModel(m)

	waitForState(t, sub, "default", "folder path missing")

	testOs.Mkdir(fcfg.Path, 0700)

	waitForState(t, sub, "default", config.ErrMarkerMissing.Error())

	fd := testOs.Create(filepath.Join(fcfg.Path, config.DefaultMarkerName))
	fd.Close()

	waitForState(t, sub, "default", "")

	testOs.Remove(filepath.Join(fcfg.Path, config.DefaultMarkerName))

	waitForState(t, sub, "default", config.ErrMarkerMissing.Error())

	testOs.Remove(fcfg.Path)

	waitForState(t, sub, "default", "folder path missing")
}

func TestGlobalDirectoryTree(t *testing.T) {
	db := db.NewLowlevel(backend.OpenMemory())
	m := newModel(defaultCfgWrapper, myID, "syncthing", "dev", db, nil)
	m.ServeBackground()
	defer cleanupModel(m)

	b := func(isfile bool, path ...string) protocol.FileInfo {
		typ := protocol.FileInfoTypeDirectory
		blocks := []protocol.BlockInfo{}
		if isfile {
			typ = protocol.FileInfoTypeFile
			blocks = []protocol.BlockInfo{{Offset: 0x0, Size: 0xa, Hash: []uint8{0x2f, 0x72, 0xcc, 0x11, 0xa6, 0xfc, 0xd0, 0x27, 0x1e, 0xce, 0xf8, 0xc6, 0x10, 0x56, 0xee, 0x1e, 0xb1, 0x24, 0x3b, 0xe3, 0x80, 0x5b, 0xf9, 0xa9, 0xdf, 0x98, 0xf9, 0x2f, 0x76, 0x36, 0xb0, 0x5c}}}
		}
		return protocol.FileInfo{
			Name:      filepath.Join(path...),
			Type:      typ,
			ModifiedS: 0x666,
			Blocks:    blocks,
			Size:      0xa,
		}
	}

	filedata := []interface{}{time.Unix(0x666, 0), 0xa}

	testdata := []protocol.FileInfo{
		b(false, "another"),
		b(false, "another", "directory"),
		b(true, "another", "directory", "afile"),
		b(false, "another", "directory", "with"),
		b(false, "another", "directory", "with", "a"),
		b(true, "another", "directory", "with", "a", "file"),
		b(true, "another", "directory", "with", "file"),
		b(true, "another", "file"),

		b(false, "other"),
		b(false, "other", "rand"),
		b(false, "other", "random"),
		b(false, "other", "random", "dir"),
		b(false, "other", "random", "dirx"),
		b(false, "other", "randomx"),

		b(false, "some"),
		b(false, "some", "directory"),
		b(false, "some", "directory", "with"),
		b(false, "some", "directory", "with", "a"),
		b(true, "some", "directory", "with", "a", "file"),

		b(true, "rootfile"),
	}
	expectedResult := map[string]interface{}{
		"another": map[string]interface{}{
			"directory": map[string]interface{}{
				"afile": filedata,
				"with": map[string]interface{}{
					"a": map[string]interface{}{
						"file": filedata,
					},
					"file": filedata,
				},
			},
			"file": filedata,
		},
		"other": map[string]interface{}{
			"rand": map[string]interface{}{},
			"random": map[string]interface{}{
				"dir":  map[string]interface{}{},
				"dirx": map[string]interface{}{},
			},
			"randomx": map[string]interface{}{},
		},
		"some": map[string]interface{}{
			"directory": map[string]interface{}{
				"with": map[string]interface{}{
					"a": map[string]interface{}{
						"file": filedata,
					},
				},
			},
		},
		"rootfile": filedata,
	}

	mm := func(data interface{}) string {
		bytes, err := json.Marshal(data)
		if err != nil {
			panic(err)
		}
		return string(bytes)
	}

	m.Index(device1, "default", testdata)

	result := m.GlobalDirectoryTree("default", "", -1, false)

	if mm(result) != mm(expectedResult) {
		t.Errorf("Does not match:\n%#v\n%#v", result, expectedResult)
	}

	result = m.GlobalDirectoryTree("default", "another", -1, false)

	if mm(result) != mm(expectedResult["another"]) {
		t.Errorf("Does not match:\n%s\n%s", mm(result), mm(expectedResult["another"]))
	}

	result = m.GlobalDirectoryTree("default", "", 0, false)
	currentResult := map[string]interface{}{
		"another":  map[string]interface{}{},
		"other":    map[string]interface{}{},
		"some":     map[string]interface{}{},
		"rootfile": filedata,
	}

	if mm(result) != mm(currentResult) {
		t.Errorf("Does not match:\n%s\n%s", mm(result), mm(currentResult))
	}

	result = m.GlobalDirectoryTree("default", "", 1, false)
	currentResult = map[string]interface{}{
		"another": map[string]interface{}{
			"directory": map[string]interface{}{},
			"file":      filedata,
		},
		"other": map[string]interface{}{
			"rand":    map[string]interface{}{},
			"random":  map[string]interface{}{},
			"randomx": map[string]interface{}{},
		},
		"some": map[string]interface{}{
			"directory": map[string]interface{}{},
		},
		"rootfile": filedata,
	}

	if mm(result) != mm(currentResult) {
		t.Errorf("Does not match:\n%s\n%s", mm(result), mm(currentResult))
	}

	result = m.GlobalDirectoryTree("default", "", -1, true)
	currentResult = map[string]interface{}{
		"another": map[string]interface{}{
			"directory": map[string]interface{}{
				"with": map[string]interface{}{
					"a": map[string]interface{}{},
				},
			},
		},
		"other": map[string]interface{}{
			"rand": map[string]interface{}{},
			"random": map[string]interface{}{
				"dir":  map[string]interface{}{},
				"dirx": map[string]interface{}{},
			},
			"randomx": map[string]interface{}{},
		},
		"some": map[string]interface{}{
			"directory": map[string]interface{}{
				"with": map[string]interface{}{
					"a": map[string]interface{}{},
				},
			},
		},
	}

	if mm(result) != mm(currentResult) {
		t.Errorf("Does not match:\n%s\n%s", mm(result), mm(currentResult))
	}

	result = m.GlobalDirectoryTree("default", "", 1, true)
	currentResult = map[string]interface{}{
		"another": map[string]interface{}{
			"directory": map[string]interface{}{},
		},
		"other": map[string]interface{}{
			"rand":    map[string]interface{}{},
			"random":  map[string]interface{}{},
			"randomx": map[string]interface{}{},
		},
		"some": map[string]interface{}{
			"directory": map[string]interface{}{},
		},
	}

	if mm(result) != mm(currentResult) {
		t.Errorf("Does not match:\n%s\n%s", mm(result), mm(currentResult))
	}

	result = m.GlobalDirectoryTree("default", "another", 0, false)
	currentResult = map[string]interface{}{
		"directory": map[string]interface{}{},
		"file":      filedata,
	}

	if mm(result) != mm(currentResult) {
		t.Errorf("Does not match:\n%s\n%s", mm(result), mm(currentResult))
	}

	result = m.GlobalDirectoryTree("default", "some/directory", 0, false)
	currentResult = map[string]interface{}{
		"with": map[string]interface{}{},
	}

	if mm(result) != mm(currentResult) {
		t.Errorf("Does not match:\n%s\n%s", mm(result), mm(currentResult))
	}

	result = m.GlobalDirectoryTree("default", "some/directory", 1, false)
	currentResult = map[string]interface{}{
		"with": map[string]interface{}{
			"a": map[string]interface{}{},
		},
	}

	if mm(result) != mm(currentResult) {
		t.Errorf("Does not match:\n%s\n%s", mm(result), mm(currentResult))
	}

	result = m.GlobalDirectoryTree("default", "some/directory", 2, false)
	currentResult = map[string]interface{}{
		"with": map[string]interface{}{
			"a": map[string]interface{}{
				"file": filedata,
			},
		},
	}

	if mm(result) != mm(currentResult) {
		t.Errorf("Does not match:\n%s\n%s", mm(result), mm(currentResult))
	}

	result = m.GlobalDirectoryTree("default", "another", -1, true)
	currentResult = map[string]interface{}{
		"directory": map[string]interface{}{
			"with": map[string]interface{}{
				"a": map[string]interface{}{},
			},
		},
	}

	if mm(result) != mm(currentResult) {
		t.Errorf("Does not match:\n%s\n%s", mm(result), mm(currentResult))
	}

	// No prefix matching!
	result = m.GlobalDirectoryTree("default", "som", -1, false)
	currentResult = map[string]interface{}{}

	if mm(result) != mm(currentResult) {
		t.Errorf("Does not match:\n%s\n%s", mm(result), mm(currentResult))
	}
}

func TestGlobalDirectorySelfFixing(t *testing.T) {
	db := db.NewLowlevel(backend.OpenMemory())
	m := newModel(defaultCfgWrapper, myID, "syncthing", "dev", db, nil)
	m.ServeBackground()
	defer cleanupModel(m)

	b := func(isfile bool, path ...string) protocol.FileInfo {
		typ := protocol.FileInfoTypeDirectory
		blocks := []protocol.BlockInfo{}
		if isfile {
			typ = protocol.FileInfoTypeFile
			blocks = []protocol.BlockInfo{{Offset: 0x0, Size: 0xa, Hash: []uint8{0x2f, 0x72, 0xcc, 0x11, 0xa6, 0xfc, 0xd0, 0x27, 0x1e, 0xce, 0xf8, 0xc6, 0x10, 0x56, 0xee, 0x1e, 0xb1, 0x24, 0x3b, 0xe3, 0x80, 0x5b, 0xf9, 0xa9, 0xdf, 0x98, 0xf9, 0x2f, 0x76, 0x36, 0xb0, 0x5c}}}
		}
		return protocol.FileInfo{
			Name:      filepath.Join(path...),
			Type:      typ,
			ModifiedS: 0x666,
			Blocks:    blocks,
			Size:      0xa,
		}
	}

	filedata := []interface{}{time.Unix(0x666, 0).Format(time.RFC3339), 0xa}

	testdata := []protocol.FileInfo{
		b(true, "another", "directory", "afile"),
		b(true, "another", "directory", "with", "a", "file"),
		b(true, "another", "directory", "with", "file"),

		b(false, "other", "random", "dirx"),
		b(false, "other", "randomx"),

		b(false, "some", "directory", "with", "x"),
		b(true, "some", "directory", "with", "a", "file"),

		b(false, "this", "is", "a", "deep", "invalid", "directory"),

		b(true, "xthis", "is", "a", "deep", "invalid", "file"),
	}
	expectedResult := map[string]interface{}{
		"another": map[string]interface{}{
			"directory": map[string]interface{}{
				"afile": filedata,
				"with": map[string]interface{}{
					"a": map[string]interface{}{
						"file": filedata,
					},
					"file": filedata,
				},
			},
		},
		"other": map[string]interface{}{
			"random": map[string]interface{}{
				"dirx": map[string]interface{}{},
			},
			"randomx": map[string]interface{}{},
		},
		"some": map[string]interface{}{
			"directory": map[string]interface{}{
				"with": map[string]interface{}{
					"a": map[string]interface{}{
						"file": filedata,
					},
					"x": map[string]interface{}{},
				},
			},
		},
		"this": map[string]interface{}{
			"is": map[string]interface{}{
				"a": map[string]interface{}{
					"deep": map[string]interface{}{
						"invalid": map[string]interface{}{
							"directory": map[string]interface{}{},
						},
					},
				},
			},
		},
		"xthis": map[string]interface{}{
			"is": map[string]interface{}{
				"a": map[string]interface{}{
					"deep": map[string]interface{}{
						"invalid": map[string]interface{}{
							"file": filedata,
						},
					},
				},
			},
		},
	}

	mm := func(data interface{}) string {
		bytes, err := json.Marshal(data)
		if err != nil {
			panic(err)
		}
		return string(bytes)
	}

	m.Index(device1, "default", testdata)

	result := m.GlobalDirectoryTree("default", "", -1, false)

	if mm(result) != mm(expectedResult) {
		t.Errorf("Does not match:\n%s\n%s", mm(result), mm(expectedResult))
	}

	result = m.GlobalDirectoryTree("default", "xthis/is/a/deep", -1, false)
	currentResult := map[string]interface{}{
		"invalid": map[string]interface{}{
			"file": filedata,
		},
	}

	if mm(result) != mm(currentResult) {
		t.Errorf("Does not match:\n%s\n%s", mm(result), mm(currentResult))
	}

	result = m.GlobalDirectoryTree("default", "xthis/is/a/deep", -1, true)
	currentResult = map[string]interface{}{
		"invalid": map[string]interface{}{},
	}

	if mm(result) != mm(currentResult) {
		t.Errorf("Does not match:\n%s\n%s", mm(result), mm(currentResult))
	}

	// !!! This is actually BAD, because we don't have enough level allowance
	// to accept this file, hence the tree is left unbuilt !!!
	result = m.GlobalDirectoryTree("default", "xthis", 1, false)
	currentResult = map[string]interface{}{}

	if mm(result) != mm(currentResult) {
		t.Errorf("Does not match:\n%s\n%s", mm(result), mm(currentResult))
	}
}

func genDeepFiles(n, d int) []protocol.FileInfo {
	rand.Seed(int64(n))
	files := make([]protocol.FileInfo, n)
	t := time.Now().Unix()
	for i := 0; i < n; i++ {
		path := ""
		for i := 0; i <= d; i++ {
			path = filepath.Join(path, strconv.Itoa(rand.Int()))
		}

		sofar := ""
		for _, path := range filepath.SplitList(path) {
			sofar = filepath.Join(sofar, path)
			files[i] = protocol.FileInfo{
				Name: sofar,
			}
			i++
		}

		files[i].ModifiedS = t
		files[i].Blocks = []protocol.BlockInfo{{Offset: 0, Size: 100, Hash: []byte("some hash bytes")}}
	}

	return files
}

func BenchmarkTree_10000_50(b *testing.B) {
	benchmarkTree(b, 10000, 50)
}

func BenchmarkTree_100_50(b *testing.B) {
	benchmarkTree(b, 100, 50)
}

func BenchmarkTree_100_10(b *testing.B) {
	benchmarkTree(b, 100, 10)
}

func benchmarkTree(b *testing.B, n1, n2 int) {
	db := db.NewLowlevel(backend.OpenMemory())
	m := newModel(defaultCfgWrapper, myID, "syncthing", "dev", db, nil)
	m.ServeBackground()
	defer cleanupModel(m)

	m.ScanFolder("default")
	files := genDeepFiles(n1, n2)

	m.Index(device1, "default", files)

	b.ResetTimer()
	for i := 0; i < b.N; i++ {
		m.GlobalDirectoryTree("default", "", -1, false)
	}
	b.ReportAllocs()
}

func TestIssue3028(t *testing.T) {
	// Create two files that we'll delete, one with a name that is a prefix of the other.

	must(t, writeFile(defaultFs, "testrm", []byte("Hello"), 0644))
	must(t, writeFile(defaultFs, "testrm2", []byte("Hello"), 0644))
	defer func() {
		mustRemove(t, defaultFs.Remove("testrm"))
		mustRemove(t, defaultFs.Remove("testrm2"))
	}()

	// Create a model and default folder

	m := setupModel(defaultCfgWrapper)
	defer cleanupModel(m)

	// Get a count of how many files are there now

	locorigfiles := localSize(t, m, "default").Files
	globorigfiles := globalSize(t, m, "default").Files

	// Delete and rescan specifically these two

	must(t, defaultFs.Remove("testrm"))
	must(t, defaultFs.Remove("testrm2"))
	m.ScanFolderSubdirs("default", []string{"testrm", "testrm2"})

	// Verify that the number of files decreased by two and the number of
	// deleted files increases by two

	loc := localSize(t, m, "default")
	glob := globalSize(t, m, "default")
	if loc.Files != locorigfiles-2 {
		t.Errorf("Incorrect local accounting; got %d current files, expected %d", loc.Files, locorigfiles-2)
	}
	if glob.Files != globorigfiles-2 {
		t.Errorf("Incorrect global accounting; got %d current files, expected %d", glob.Files, globorigfiles-2)
	}
	if loc.Deleted != 2 {
		t.Errorf("Incorrect local accounting; got %d deleted files, expected 2", loc.Deleted)
	}
	if glob.Deleted != 2 {
		t.Errorf("Incorrect global accounting; got %d deleted files, expected 2", glob.Deleted)
	}
}

func TestIssue4357(t *testing.T) {
	db := db.NewLowlevel(backend.OpenMemory())
	cfg := defaultCfgWrapper.RawCopy()
	// Create a separate wrapper not to pollute other tests.
	wrapper := createTmpWrapper(config.Configuration{})
	m := newModel(wrapper, myID, "syncthing", "dev", db, nil)
	m.ServeBackground()
	defer cleanupModel(m)

	// Force the model to wire itself and add the folders
	p, err := wrapper.Replace(cfg)
	p.Wait()
	if err != nil {
		t.Error(err)
	}

	if _, ok := m.folderCfgs["default"]; !ok {
		t.Error("Folder should be running")
	}

	newCfg := wrapper.RawCopy()
	newCfg.Folders[0].Paused = true

	p, err = wrapper.Replace(newCfg)
	p.Wait()
	if err != nil {
		t.Error(err)
	}

	if _, ok := m.folderCfgs["default"]; ok {
		t.Error("Folder should not be running")
	}

	if _, ok := m.cfg.Folder("default"); !ok {
		t.Error("should still have folder in config")
	}

	p, err = wrapper.Replace(config.Configuration{})
	p.Wait()
	if err != nil {
		t.Error(err)
	}

	if _, ok := m.cfg.Folder("default"); ok {
		t.Error("should not have folder in config")
	}

	// Add the folder back, should be running
	p, err = wrapper.Replace(cfg)
	p.Wait()
	if err != nil {
		t.Error(err)
	}

	if _, ok := m.folderCfgs["default"]; !ok {
		t.Error("Folder should be running")
	}
	if _, ok := m.cfg.Folder("default"); !ok {
		t.Error("should still have folder in config")
	}

	// Should not panic when removing a running folder.
	p, err = wrapper.Replace(config.Configuration{})
	p.Wait()
	if err != nil {
		t.Error(err)
	}

	if _, ok := m.folderCfgs["default"]; ok {
		t.Error("Folder should not be running")
	}
	if _, ok := m.cfg.Folder("default"); ok {
		t.Error("should not have folder in config")
	}
}

func TestIssue2782(t *testing.T) {
	// CheckHealth should accept a symlinked folder, when using tilde-expanded path.

	if runtime.GOOS == "windows" {
		t.Skip("not reliable on Windows")
		return
	}
	home := os.Getenv("HOME")
	if home == "" {
		t.Skip("no home")
	}

	// Create the test env. Needs to be based on $HOME as tilde expansion is
	// part of the issue. Skip the test if any of this fails, as we are a
	// bit outside of our stated domain here...

	testName := ".syncthing-test." + srand.String(16)
	testDir := filepath.Join(home, testName)
	if err := os.RemoveAll(testDir); err != nil {
		t.Skip(err)
	}
	if err := os.MkdirAll(testDir+"/syncdir", 0755); err != nil {
		t.Skip(err)
	}
	if err := ioutil.WriteFile(testDir+"/syncdir/file", []byte("hello, world\n"), 0644); err != nil {
		t.Skip(err)
	}
	if err := os.Symlink("syncdir", testDir+"/synclink"); err != nil {
		t.Skip(err)
	}
	defer os.RemoveAll(testDir)

	m := setupModel(defaultCfgWrapper)
	defer cleanupModel(m)

	if err := m.ScanFolder("default"); err != nil {
		t.Error("scan error:", err)
	}

	m.fmut.Lock()
	runner := m.folderRunners["default"]
	m.fmut.Unlock()
	if _, _, err := runner.getState(); err != nil {
		t.Error("folder error:", err)
	}
}

func TestIndexesForUnknownDevicesDropped(t *testing.T) {
	dbi := db.NewLowlevel(backend.OpenMemory())

	files := db.NewFileSet("default", defaultFs, dbi)
	files.Drop(device1)
	files.Update(device1, genFiles(1))
	files.Drop(device2)
	files.Update(device2, genFiles(1))

	if len(files.ListDevices()) != 2 {
		t.Error("expected two devices")
	}

	m := newModel(defaultCfgWrapper, myID, "syncthing", "dev", dbi, nil)
	m.newFolder(defaultFolderConfig, false)
	defer cleanupModel(m)

	// Remote sequence is cached, hence need to recreated.
	files = db.NewFileSet("default", defaultFs, dbi)

	if l := len(files.ListDevices()); l != 1 {
		t.Errorf("Expected one device got %v", l)
	}
}

func TestSharedWithClearedOnDisconnect(t *testing.T) {
	wcfg := createTmpWrapper(defaultCfg)
	wcfg.SetDevice(config.NewDeviceConfiguration(device2, "device2"))
	fcfg := wcfg.FolderList()[0]
	fcfg.Devices = append(fcfg.Devices, config.FolderDeviceConfiguration{DeviceID: device2})
	wcfg.SetFolder(fcfg)
	defer os.Remove(wcfg.ConfigPath())

	m := setupModel(wcfg)
	defer cleanupModel(m)

	conn1 := &fakeConnection{id: device1, model: m}
	m.AddConnection(conn1, protocol.HelloResult{})
	conn2 := &fakeConnection{id: device2, model: m}
	m.AddConnection(conn2, protocol.HelloResult{})

	m.ClusterConfig(device1, protocol.ClusterConfig{
		Folders: []protocol.Folder{
			{
				ID: "default",
				Devices: []protocol.Device{
					{ID: myID},
					{ID: device1},
					{ID: device2},
				},
			},
		},
	})
	m.ClusterConfig(device2, protocol.ClusterConfig{
		Folders: []protocol.Folder{
			{
				ID: "default",
				Devices: []protocol.Device{
					{ID: myID},
					{ID: device1},
					{ID: device2},
				},
			},
		},
	})

	if fcfg, ok := m.cfg.Folder("default"); !ok || !fcfg.SharedWith(device1) {
		t.Error("not shared with device1")
	}
	if fcfg, ok := m.cfg.Folder("default"); !ok || !fcfg.SharedWith(device2) {
		t.Error("not shared with device2")
	}

	if conn2.Closed() {
		t.Error("conn already closed")
	}

	if _, err := wcfg.RemoveDevice(device2); err != nil {
		t.Error(err)
	}

	time.Sleep(100 * time.Millisecond) // Committer notification happens in a separate routine

	fcfg, ok := m.cfg.Folder("default")
	if !ok {
		t.Fatal("default folder missing")
	}
	if !fcfg.SharedWith(device1) {
		t.Error("not shared with device1")
	}
	if fcfg.SharedWith(device2) {
		t.Error("shared with device2")
	}
	for _, dev := range fcfg.Devices {
		if dev.DeviceID == device2 {
			t.Error("still there")
		}
	}

	if !conn2.Closed() {
		t.Error("connection not closed")
	}

	if _, ok := wcfg.Devices()[device2]; ok {
		t.Error("device still in config")
	}

	if _, ok := m.conn[device2]; ok {
		t.Error("conn not missing")
	}

	if _, ok := m.helloMessages[device2]; ok {
		t.Error("hello not missing")
	}

	if _, ok := m.deviceDownloads[device2]; ok {
		t.Error("downloads not missing")
	}
}

func TestIssue3496(t *testing.T) {
	t.Skip("This test deletes files that the other test depend on. Needs fixing.")

	// It seems like lots of deleted files can cause negative completion
	// percentages. Lets make sure that doesn't happen. Also do some general
	// checks on the completion calculation stuff.

	m := setupModel(defaultCfgWrapper)
	defer cleanupModel(m)

	m.ScanFolder("default")

	addFakeConn(m, device1)
	addFakeConn(m, device2)

	// Reach into the model and grab the current file list...

	m.fmut.RLock()
	fs := m.folderFiles["default"]
	m.fmut.RUnlock()
	var localFiles []protocol.FileInfo
	snap := fs.Snapshot()
	snap.WithHave(protocol.LocalDeviceID, func(i protocol.FileIntf) bool {
		localFiles = append(localFiles, i.(protocol.FileInfo))
		return true
	})
	snap.Release()

	// Mark all files as deleted and fake it as update from device1

	for i := range localFiles {
		localFiles[i].Deleted = true
		localFiles[i].Version = localFiles[i].Version.Update(device1.Short())
		localFiles[i].Blocks = nil
	}

	// Also add a small file that we're supposed to need, or the global size
	// stuff will bail out early due to the entire folder being zero size.

	localFiles = append(localFiles, protocol.FileInfo{
		Name:    "fake",
		Size:    1234,
		Type:    protocol.FileInfoTypeFile,
		Version: protocol.Vector{Counters: []protocol.Counter{{ID: device1.Short(), Value: 42}}},
	})

	m.IndexUpdate(device1, "default", localFiles)

	// Check that the completion percentage for us makes sense

	comp := m.Completion(protocol.LocalDeviceID, "default")
	if comp.NeedBytes > comp.GlobalBytes {
		t.Errorf("Need more bytes than exist, not possible: %d > %d", comp.NeedBytes, comp.GlobalBytes)
	}
	if comp.CompletionPct < 0 {
		t.Errorf("Less than zero percent complete, not possible: %.02f%%", comp.CompletionPct)
	}
	if comp.NeedBytes == 0 {
		t.Error("Need no bytes even though some files are deleted")
	}
	if comp.CompletionPct == 100 {
		t.Errorf("Fully complete, not possible: %.02f%%", comp.CompletionPct)
	}
	t.Log(comp)

	// Check that NeedSize does the correct thing
	need := needSize(t, m, "default")
	if need.Files != 1 || need.Bytes != 1234 {
		// The one we added synthetically above
		t.Errorf("Incorrect need size; %d, %d != 1, 1234", need.Files, need.Bytes)
	}
	if int(need.Deleted) != len(localFiles)-1 {
		// The rest
		t.Errorf("Incorrect need deletes; %d != %d", need.Deleted, len(localFiles)-1)
	}
}

func TestIssue3804(t *testing.T) {
	m := setupModel(defaultCfgWrapper)
	defer cleanupModel(m)

	// Subdirs ending in slash should be accepted

	if err := m.ScanFolderSubdirs("default", []string{"baz/", "foo"}); err != nil {
		t.Error("Unexpected error:", err)
	}
}

func TestIssue3829(t *testing.T) {
	m := setupModel(defaultCfgWrapper)
	defer cleanupModel(m)

	// Empty subdirs should be accepted

	if err := m.ScanFolderSubdirs("default", []string{""}); err != nil {
		t.Error("Unexpected error:", err)
	}
}

func TestNoRequestsFromPausedDevices(t *testing.T) {
	t.Skip("broken, fails randomly, #3843")

	wcfg := createTmpWrapper(defaultCfg)
	wcfg.SetDevice(config.NewDeviceConfiguration(device2, "device2"))
	fcfg := wcfg.FolderList()[0]
	fcfg.Devices = append(fcfg.Devices, config.FolderDeviceConfiguration{DeviceID: device2})
	wcfg.SetFolder(fcfg)

	m := setupModel(wcfg)
	defer cleanupModel(m)

	file := testDataExpected["foo"]
	files := m.folderFiles["default"]
	files.Update(device1, []protocol.FileInfo{file})
	files.Update(device2, []protocol.FileInfo{file})

	avail := m.Availability("default", file, file.Blocks[0])
	if len(avail) != 0 {
		t.Errorf("should not be available, no connections")
	}

	addFakeConn(m, device1)
	addFakeConn(m, device2)

	// !!! This is not what I'd expect to happen, as we don't even know if the peer has the original index !!!

	avail = m.Availability("default", file, file.Blocks[0])
	if len(avail) != 2 {
		t.Errorf("should have two available")
	}

	cc := protocol.ClusterConfig{
		Folders: []protocol.Folder{
			{
				ID: "default",
				Devices: []protocol.Device{
					{ID: device1},
					{ID: device2},
				},
			},
		},
	}

	m.ClusterConfig(device1, cc)
	m.ClusterConfig(device2, cc)

	avail = m.Availability("default", file, file.Blocks[0])
	if len(avail) != 2 {
		t.Errorf("should have two available")
	}

	m.Closed(&fakeConnection{id: device1, model: m}, errDeviceUnknown)
	m.Closed(&fakeConnection{id: device2, model: m}, errDeviceUnknown)

	avail = m.Availability("default", file, file.Blocks[0])
	if len(avail) != 0 {
		t.Errorf("should have no available")
	}

	// Test that remote paused folders are not used.

	addFakeConn(m, device1)
	addFakeConn(m, device2)

	m.ClusterConfig(device1, cc)
	ccp := cc
	ccp.Folders[0].Paused = true
	m.ClusterConfig(device1, ccp)

	avail = m.Availability("default", file, file.Blocks[0])
	if len(avail) != 1 {
		t.Errorf("should have one available")
	}
}

// TestIssue2571 tests replacing a directory with content with a symlink
func TestIssue2571(t *testing.T) {
	if runtime.GOOS == "windows" {
		t.Skip("Scanning symlinks isn't supported on windows")
	}

	w, fcfg := tmpDefaultWrapper()
	testFs := fcfg.Filesystem()
	defer os.RemoveAll(testFs.URI())

	for _, dir := range []string{"toLink", "linkTarget"} {
		must(t, testFs.MkdirAll(dir, 0775))
		fd, err := testFs.Create(filepath.Join(dir, "a"))
		must(t, err)
		fd.Close()
	}

	m := setupModel(w)
	defer cleanupModel(m)

	must(t, testFs.RemoveAll("toLink"))

	must(t, fs.DebugSymlinkForTestsOnly(testFs, testFs, "linkTarget", "toLink"))

	m.ScanFolder("default")

	if dir, ok := m.CurrentFolderFile("default", "toLink"); !ok {
		t.Fatalf("Dir missing in db")
	} else if !dir.IsSymlink() {
		t.Errorf("Dir wasn't changed to symlink")
	}
	if file, ok := m.CurrentFolderFile("default", filepath.Join("toLink", "a")); !ok {
		t.Fatalf("File missing in db")
	} else if !file.Deleted {
		t.Errorf("File below symlink has not been marked as deleted")
	}
}

// TestIssue4573 tests that contents of an unavailable dir aren't marked deleted
func TestIssue4573(t *testing.T) {
	if runtime.GOOS == "windows" {
		t.Skip("Can't make the dir inaccessible on windows")
	}

	w, fcfg := tmpDefaultWrapper()
	testFs := fcfg.Filesystem()
	defer os.RemoveAll(testFs.URI())

	must(t, testFs.MkdirAll("inaccessible", 0755))
	defer testFs.Chmod("inaccessible", 0777)

	file := filepath.Join("inaccessible", "a")
	fd, err := testFs.Create(file)
	must(t, err)
	fd.Close()

	m := setupModel(w)
	defer cleanupModel(m)

	must(t, testFs.Chmod("inaccessible", 0000))

	m.ScanFolder("default")

	if file, ok := m.CurrentFolderFile("default", file); !ok {
		t.Fatalf("File missing in db")
	} else if file.Deleted {
		t.Errorf("Inaccessible file has been marked as deleted.")
	}
}

// TestInternalScan checks whether various fs operations are correctly represented
// in the db after scanning.
func TestInternalScan(t *testing.T) {
	w, fcfg := tmpDefaultWrapper()
	testFs := fcfg.Filesystem()
	defer os.RemoveAll(testFs.URI())

	testCases := map[string]func(protocol.FileInfo) bool{
		"removeDir": func(f protocol.FileInfo) bool {
			return !f.Deleted
		},
		"dirToFile": func(f protocol.FileInfo) bool {
			return f.Deleted || f.IsDirectory()
		},
	}

	baseDirs := []string{"dirToFile", "removeDir"}
	for _, dir := range baseDirs {
		sub := filepath.Join(dir, "subDir")
		for _, dir := range []string{dir, sub} {
			if err := testFs.MkdirAll(dir, 0775); err != nil {
				t.Fatalf("%v: %v", dir, err)
			}
		}
		testCases[sub] = func(f protocol.FileInfo) bool {
			return !f.Deleted
		}
		for _, dir := range []string{dir, sub} {
			file := filepath.Join(dir, "a")
			fd, err := testFs.Create(file)
			must(t, err)
			fd.Close()
			testCases[file] = func(f protocol.FileInfo) bool {
				return !f.Deleted
			}
		}
	}

	m := setupModel(w)
	defer cleanupModel(m)

	for _, dir := range baseDirs {
		must(t, testFs.RemoveAll(dir))
	}

	fd, err := testFs.Create("dirToFile")
	must(t, err)
	fd.Close()

	m.ScanFolder("default")

	for path, cond := range testCases {
		if f, ok := m.CurrentFolderFile("default", path); !ok {
			t.Fatalf("%v missing in db", path)
		} else if cond(f) {
			t.Errorf("Incorrect db entry for %v", path)
		}
	}
}

func TestCustomMarkerName(t *testing.T) {
	testOs := &fatalOs{t}

	ldb := db.NewLowlevel(backend.OpenMemory())
	set := db.NewFileSet("default", defaultFs, ldb)
	set.Update(protocol.LocalDeviceID, []protocol.FileInfo{
		{Name: "dummyfile"},
	})

	fcfg := testFolderConfigTmp()
	fcfg.ID = "default"
	fcfg.RescanIntervalS = 1
	fcfg.MarkerName = "myfile"
	cfg := createTmpWrapper(config.Configuration{
		Folders: []config.FolderConfiguration{fcfg},
		Devices: []config.DeviceConfiguration{
			{
				DeviceID: device1,
			},
		},
	})

	testOs.RemoveAll(fcfg.Path)

	m := newModel(cfg, myID, "syncthing", "dev", ldb, nil)
	sub := m.evLogger.Subscribe(events.StateChanged)
	defer sub.Unsubscribe()
	m.ServeBackground()
	defer cleanupModelAndRemoveDir(m, fcfg.Path)

	waitForState(t, sub, "default", "folder path missing")

	testOs.Mkdir(fcfg.Path, 0700)
	fd := testOs.Create(filepath.Join(fcfg.Path, "myfile"))
	fd.Close()

	waitForState(t, sub, "default", "")
}

func TestRemoveDirWithContent(t *testing.T) {
	defer func() {
		defaultFs.RemoveAll("dirwith")
	}()

	defaultFs.MkdirAll("dirwith", 0755)
	content := filepath.Join("dirwith", "content")
	fd, err := defaultFs.Create(content)
	must(t, err)
	fd.Close()

	m := setupModel(defaultCfgWrapper)
	defer cleanupModel(m)

	dir, ok := m.CurrentFolderFile("default", "dirwith")
	if !ok {
		t.Fatalf("Can't get dir \"dirwith\" after initial scan")
	}
	dir.Deleted = true
	dir.Version = dir.Version.Update(device1.Short()).Update(device1.Short())

	file, ok := m.CurrentFolderFile("default", content)
	if !ok {
		t.Fatalf("Can't get file \"%v\" after initial scan", content)
	}
	file.Deleted = true
	file.Version = file.Version.Update(device1.Short()).Update(device1.Short())

	m.IndexUpdate(device1, "default", []protocol.FileInfo{dir, file})

	// Is there something we could trigger on instead of just waiting?
	timeout := time.NewTimer(5 * time.Second)
	for {
		dir, ok := m.CurrentFolderFile("default", "dirwith")
		if !ok {
			t.Fatalf("Can't get dir \"dirwith\" after index update")
		}
		file, ok := m.CurrentFolderFile("default", content)
		if !ok {
			t.Fatalf("Can't get file \"%v\" after index update", content)
		}
		if dir.Deleted && file.Deleted {
			return
		}

		select {
		case <-timeout.C:
			if !dir.Deleted && !file.Deleted {
				t.Errorf("Neither the dir nor its content was deleted before timing out.")
			} else if !dir.Deleted {
				t.Errorf("The dir was not deleted before timing out.")
			} else {
				t.Errorf("The content of the dir was not deleted before timing out.")
			}
			return
		default:
			time.Sleep(100 * time.Millisecond)
		}
	}
}

func TestIssue4475(t *testing.T) {
	m, conn, fcfg := setupModelWithConnection()
	defer cleanupModel(m)
	testFs := fcfg.Filesystem()

	// Scenario: Dir is deleted locally and before syncing/index exchange
	// happens, a file is create in that dir on the remote.
	// This should result in the directory being recreated and added to the
	// db locally.

	must(t, testFs.MkdirAll("delDir", 0755))

	m.ScanFolder("default")

	if fcfg, ok := m.cfg.Folder("default"); !ok || !fcfg.SharedWith(device1) {
		t.Fatal("not shared with device1")
	}

	fileName := filepath.Join("delDir", "file")
	conn.addFile(fileName, 0644, protocol.FileInfoTypeFile, nil)
	conn.sendIndexUpdate()

	// Is there something we could trigger on instead of just waiting?
	timeout := time.NewTimer(5 * time.Second)
	created := false
	for {
		if !created {
			if _, ok := m.CurrentFolderFile("default", fileName); ok {
				created = true
			}
		} else {
			dir, ok := m.CurrentFolderFile("default", "delDir")
			if !ok {
				t.Fatalf("can't get dir from db")
			}
			if !dir.Deleted {
				return
			}
		}

		select {
		case <-timeout.C:
			if created {
				t.Errorf("Timed out before file from remote was created")
			} else {
				t.Errorf("Timed out before directory was resurrected in db")
			}
			return
		default:
			time.Sleep(100 * time.Millisecond)
		}
	}
}

func TestVersionRestore(t *testing.T) {
	// We create a bunch of files which we restore
	// In each file, we write the filename as the content
	// We verify that the content matches at the expected filenames
	// after the restore operation.
	dir, err := ioutil.TempDir("", "")
	must(t, err)
	defer os.RemoveAll(dir)

	fcfg := config.NewFolderConfiguration(myID, "default", "default", fs.FilesystemTypeBasic, dir)
	fcfg.Versioning.Type = "simple"
	fcfg.FSWatcherEnabled = false
	filesystem := fcfg.Filesystem()

	rawConfig := config.Configuration{
		Folders: []config.FolderConfiguration{fcfg},
	}
	cfg := createTmpWrapper(rawConfig)

	m := setupModel(cfg)
	defer cleanupModel(m)
	m.ScanFolder("default")

	sentinel, err := time.ParseInLocation(versioner.TimeFormat, "20180101-010101", time.Local)
	if err != nil {
		t.Fatal(err)
	}

	for _, file := range []string{
		// Versions directory
		".stversions/file~20171210-040404.txt",  // will be restored
		".stversions/existing~20171210-040404",  // exists, should expect to be archived.
		".stversions/something~20171210-040404", // will become directory, hence error
		".stversions/dir/file~20171210-040404.txt",
		".stversions/dir/file~20171210-040405.txt",
		".stversions/dir/file~20171210-040406.txt",
		".stversions/very/very/deep/one~20171210-040406.txt", // lives deep down, no directory exists.
		".stversions/dir/existing~20171210-040406.txt",       // exists, should expect to be archived.
		".stversions/dir/cat",                                // untagged which was used by trashcan, supported

		// "file.txt" will be restored
		"existing",
		"something/file", // Becomes directory
		"dir/file.txt",
		"dir/existing.txt",
	} {
		if runtime.GOOS == "windows" {
			file = filepath.FromSlash(file)
		}
		dir := filepath.Dir(file)
		must(t, filesystem.MkdirAll(dir, 0755))
		if fd, err := filesystem.Create(file); err != nil {
			t.Fatal(err)
		} else if _, err := fd.Write([]byte(file)); err != nil {
			t.Fatal(err)
		} else if err := fd.Close(); err != nil {
			t.Fatal(err)
		} else if err := filesystem.Chtimes(file, sentinel, sentinel); err != nil {
			t.Fatal(err)
		}
	}

	versions, err := m.GetFolderVersions("default")
	must(t, err)
	expectedVersions := map[string]int{
		"file.txt":               1,
		"existing":               1,
		"something":              1,
		"dir/file.txt":           3,
		"dir/existing.txt":       1,
		"very/very/deep/one.txt": 1,
		"dir/cat":                1,
	}

	for name, vers := range versions {
		cnt, ok := expectedVersions[name]
		if !ok {
			t.Errorf("unexpected %s", name)
		}
		if len(vers) != cnt {
			t.Errorf("%s: %d != %d", name, cnt, len(vers))
		}
		// Delete, so we can check if we didn't hit something we expect afterwards.
		delete(expectedVersions, name)
	}

	for name := range expectedVersions {
		t.Errorf("not found expected %s", name)
	}

	// Restoring non existing folder fails.
	_, err = m.RestoreFolderVersions("does not exist", nil)
	if err == nil {
		t.Errorf("expected an error")
	}

	makeTime := func(s string) time.Time {
		tm, err := time.ParseInLocation(versioner.TimeFormat, s, time.Local)
		if err != nil {
			t.Error(err)
		}
		return tm.Truncate(time.Second)
	}

	restore := map[string]time.Time{
		"file.txt":               makeTime("20171210-040404"),
		"existing":               makeTime("20171210-040404"),
		"something":              makeTime("20171210-040404"),
		"dir/file.txt":           makeTime("20171210-040406"),
		"dir/existing.txt":       makeTime("20171210-040406"),
		"very/very/deep/one.txt": makeTime("20171210-040406"),
	}

	beforeRestore := time.Now().Truncate(time.Second)

	ferr, err := m.RestoreFolderVersions("default", restore)
	must(t, err)

	if err, ok := ferr["something"]; len(ferr) > 1 || !ok || err != "cannot restore on top of a directory" {
		t.Fatalf("incorrect error or count: %d %s", len(ferr), ferr)
	}

	// Failed items are not expected to be restored.
	// Remove them from expectations
	for name := range ferr {
		delete(restore, name)
	}

	// Check that content of files matches to the version they've been restored.
	for file, version := range restore {
		if runtime.GOOS == "windows" {
			file = filepath.FromSlash(file)
		}
		tag := version.In(time.Local).Truncate(time.Second).Format(versioner.TimeFormat)
		taggedName := filepath.Join(".stversions", versioner.TagFilename(file, tag))
		fd, err := filesystem.Open(file)
		if err != nil {
			t.Error(err)
		}
		defer fd.Close()

		content, err := ioutil.ReadAll(fd)
		if err != nil {
			t.Error(err)
		}
		if !bytes.Equal(content, []byte(taggedName)) {
			t.Errorf("%s: %s != %s", file, string(content), taggedName)
		}
	}

	// Simple versioner uses now for timestamp generation, so we can check
	// if existing stuff was correctly archived as we restored (oppose to deleteD), and version time as after beforeRestore
	expectArchived := map[string]struct{}{
		"existing":         {},
		"dir/file.txt":     {},
		"dir/existing.txt": {},
	}

	allFileVersions, err := m.GetFolderVersions("default")
	must(t, err)
	for file, versions := range allFileVersions {
		key := file
		if runtime.GOOS == "windows" {
			file = filepath.FromSlash(file)
		}
		for _, version := range versions {
			if version.VersionTime.Equal(beforeRestore) || version.VersionTime.After(beforeRestore) {
				fd, err := filesystem.Open(".stversions/" + versioner.TagFilename(file, version.VersionTime.Format(versioner.TimeFormat)))
				must(t, err)
				defer fd.Close()

				content, err := ioutil.ReadAll(fd)
				if err != nil {
					t.Error(err)
				}
				// Even if they are at the archived path, content should have the non
				// archived name.
				if !bytes.Equal(content, []byte(file)) {
					t.Errorf("%s (%s): %s != %s", file, fd.Name(), string(content), file)
				}
				_, ok := expectArchived[key]
				if !ok {
					t.Error("unexpected archived file with future timestamp", file, version.VersionTime)
				}
				delete(expectArchived, key)
			}
		}
	}

	if len(expectArchived) != 0 {
		t.Fatal("missed some archived files", expectArchived)
	}
}

func TestPausedFolders(t *testing.T) {
	// Create a separate wrapper not to pollute other tests.
	wrapper := createTmpWrapper(defaultCfgWrapper.RawCopy())
	m := setupModel(wrapper)
	defer cleanupModel(m)

	if err := m.ScanFolder("default"); err != nil {
		t.Error(err)
	}

	pausedConfig := wrapper.RawCopy()
	pausedConfig.Folders[0].Paused = true
	w, err := m.cfg.Replace(pausedConfig)
	must(t, err)
	w.Wait()

	if err := m.ScanFolder("default"); err != ErrFolderPaused {
		t.Errorf("Expected folder paused error, received: %v", err)
	}

	if err := m.ScanFolder("nonexistent"); err != errFolderMissing {
		t.Errorf("Expected missing folder error, received: %v", err)
	}
}

func TestIssue4094(t *testing.T) {
	testOs := &fatalOs{t}

	db := db.NewLowlevel(backend.OpenMemory())
	// Create a separate wrapper not to pollute other tests.
	wrapper := createTmpWrapper(config.Configuration{})
	m := newModel(wrapper, myID, "syncthing", "dev", db, nil)
	m.ServeBackground()
	defer cleanupModel(m)

	// Force the model to wire itself and add the folders
	folderPath := "nonexistent"
	defer testOs.RemoveAll(folderPath)
	cfg := defaultCfgWrapper.RawCopy()
	fcfg := config.FolderConfiguration{
		ID:     "folder1",
		Path:   folderPath,
		Paused: true,
		Devices: []config.FolderDeviceConfiguration{
			{DeviceID: device1},
		},
	}
	cfg.Folders = []config.FolderConfiguration{fcfg}
	p, err := wrapper.Replace(cfg)
	must(t, err)
	p.Wait()

	if err := m.SetIgnores(fcfg.ID, []string{"foo"}); err != nil {
		t.Fatalf("failed setting ignores: %v", err)
	}

	if _, err := fcfg.Filesystem().Lstat(".stignore"); err != nil {
		t.Fatalf("failed stating .stignore: %v", err)
	}
}

func TestIssue4903(t *testing.T) {
	testOs := &fatalOs{t}

	db := db.NewLowlevel(backend.OpenMemory())
	// Create a separate wrapper not to pollute other tests.
	wrapper := createTmpWrapper(config.Configuration{})
	m := newModel(wrapper, myID, "syncthing", "dev", db, nil)
	m.ServeBackground()
	defer cleanupModel(m)

	// Force the model to wire itself and add the folders
	folderPath := "nonexistent"
	defer testOs.RemoveAll(folderPath)
	cfg := defaultCfgWrapper.RawCopy()
	fcfg := config.FolderConfiguration{
		ID:     "folder1",
		Path:   folderPath,
		Paused: true,
		Devices: []config.FolderDeviceConfiguration{
			{DeviceID: device1},
		},
	}
	cfg.Folders = []config.FolderConfiguration{fcfg}
	p, err := wrapper.Replace(cfg)
	must(t, err)
	p.Wait()

	if err := fcfg.CheckPath(); err != config.ErrPathMissing {
		t.Fatalf("expected path missing error, got: %v", err)
	}

	if _, err := fcfg.Filesystem().Lstat("."); !fs.IsNotExist(err) {
		t.Fatalf("Expected missing path error, got: %v", err)
	}
}

func TestIssue5002(t *testing.T) {
	// recheckFile should not panic when given an index equal to the number of blocks

	m := setupModel(defaultCfgWrapper)
	defer cleanupModel(m)

	if err := m.ScanFolder("default"); err != nil {
		t.Error(err)
	}

	file, ok := m.CurrentFolderFile("default", "foo")
	if !ok {
		t.Fatal("test file should exist")
	}
	blockSize := int32(file.BlockSize())

	m.recheckFile(protocol.LocalDeviceID, "default", "foo", file.Size-int64(blockSize), []byte{1, 2, 3, 4}, 0)
	m.recheckFile(protocol.LocalDeviceID, "default", "foo", file.Size, []byte{1, 2, 3, 4}, 0) // panic
	m.recheckFile(protocol.LocalDeviceID, "default", "foo", file.Size+int64(blockSize), []byte{1, 2, 3, 4}, 0)
}

func TestParentOfUnignored(t *testing.T) {
	m := newState(defaultCfg)
	defer cleanupModel(m)
	defer defaultFolderConfig.Filesystem().Remove(".stignore")

	m.SetIgnores("default", []string{"!quux", "*"})

	if parent, ok := m.CurrentFolderFile("default", "baz"); !ok {
		t.Errorf(`Directory "baz" missing in db`)
	} else if parent.IsIgnored() {
		t.Errorf(`Directory "baz" is ignored`)
	}
}

// TestFolderRestartZombies reproduces issue 5233, where multiple concurrent folder
// restarts would leave more than one folder runner alive.
func TestFolderRestartZombies(t *testing.T) {
	wrapper := createTmpWrapper(defaultCfg.Copy())
	opts := wrapper.Options()
	opts.RawMaxFolderConcurrency = -1
	wrapper.SetOptions(opts)
	folderCfg, _ := wrapper.Folder("default")
	folderCfg.FilesystemType = fs.FilesystemTypeFake
	wrapper.SetFolder(folderCfg)

	m := setupModel(wrapper)
	defer cleanupModel(m)

	// Make sure the folder is up and running, because we want to count it.
	m.ScanFolder("default")

	// Check how many running folders we have running before the test.
	if r := atomic.LoadInt32(&m.foldersRunning); r != 1 {
		t.Error("Expected one running folder, not", r)
	}

	// Run a few parallel configuration changers for one second. Each waits
	// for the commit to complete, but there are many of them.
	var wg sync.WaitGroup
	for i := 0; i < 25; i++ {
		wg.Add(1)
		go func() {
			defer wg.Done()
			t0 := time.Now()
			for time.Since(t0) < time.Second {
				cfg := folderCfg.Copy()
				cfg.MaxConflicts = rand.Int() // safe change that should cause a folder restart
				w, err := wrapper.SetFolder(cfg)
				if err != nil {
					panic(err)
				}
				w.Wait()
			}
		}()
	}

	// Wait for the above to complete and check how many folders we have
	// running now. It should not have increased.
	wg.Wait()
	// Make sure the folder is up and running, because we want to count it.
	m.ScanFolder("default")
	if r := atomic.LoadInt32(&m.foldersRunning); r != 1 {
		t.Error("Expected one running folder, not", r)
	}
}

func TestRequestLimit(t *testing.T) {
	wrapper := createTmpWrapper(defaultCfg.Copy())
	dev, _ := wrapper.Device(device1)
	dev.MaxRequestKiB = 1
	wrapper.SetDevice(dev)
	m, _ := setupModelWithConnectionFromWrapper(wrapper)
	defer cleanupModel(m)

	file := "tmpfile"
	befReq := time.Now()
	first, err := m.Request(device1, "default", file, 2000, 0, nil, 0, false)
	if err != nil {
		t.Fatalf("First request failed: %v", err)
	}
	reqDur := time.Since(befReq)
	returned := make(chan struct{})
	go func() {
		second, err := m.Request(device1, "default", file, 2000, 0, nil, 0, false)
		if err != nil {
			t.Errorf("Second request failed: %v", err)
		}
		close(returned)
		second.Close()
	}()
	time.Sleep(10 * reqDur)
	select {
	case <-returned:
		t.Fatalf("Second request returned before first was done")
	default:
	}
	first.Close()
	select {
	case <-returned:
	case <-time.After(time.Second):
		t.Fatalf("Second request did not return after first was done")
	}
}

func TestSanitizePath(t *testing.T) {
	cases := [][2]string{
		{"", ""},
		{"foo", "foo"},
		{`\*/foo\?/bar[{!@$%^&*#()}]`, "foo bar ()"},
		{"Räksmörgås", "Räksmörgås"},
		{`Räk \/ smörgås`, "Räk smörgås"},
		{"هذا هو *\x07?اسم الملف", "هذا هو اسم الملف"},
		{`../foo.txt`, `.. foo.txt`},
		{"  \t \n filename in  \t space\r", "filename in space"},
		{"你\xff好", `你 好`},
		{"\000 foo", "foo"},
	}

	for _, tc := range cases {
		res := sanitizePath(tc[0])
		if res != tc[1] {
			t.Errorf("sanitizePath(%q) => %q, expected %q", tc[0], res, tc[1])
		}
	}
}

// Fuzz test: sanitizePath must always return strings of printable UTF-8
// characters when fed random data.
//
// Note that space is considered printable, but other whitespace runes are not.
func TestSanitizePathFuzz(t *testing.T) {
	buf := make([]byte, 128)

	for i := 0; i < 100; i++ {
		rand.Read(buf)
		path := sanitizePath(string(buf))
		if !utf8.ValidString(path) {
			t.Errorf("sanitizePath(%q) => %q, not valid UTF-8", buf, path)
			continue
		}
		for _, c := range path {
			if !unicode.IsPrint(c) {
				t.Errorf("non-printable rune %q in sanitized path", c)
			}
		}
	}
}

// TestConnCloseOnRestart checks that there is no deadlock when calling Close
// on a protocol connection that has a blocking reader (blocking writer can't
// be done as the test requires clusterconfigs to go through).
func TestConnCloseOnRestart(t *testing.T) {
	oldCloseTimeout := protocol.CloseTimeout
	protocol.CloseTimeout = 100 * time.Millisecond
	defer func() {
		protocol.CloseTimeout = oldCloseTimeout
	}()

	w, fcfg := tmpDefaultWrapper()
	m := setupModel(w)
	defer cleanupModelAndRemoveDir(m, fcfg.Filesystem().URI())

	br := &testutils.BlockingRW{}
	nw := &testutils.NoopRW{}
	m.AddConnection(newFakeProtoConn(protocol.NewConnection(device1, br, nw, m, "testConn", protocol.CompressNever)), protocol.HelloResult{})
	m.pmut.RLock()
	if len(m.closed) != 1 {
		t.Fatalf("Expected just one conn (len(m.conn) == %v)", len(m.conn))
	}
	closed := m.closed[device1]
	m.pmut.RUnlock()

	newFcfg := fcfg.Copy()
	newFcfg.Paused = true
	done := make(chan struct{})
	go func() {
		m.restartFolder(fcfg, newFcfg, false)
		close(done)
	}()
	select {
	case <-done:
	case <-time.After(5 * time.Second):
		t.Fatal("Timed out before folder restart returned")
	}
	select {
	case <-closed:
	case <-time.After(5 * time.Second):
		t.Fatal("Timed out before connection was closed")
	}
}

func TestModTimeWindow(t *testing.T) {
	w, fcfg := tmpDefaultWrapper()
	tfs := fcfg.Filesystem()
	fcfg.RawModTimeWindowS = 2
	w.SetFolder(fcfg)
	m := setupModel(w)
	defer cleanupModelAndRemoveDir(m, tfs.URI())

	name := "foo"

	fd, err := tfs.Create(name)
	must(t, err)
	stat, err := fd.Stat()
	must(t, err)
	modTime := stat.ModTime()
	fd.Close()

	m.ScanFolders()

	// Get current version

	fi, ok := m.CurrentFolderFile("default", name)
	if !ok {
		t.Fatal("File missing")
	}
	v := fi.Version

	// Update time on disk 1s

	err = tfs.Chtimes(name, time.Now(), modTime.Add(time.Second))
	must(t, err)

	m.ScanFolders()

	// No change due to within window

	fi, _ = m.CurrentFolderFile("default", name)
	if !fi.Version.Equal(v) {
		t.Fatalf("Got version %v, expected %v", fi.Version, v)
	}

	// Update to be outside window

	err = tfs.Chtimes(name, time.Now(), modTime.Add(2*time.Second))
	must(t, err)

	m.ScanFolders()

	// Version should have updated

	fi, _ = m.CurrentFolderFile("default", name)
	if fi.Version.Compare(v) != protocol.Greater {
		t.Fatalf("Got result %v, expected %v", fi.Version.Compare(v), protocol.Greater)
	}
}

func TestDevicePause(t *testing.T) {
	m, _, fcfg := setupModelWithConnection()
	defer cleanupModelAndRemoveDir(m, fcfg.Filesystem().URI())

	sub := m.evLogger.Subscribe(events.DevicePaused)
	defer sub.Unsubscribe()

	m.pmut.RLock()
	closed := m.closed[device1]
	m.pmut.RUnlock()

	dev := m.cfg.Devices()[device1]
	dev.Paused = true
	m.cfg.SetDevice(dev)

	timeout := time.NewTimer(5 * time.Second)
	select {
	case <-sub.C():
		select {
		case <-closed:
		case <-timeout.C:
			t.Fatal("Timed out before connection was closed")
		}
	case <-timeout.C:
		t.Fatal("Timed out before device was paused")
	}
}

func TestDeviceWasSeen(t *testing.T) {
	m, _, fcfg := setupModelWithConnection()
	defer cleanupModelAndRemoveDir(m, fcfg.Filesystem().URI())

	m.deviceWasSeen(device1)

	stats, err := m.DeviceStatistics()
	if err != nil {
		t.Error("Unexpected error:", err)
	}
	entry := stats[device1.String()]
	if time.Since(entry.LastSeen) > time.Second {
		t.Error("device should have been seen now")
	}
}

func TestNewLimitedRequestResponse(t *testing.T) {
	l0 := newByteSemaphore(0)
	l1 := newByteSemaphore(1024)
	l2 := (*byteSemaphore)(nil)

	// Should take 500 bytes from any non-unlimited non-nil limiters.
	res := newLimitedRequestResponse(500, l0, l1, l2)

	if l1.available != 1024-500 {
		t.Error("should have taken bytes from limited limiter")
	}

	// Closing the result should return the bytes.
	res.Close()

	// Try to take 1024 bytes to make sure the bytes were returned.
	done := make(chan struct{})
	go func() {
		l1.take(1024)
		close(done)
	}()
	select {
	case <-done:
	case <-time.After(time.Second):
		t.Error("Bytes weren't returned in a timely fashion")
	}
}

func TestSummaryPausedNoError(t *testing.T) {
	wcfg, fcfg := tmpDefaultWrapper()
	fcfg.Paused = true
	wcfg.SetFolder(fcfg)
	m := setupModel(wcfg)
	defer cleanupModel(m)

	fss := NewFolderSummaryService(wcfg, m, myID, events.NoopLogger)
	if _, err := fss.Summary(fcfg.ID); err != nil {
		t.Error("Expected no error getting a summary for a paused folder:", err)
	}
}

func TestFolderAPIErrors(t *testing.T) {
	wcfg, fcfg := tmpDefaultWrapper()
	fcfg.Paused = true
	wcfg.SetFolder(fcfg)
	m := setupModel(wcfg)
	defer cleanupModel(m)

	methods := []func(folder string) error{
		m.ScanFolder,
		func(folder string) error {
			return m.ScanFolderSubdirs(folder, nil)
		},
		func(folder string) error {
			_, err := m.GetFolderVersions(folder)
			return err
		},
		func(folder string) error {
			_, err := m.RestoreFolderVersions(folder, nil)
			return err
		},
	}

	for i, method := range methods {
		if err := method(fcfg.ID); err != ErrFolderPaused {
			t.Errorf(`Expected "%v", got "%v" (method no %v)`, ErrFolderPaused, err, i)
		}
		if err := method("notexisting"); err != errFolderMissing {
			t.Errorf(`Expected "%v", got "%v" (method no %v)`, errFolderMissing, err, i)
		}
	}
}

func TestRenameSequenceOrder(t *testing.T) {
	wcfg, fcfg := tmpDefaultWrapper()
	m := setupModel(wcfg)
	defer cleanupModel(m)

	numFiles := 20

	ffs := fcfg.Filesystem()
	for i := 0; i < numFiles; i++ {
		v := fmt.Sprintf("%d", i)
		must(t, writeFile(ffs, v, []byte(v), 0644))
	}

	m.ScanFolders()

	count := 0
	snap := dbSnapshot(t, m, "default")
	snap.WithHave(protocol.LocalDeviceID, func(i protocol.FileIntf) bool {
		count++
		return true
	})
	snap.Release()

	if count != numFiles {
		t.Errorf("Unexpected count: %d != %d", count, numFiles)
	}

	// Modify all the files, other than the ones we expect to rename
	for i := 0; i < numFiles; i++ {
		if i == 3 || i == 17 || i == 16 || i == 4 {
			continue
		}
		v := fmt.Sprintf("%d", i)
		must(t, writeFile(ffs, v, []byte(v+"-new"), 0644))
	}
	// Rename
	must(t, ffs.Rename("3", "17"))
	must(t, ffs.Rename("16", "4"))

	// Scan
	m.ScanFolders()

	// Verify sequence of a appearing is followed by c disappearing.
	snap = dbSnapshot(t, m, "default")
	defer snap.Release()

	var firstExpectedSequence int64
	var secondExpectedSequence int64
	failed := false
	snap.WithHaveSequence(0, func(i protocol.FileIntf) bool {
		t.Log(i)
		if i.FileName() == "17" {
			firstExpectedSequence = i.SequenceNo() + 1
		}
		if i.FileName() == "4" {
			secondExpectedSequence = i.SequenceNo() + 1
		}
		if i.FileName() == "3" {
			failed = i.SequenceNo() != firstExpectedSequence || failed
		}
		if i.FileName() == "16" {
			failed = i.SequenceNo() != secondExpectedSequence || failed
		}
		return true
	})
	if failed {
		t.Fail()
	}
}

func TestRenameSameFile(t *testing.T) {
	wcfg, fcfg := tmpDefaultWrapper()
	m := setupModel(wcfg)
	defer cleanupModel(m)

	ffs := fcfg.Filesystem()
	must(t, writeFile(ffs, "file", []byte("file"), 0644))

	m.ScanFolders()

	count := 0
	snap := dbSnapshot(t, m, "default")
	snap.WithHave(protocol.LocalDeviceID, func(i protocol.FileIntf) bool {
		count++
		return true
	})
	snap.Release()

	if count != 1 {
		t.Errorf("Unexpected count: %d != %d", count, 1)
	}

	must(t, ffs.Rename("file", "file1"))
	must(t, osutil.Copy(fs.CopyRangeMethodStandard, ffs, ffs, "file1", "file0"))
	must(t, osutil.Copy(fs.CopyRangeMethodStandard, ffs, ffs, "file1", "file2"))
	must(t, osutil.Copy(fs.CopyRangeMethodStandard, ffs, ffs, "file1", "file3"))
	must(t, osutil.Copy(fs.CopyRangeMethodStandard, ffs, ffs, "file1", "file4"))

	m.ScanFolders()

	snap = dbSnapshot(t, m, "default")
	defer snap.Release()

	prevSeq := int64(0)
	seen := false
	snap.WithHaveSequence(0, func(i protocol.FileIntf) bool {
		if i.SequenceNo() <= prevSeq {
			t.Fatalf("non-increasing sequences: %d <= %d", i.SequenceNo(), prevSeq)
		}
		if i.FileName() == "file" {
			if seen {
				t.Fatal("already seen file")
			}
			seen = true
		}
		prevSeq = i.SequenceNo()
		return true
	})
}

func TestRenameEmptyFile(t *testing.T) {
	wcfg, fcfg := tmpDefaultWrapper()
	m := setupModel(wcfg)
	defer cleanupModel(m)

	ffs := fcfg.Filesystem()

	must(t, writeFile(ffs, "file", []byte("data"), 0644))
	must(t, writeFile(ffs, "empty", nil, 0644))

	m.ScanFolders()

	snap := dbSnapshot(t, m, "default")
	defer snap.Release()
	empty, eok := snap.Get(protocol.LocalDeviceID, "empty")
	if !eok {
		t.Fatal("failed to find empty file")
	}
	file, fok := snap.Get(protocol.LocalDeviceID, "file")
	if !fok {
		t.Fatal("failed to find non-empty file")
	}

	count := 0
	snap.WithBlocksHash(empty.BlocksHash, func(_ protocol.FileIntf) bool {
		count++
		return true
	})

	if count != 0 {
		t.Fatalf("Found %d entries for empty file, expected 0", count)
	}

	count = 0
	snap.WithBlocksHash(file.BlocksHash, func(_ protocol.FileIntf) bool {
		count++
		return true
	})

	if count != 1 {
		t.Fatalf("Found %d entries for non-empty file, expected 1", count)
	}

	must(t, ffs.Rename("file", "new-file"))
	must(t, ffs.Rename("empty", "new-empty"))

	// Scan
	m.ScanFolders()

	snap = dbSnapshot(t, m, "default")
	defer snap.Release()

	count = 0
	snap.WithBlocksHash(empty.BlocksHash, func(_ protocol.FileIntf) bool {
		count++
		return true
	})

	if count != 0 {
		t.Fatalf("Found %d entries for empty file, expected 0", count)
	}

	count = 0
	snap.WithBlocksHash(file.BlocksHash, func(i protocol.FileIntf) bool {
		count++
		if i.FileName() != "new-file" {
			t.Fatalf("unexpected file name %s, expected new-file", i.FileName())
		}
		return true
	})

	if count != 1 {
		t.Fatalf("Found %d entries for non-empty file, expected 1", count)
	}
}

func TestBlockListMap(t *testing.T) {
	wcfg, fcfg := tmpDefaultWrapper()
	m := setupModel(wcfg)
	defer cleanupModel(m)

	ffs := fcfg.Filesystem()
	must(t, writeFile(ffs, "one", []byte("content"), 0644))
	must(t, writeFile(ffs, "two", []byte("content"), 0644))
	must(t, writeFile(ffs, "three", []byte("content"), 0644))
	must(t, writeFile(ffs, "four", []byte("content"), 0644))
	must(t, writeFile(ffs, "five", []byte("content"), 0644))

	m.ScanFolders()

	snap := dbSnapshot(t, m, "default")
	defer snap.Release()
	fi, ok := snap.Get(protocol.LocalDeviceID, "one")
	if !ok {
		t.Error("failed to find existing file")
	}
	var paths []string

	snap.WithBlocksHash(fi.BlocksHash, func(fi protocol.FileIntf) bool {
		paths = append(paths, fi.FileName())
		return true
	})
	snap.Release()

	expected := []string{"one", "two", "three", "four", "five"}
	if !equalStringsInAnyOrder(paths, expected) {
		t.Errorf("expected %q got %q", expected, paths)
	}

	// Fudge the files around
	// Remove
	must(t, ffs.Remove("one"))

	// Modify
	must(t, ffs.Remove("two"))
	must(t, writeFile(ffs, "two", []byte("mew-content"), 0644))

	// Rename
	must(t, ffs.Rename("three", "new-three"))

	// Change type
	must(t, ffs.Remove("four"))
	must(t, ffs.Mkdir("four", 0644))

	m.ScanFolders()

	// Check we're left with 2 of the 5
	snap = dbSnapshot(t, m, "default")
	defer snap.Release()

	paths = paths[:0]
	snap.WithBlocksHash(fi.BlocksHash, func(fi protocol.FileIntf) bool {
		paths = append(paths, fi.FileName())
		return true
	})
	snap.Release()

	expected = []string{"new-three", "five"}
	if !equalStringsInAnyOrder(paths, expected) {
		t.Errorf("expected %q got %q", expected, paths)
	}
}

func TestScanRenameCaseOnly(t *testing.T) {
	wcfg, fcfg := tmpDefaultWrapper()
	m := setupModel(wcfg)
	defer cleanupModel(m)

	ffs := fcfg.Filesystem()
	name := "foo"
	must(t, writeFile(ffs, name, []byte("contents"), 0644))

	m.ScanFolders()

	snap := dbSnapshot(t, m, fcfg.ID)
	defer snap.Release()
	found := false
	snap.WithHave(protocol.LocalDeviceID, func(i protocol.FileIntf) bool {
		if found {
			t.Fatal("got more than one file")
		}
		if i.FileName() != name {
			t.Fatalf("got file %v, expected %v", i.FileName(), name)
		}
		found = true
		return true
	})
	snap.Release()

	upper := strings.ToUpper(name)
	must(t, ffs.Rename(name, upper))
	m.ScanFolders()

	snap = dbSnapshot(t, m, fcfg.ID)
	defer snap.Release()
	found = false
	snap.WithHave(protocol.LocalDeviceID, func(i protocol.FileIntf) bool {
		if i.FileName() == name {
			if i.IsDeleted() {
				return true
			}
			t.Fatal("renamed file not deleted")
		}
		if i.FileName() != upper {
			t.Fatalf("got file %v, expected %v", i.FileName(), upper)
		}
		if found {
			t.Fatal("got more than the expected files")
		}
		found = true
		return true
	})
}

func TestConnectionTerminationOnFolderAdd(t *testing.T) {
	testConfigChangeClosesConnections(t, false, true, nil, func(cfg config.Wrapper) {
		fcfg := testFolderConfigTmp()
		fcfg.ID = "second"
		fcfg.Label = "second"
		fcfg.Devices = []config.FolderDeviceConfiguration{{device2, protocol.EmptyDeviceID}}
		if w, err := cfg.SetFolder(fcfg); err != nil {
			t.Fatal(err)
		} else {
			w.Wait()
		}
	})
}

func TestConnectionTerminationOnFolderShare(t *testing.T) {
	testConfigChangeClosesConnections(t, true, true, nil, func(cfg config.Wrapper) {
		fcfg := cfg.FolderList()[0]
		fcfg.Devices = []config.FolderDeviceConfiguration{{device2, protocol.EmptyDeviceID}}
		if w, err := cfg.SetFolder(fcfg); err != nil {
			t.Fatal(err)
		} else {
			w.Wait()
		}
	})
}

func TestConnectionTerminationOnFolderUnshare(t *testing.T) {
	testConfigChangeClosesConnections(t, true, false, nil, func(cfg config.Wrapper) {
		fcfg := cfg.FolderList()[0]
		fcfg.Devices = nil
		if w, err := cfg.SetFolder(fcfg); err != nil {
			t.Fatal(err)
		} else {
			w.Wait()
		}
	})
}

func TestConnectionTerminationOnFolderRemove(t *testing.T) {
	testConfigChangeClosesConnections(t, true, false, nil, func(cfg config.Wrapper) {
		rcfg := cfg.RawCopy()
		rcfg.Folders = nil
		if w, err := cfg.Replace(rcfg); err != nil {
			t.Fatal(err)
		} else {
			w.Wait()
		}
	})
}

func TestConnectionTerminationOnFolderPause(t *testing.T) {
	testConfigChangeClosesConnections(t, true, false, nil, func(cfg config.Wrapper) {
		fcfg := cfg.FolderList()[0]
		fcfg.Paused = true
		if w, err := cfg.SetFolder(fcfg); err != nil {
			t.Fatal(err)
		} else {
			w.Wait()
		}
	})
}

func TestConnectionTerminationOnFolderUnpause(t *testing.T) {
	testConfigChangeClosesConnections(t, true, false, func(cfg config.Wrapper) {
		fcfg := cfg.FolderList()[0]
		fcfg.Paused = true
		if w, err := cfg.SetFolder(fcfg); err != nil {
			t.Fatal(err)
		} else {
			w.Wait()
		}
	}, func(cfg config.Wrapper) {
		fcfg := cfg.FolderList()[0]
		fcfg.Paused = false
		if w, err := cfg.SetFolder(fcfg); err != nil {
			t.Fatal(err)
		} else {
			w.Wait()
		}
	})
}

func TestAddFolderCompletion(t *testing.T) {
	// Empty folders are always 100% complete.
	comp := newFolderCompletion(db.Counts{}, db.Counts{}, 0)
	comp.add(newFolderCompletion(db.Counts{}, db.Counts{}, 0))
	if comp.CompletionPct != 100 {
		t.Error(comp.CompletionPct)
	}

	// Completion is of the whole
	comp = newFolderCompletion(db.Counts{Bytes: 100}, db.Counts{}, 0)             // 100% complete
	comp.add(newFolderCompletion(db.Counts{Bytes: 400}, db.Counts{Bytes: 50}, 0)) // 82.5% complete
	if comp.CompletionPct != 90 {                                                 // 100 * (1 - 50/500)
		t.Error(comp.CompletionPct)
	}
}

func TestScanDeletedROChangedOnSR(t *testing.T) {
	w, fcfg := tmpDefaultWrapper()
	fcfg.Type = config.FolderTypeReceiveOnly
	waiter, _ := w.SetFolder(fcfg)
	waiter.Wait()
	m := setupModel(w)
	defer cleanupModel(m)
	name := "foo"
	ffs := fcfg.Filesystem()

	must(t, writeFile(ffs, name, []byte(name), 0644))
	m.ScanFolders()

	file, ok := m.CurrentFolderFile(fcfg.ID, name)
	if !ok {
		t.Fatal("file missing in db")
	}
	// A remote must have the file, otherwise the deletion below is
	// automatically resolved as not a ro-changed item.
	m.IndexUpdate(device1, fcfg.ID, []protocol.FileInfo{file})

	must(t, ffs.Remove(name))
	m.ScanFolders()

	if receiveOnlyChangedSize(t, m, fcfg.ID).Deleted != 1 {
		t.Fatal("expected one receive only changed deleted item")
	}

	fcfg.Type = config.FolderTypeSendReceive
	waiter, _ = w.SetFolder(fcfg)
	waiter.Wait()
	m.ScanFolders()

	if receiveOnlyChangedSize(t, m, fcfg.ID).Deleted != 0 {
		t.Fatal("expected no receive only changed deleted item")
	}
	if localSize(t, m, fcfg.ID).Deleted != 1 {
		t.Fatal("expected one local deleted item")
	}
}

func testConfigChangeClosesConnections(t *testing.T, expectFirstClosed, expectSecondClosed bool, pre func(config.Wrapper), fn func(config.Wrapper)) {
	t.Helper()
	wcfg, _ := tmpDefaultWrapper()
	m := setupModel(wcfg)
	defer cleanupModel(m)

	_, err := wcfg.SetDevice(config.NewDeviceConfiguration(device2, "device2"))
	if err != nil {
		t.Fatal(err)
	}

	if pre != nil {
		pre(wcfg)
	}

	fc1 := &fakeConnection{id: device1, model: m}
	fc2 := &fakeConnection{id: device2, model: m}
	m.AddConnection(fc1, protocol.HelloResult{})
	m.AddConnection(fc2, protocol.HelloResult{})

	t.Log("Applying config change")

	fn(wcfg)

	if expectFirstClosed != fc1.closed {
		t.Errorf("first connection state mismatch: %t (expected) != %t", expectFirstClosed, fc1.closed)
	}

	if expectSecondClosed != fc2.closed {
		t.Errorf("second connection state mismatch: %t (expected) != %t", expectSecondClosed, fc2.closed)
	}
}

<<<<<<< HEAD
// The end result of the tested scenario is that the global version entry has an
// empty version vector and is not deleted, while everything is actually deleted.
// That then causes these files to be considered as needed, while they are not.
// https://github.com/syncthing/syncthing/issues/6961
func TestIssue6961(t *testing.T) {
	wcfg, fcfg := tmpDefaultWrapper()
	tfs := fcfg.Filesystem()
	wcfg.SetDevice(config.NewDeviceConfiguration(device2, "device2"))
	fcfg.Type = config.FolderTypeReceiveOnly
	fcfg.Devices = append(fcfg.Devices, config.FolderDeviceConfiguration{DeviceID: device2})
	wcfg.SetFolder(fcfg)
	m := setupModel(wcfg)
	// defer cleanupModelAndRemoveDir(m, tfs.URI())
	defer cleanupModel(m)

	name := "foo"
	version := protocol.Vector{}.Update(device1.Short())

	// Remote, valid and existing file
	m.Index(device1, fcfg.ID, []protocol.FileInfo{{Name: name, Version: version, Sequence: 1}})
	// Remote, invalid (receive-only) and existing file
	m.Index(device2, fcfg.ID, []protocol.FileInfo{{Name: name, RawInvalid: true, Sequence: 1}})
	// Create a local file
	if fd, err := tfs.OpenFile(name, fs.OptCreate, 0666); err != nil {
		t.Fatal(err)
	} else {
		fd.Close()
	}
	if info, err := tfs.Lstat(name); err != nil {
		t.Fatal(err)
	} else {
		l.Infoln("intest", info.Mode)
	}
	m.ScanFolders()

	// Get rid of valid global
	waiter, err := wcfg.RemoveDevice(device1)
	if err != nil {
		t.Fatal(err)
	}
	waiter.Wait()

	// Delete the local file
	must(t, tfs.Remove(name))
	m.ScanFolders()

	// Drop ther remote index, add some other file.
	m.Index(device2, fcfg.ID, []protocol.FileInfo{{Name: "bar", RawInvalid: true, Sequence: 1}})

	// Recalculate everything
	fcfg.Paused = true
	waiter, err = wcfg.SetFolder(fcfg)
	if err != nil {
		t.Fatal(err)
	}
	waiter.Wait()
	m.db.CheckRepair()
	fcfg.Paused = false
	waiter, err = wcfg.SetFolder(fcfg)
	if err != nil {
		t.Fatal(err)
	}
	waiter.Wait()

	if comp := m.Completion(device2, fcfg.ID); comp.NeedDeletes != 0 {
		t.Error("Expected 0 needed deletes, got", comp.NeedDeletes)
	} else {
		t.Log(comp)
=======
func TestCompletionEmptyGlobal(t *testing.T) {
	wcfg, fcfg := tmpDefaultWrapper()
	m := setupModel(wcfg)
	defer cleanupModelAndRemoveDir(m, fcfg.Filesystem().URI())
	files := []protocol.FileInfo{{Name: "foo", Version: protocol.Vector{}.Update(myID.Short()), Sequence: 1}}
	m.fmut.Lock()
	m.folderFiles[fcfg.ID].Update(protocol.LocalDeviceID, files)
	m.fmut.Unlock()
	files[0].Deleted = true
	files[0].Version = files[0].Version.Update(device1.Short())
	m.IndexUpdate(device1, fcfg.ID, files)
	comp := m.Completion(protocol.LocalDeviceID, fcfg.ID)
	if comp.CompletionPct != 95 {
		t.Error("Expected completion of 95%, got", comp.CompletionPct)
>>>>>>> e19728d8
	}
}

func equalStringsInAnyOrder(a, b []string) bool {
	if len(a) != len(b) {
		return false
	}
	sort.Strings(a)
	sort.Strings(b)
	for i := range a {
		if a[i] != b[i] {
			return false
		}
	}
	return true
}<|MERGE_RESOLUTION|>--- conflicted
+++ resolved
@@ -4017,7 +4017,6 @@
 	}
 }
 
-<<<<<<< HEAD
 // The end result of the tested scenario is that the global version entry has an
 // empty version vector and is not deleted, while everything is actually deleted.
 // That then causes these files to be considered as needed, while they are not.
@@ -4086,7 +4085,9 @@
 		t.Error("Expected 0 needed deletes, got", comp.NeedDeletes)
 	} else {
 		t.Log(comp)
-=======
+	}
+}
+
 func TestCompletionEmptyGlobal(t *testing.T) {
 	wcfg, fcfg := tmpDefaultWrapper()
 	m := setupModel(wcfg)
@@ -4101,7 +4102,6 @@
 	comp := m.Completion(protocol.LocalDeviceID, fcfg.ID)
 	if comp.CompletionPct != 95 {
 		t.Error("Expected completion of 95%, got", comp.CompletionPct)
->>>>>>> e19728d8
 	}
 }
 
