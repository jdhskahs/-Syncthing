// Copyright (C) 2018 The Syncthing Authors.
//
// This Source Code Form is subject to the terms of the Mozilla Public
// License, v. 2.0. If a copy of the MPL was not distributed with this file,
// You can obtain one at https://mozilla.org/MPL/2.0/.

package model

import (
	"bytes"
	"context"
	"testing"
	"time"

	"github.com/syncthing/syncthing/lib/config"
	"github.com/syncthing/syncthing/lib/db"
	"github.com/syncthing/syncthing/lib/db/backend"
	"github.com/syncthing/syncthing/lib/fs"
	"github.com/syncthing/syncthing/lib/protocol"
	"github.com/syncthing/syncthing/lib/scanner"
)

func TestRecvOnlyRevertDeletes(t *testing.T) {
	// Make sure that we delete extraneous files and directories when we hit
	// Revert.

	// Get us a model up and running

	m, f := setupROFolder(t)
	ffs := f.Filesystem()
	defer cleanupModel(m)

	// Create some test data

	for _, dir := range []string{".stfolder", "ignDir", "unknownDir"} {
		must(t, ffs.MkdirAll(dir, 0755))
	}
	must(t, writeFile(ffs, "ignDir/ignFile", []byte("hello\n"), 0644))
	must(t, writeFile(ffs, "unknownDir/unknownFile", []byte("hello\n"), 0644))
	must(t, writeFile(ffs, ".stignore", []byte("ignDir\n"), 0644))

	knownFiles := setupKnownFiles(t, ffs, []byte("hello\n"))

	// Send and index update for the known stuff

	m.Index(device1, "ro", knownFiles)
	f.updateLocalsFromScanning(knownFiles)

	m.fmut.RLock()
	snap := m.folderFiles["ro"].Snapshot()
	m.fmut.RUnlock()
	size := snap.GlobalSize()
	snap.Release()
	if size.Files != 1 || size.Directories != 1 {
		t.Fatalf("Global: expected 1 file and 1 directory: %+v", size)
	}

	// Scan, should discover the other stuff in the folder

	must(t, m.ScanFolder("ro"))

	// We should now have two files and two directories.

	size = globalSize(t, m, "ro")
	if size.Files != 2 || size.Directories != 2 {
		t.Fatalf("Global: expected 2 files and 2 directories: %+v", size)
	}
	size = localSize(t, m, "ro")
	if size.Files != 2 || size.Directories != 2 {
		t.Fatalf("Local: expected 2 files and 2 directories: %+v", size)
	}
	size = receiveOnlyChangedSize(t, m, "ro")
	if size.Files+size.Directories == 0 {
		t.Fatalf("ROChanged: expected something: %+v", size)
	}

	// Revert should delete the unknown stuff

	m.Revert("ro")

	// These should still exist
	for _, p := range []string{"knownDir/knownFile", "ignDir/ignFile"} {
		if _, err := ffs.Stat(p); err != nil {
			t.Error("Unexpected error:", err)
		}
	}

	// These should have been removed
	for _, p := range []string{"unknownDir", "unknownDir/unknownFile"} {
		if _, err := ffs.Stat(p); !fs.IsNotExist(err) {
			t.Error("Unexpected existing thing:", p)
		}
	}

	// We should now have one file and directory again.

	size = globalSize(t, m, "ro")
	if size.Files != 1 || size.Directories != 1 {
		t.Fatalf("Global: expected 1 files and 1 directories: %+v", size)
	}
	size = localSize(t, m, "ro")
	if size.Files != 1 || size.Directories != 1 {
		t.Fatalf("Local: expected 1 files and 1 directories: %+v", size)
	}
}

func TestRecvOnlyRevertNeeds(t *testing.T) {
	// Make sure that a new file gets picked up and considered latest, then
	// gets considered old when we hit Revert.

	// Get us a model up and running

	m, f := setupROFolder(t)
	ffs := f.Filesystem()
	defer cleanupModel(m)

	// Create some test data

	must(t, ffs.MkdirAll(".stfolder", 0755))
	oldData := []byte("hello\n")
	knownFiles := setupKnownFiles(t, ffs, oldData)

	// Send and index update for the known stuff

	m.Index(device1, "ro", knownFiles)
	f.updateLocalsFromScanning(knownFiles)

	// Scan the folder.

	must(t, m.ScanFolder("ro"))

	// Everything should be in sync.

	size := globalSize(t, m, "ro")
	if size.Files != 1 || size.Directories != 1 {
		t.Fatalf("Global: expected 1 file and 1 directory: %+v", size)
	}
	size = localSize(t, m, "ro")
	if size.Files != 1 || size.Directories != 1 {
		t.Fatalf("Local: expected 1 file and 1 directory: %+v", size)
	}
	size = needSize(t, m, "ro")
	if size.Files+size.Directories > 0 {
		t.Fatalf("Need: expected nothing: %+v", size)
	}
	size = receiveOnlyChangedSize(t, m, "ro")
	if size.Files+size.Directories > 0 {
		t.Fatalf("ROChanged: expected nothing: %+v", size)
	}

	// Update the file.

	newData := []byte("totally different data\n")
	must(t, writeFile(ffs, "knownDir/knownFile", newData, 0644))

	// Rescan.

	must(t, m.ScanFolder("ro"))

	// We now have a newer file than the rest of the cluster. Global state should reflect this.

	size = globalSize(t, m, "ro")
	const sizeOfDir = 128
	if size.Files != 1 || size.Bytes != sizeOfDir+int64(len(oldData)) {
		t.Fatalf("Global: expected no change due to the new file: %+v", size)
	}
	size = localSize(t, m, "ro")
	if size.Files != 1 || size.Bytes != sizeOfDir+int64(len(newData)) {
		t.Fatalf("Local: expected the new file to be reflected: %+v", size)
	}
	size = needSize(t, m, "ro")
	if size.Files+size.Directories > 0 {
		t.Fatalf("Need: expected nothing: %+v", size)
	}
	size = receiveOnlyChangedSize(t, m, "ro")
	if size.Files+size.Directories == 0 {
		t.Fatalf("ROChanged: expected something: %+v", size)
	}

	// We hit the Revert button. The file that was new should become old.

	m.Revert("ro")

	size = globalSize(t, m, "ro")
	if size.Files != 1 || size.Bytes != sizeOfDir+int64(len(oldData)) {
		t.Fatalf("Global: expected the global size to revert: %+v", size)
	}
	size = localSize(t, m, "ro")
	if size.Files != 1 || size.Bytes != sizeOfDir+int64(len(newData)) {
		t.Fatalf("Local: expected the local size to remain: %+v", size)
	}
	size = needSize(t, m, "ro")
	if size.Files != 1 || size.Bytes != int64(len(oldData)) {
		t.Fatalf("Local: expected to need the old file data: %+v", size)
	}
}

func TestRecvOnlyUndoChanges(t *testing.T) {
	// Get us a model up and running

	m, f := setupROFolder(t)
	ffs := f.Filesystem()
	defer cleanupModel(m)

	// Create some test data

	must(t, ffs.MkdirAll(".stfolder", 0755))
	oldData := []byte("hello\n")
	knownFiles := setupKnownFiles(t, ffs, oldData)

	// Send an index update for the known stuff

	m.Index(device1, "ro", knownFiles)
	f.updateLocalsFromScanning(knownFiles)

	// Scan the folder.

	must(t, m.ScanFolder("ro"))

	// Everything should be in sync.

	size := globalSize(t, m, "ro")
	if size.Files != 1 || size.Directories != 1 {
		t.Fatalf("Global: expected 1 file and 1 directory: %+v", size)
	}
	size = localSize(t, m, "ro")
	if size.Files != 1 || size.Directories != 1 {
		t.Fatalf("Local: expected 1 file and 1 directory: %+v", size)
	}
	size = needSize(t, m, "ro")
	if size.Files+size.Directories > 0 {
		t.Fatalf("Need: expected nothing: %+v", size)
	}
	size = receiveOnlyChangedSize(t, m, "ro")
	if size.Files+size.Directories > 0 {
		t.Fatalf("ROChanged: expected nothing: %+v", size)
	}

	// Create a file and modify another

	const file = "foo"
	must(t, writeFile(ffs, file, []byte("hello\n"), 0644))
	must(t, writeFile(ffs, "knownDir/knownFile", []byte("bye\n"), 0644))

	must(t, m.ScanFolder("ro"))

	size = receiveOnlyChangedSize(t, m, "ro")
	if size.Files != 2 {
		t.Fatalf("Receive only: expected 2 files: %+v", size)
	}

	// Remove the file again and undo the modification

	must(t, ffs.Remove(file))
	must(t, writeFile(ffs, "knownDir/knownFile", oldData, 0644))
	must(t, ffs.Chtimes("knownDir/knownFile", knownFiles[1].ModTime(), knownFiles[1].ModTime()))

	must(t, m.ScanFolder("ro"))

	size = receiveOnlyChangedSize(t, m, "ro")
	if size.Files+size.Directories+size.Deleted != 0 {
		t.Fatalf("Receive only: expected all zero: %+v", size)
	}
}

<<<<<<< HEAD
func TestRecvOnlyRemoteUndoChanges(t *testing.T) {
=======
func TestRecvOnlyDeletedRemoteDrop(t *testing.T) {
>>>>>>> f69c0b55
	// Get us a model up and running

	m, f := setupROFolder(t)
	ffs := f.Filesystem()
	defer cleanupModel(m)

	// Create some test data

	must(t, ffs.MkdirAll(".stfolder", 0755))
	oldData := []byte("hello\n")
	knownFiles := setupKnownFiles(t, ffs, oldData)

	// Send an index update for the known stuff

	m.Index(device1, "ro", knownFiles)
	f.updateLocalsFromScanning(knownFiles)

	// Scan the folder.

	must(t, m.ScanFolder("ro"))

	// Everything should be in sync.

	size := globalSize(t, m, "ro")
	if size.Files != 1 || size.Directories != 1 {
		t.Fatalf("Global: expected 1 file and 1 directory: %+v", size)
	}
	size = localSize(t, m, "ro")
	if size.Files != 1 || size.Directories != 1 {
		t.Fatalf("Local: expected 1 file and 1 directory: %+v", size)
	}
	size = needSize(t, m, "ro")
	if size.Files+size.Directories > 0 {
		t.Fatalf("Need: expected nothing: %+v", size)
	}
	size = receiveOnlyChangedSize(t, m, "ro")
	if size.Files+size.Directories > 0 {
		t.Fatalf("ROChanged: expected nothing: %+v", size)
	}

<<<<<<< HEAD
	// Create a file and modify another

	const file = "foo"
	const knownFile = "knownDir/knownFile"
	must(t, writeFile(ffs, file, []byte("hello\n"), 0644))
	must(t, writeFile(ffs, knownFile, []byte("bye\n"), 0644))
=======
	// Delete our file

	must(t, ffs.Remove(knownFiles[1].Name))
>>>>>>> f69c0b55

	must(t, m.ScanFolder("ro"))

	size = receiveOnlyChangedSize(t, m, "ro")
<<<<<<< HEAD
	if size.Files != 2 {
		t.Fatalf("Receive only: expected 2 files: %+v", size)
	}

	// Do the same changes on the remote

	files := make([]protocol.FileInfo, 0, 2)
	snap := f.fset.Snapshot()
	snap.WithHave(protocol.LocalDeviceID, func(fi db.FileIntf) bool {
		if n := fi.FileName(); n != file && n != knownFile {
			return true
		}
		f := fi.(protocol.FileInfo)
		f.LocalFlags = 0
		f.Version = protocol.Vector{}.Update(device1.Short())
		files = append(files, f)
		return true
	})
	snap.Release()
	m.Index(device1, "ro", files)

	must(t, m.ScanFolder("ro"))

	size = receiveOnlyChangedSize(t, m, "ro")
	if size.Files+size.Directories+size.Deleted != 0 {
		t.Fatalf("Receive only: expected all zero: %+v", size)
=======
	if size.Deleted != 1 {
		t.Fatalf("Receive only: expected 1 deleted: %+v", size)
	}

	// Drop the remote

	f.fset.Drop(device1)
	must(t, m.ScanFolder("ro"))

	size = receiveOnlyChangedSize(t, m, "ro")
	if size.Deleted != 0 {
		t.Fatalf("Receive only: expected no deleted: %+v", size)
>>>>>>> f69c0b55
	}
}

func setupKnownFiles(t *testing.T, ffs fs.Filesystem, data []byte) []protocol.FileInfo {
	t.Helper()

	must(t, ffs.MkdirAll("knownDir", 0755))
	must(t, writeFile(ffs, "knownDir/knownFile", data, 0644))

	t0 := time.Now().Add(-1 * time.Minute)
	must(t, ffs.Chtimes("knownDir/knownFile", t0, t0))

	fi, err := ffs.Stat("knownDir/knownFile")
	if err != nil {
		t.Fatal(err)
	}
	blocks, _ := scanner.Blocks(context.TODO(), bytes.NewReader(data), protocol.BlockSize(int64(len(data))), int64(len(data)), nil, true)
	knownFiles := []protocol.FileInfo{
		{
			Name:        "knownDir",
			Type:        protocol.FileInfoTypeDirectory,
			Permissions: 0755,
			Version:     protocol.Vector{Counters: []protocol.Counter{{ID: 42, Value: 42}}},
			Sequence:    42,
		},
		{
			Name:        "knownDir/knownFile",
			Type:        protocol.FileInfoTypeFile,
			Permissions: 0644,
			Size:        fi.Size(),
			ModifiedS:   fi.ModTime().Unix(),
			ModifiedNs:  int32(fi.ModTime().UnixNano() % 1e9),
			Version:     protocol.Vector{Counters: []protocol.Counter{{ID: 42, Value: 42}}},
			Sequence:    42,
			Blocks:      blocks,
		},
	}

	return knownFiles
}

func setupROFolder(t *testing.T) (*model, *receiveOnlyFolder) {
	t.Helper()

	w := createTmpWrapper(defaultCfg)
	cfg := w.RawCopy()
	fcfg := testFolderConfigFake()
	fcfg.ID = "ro"
	fcfg.Label = "ro"
	fcfg.Type = config.FolderTypeReceiveOnly
	cfg.Folders = []config.FolderConfiguration{fcfg}
	w.Replace(cfg)

	m := newModel(w, myID, "syncthing", "dev", db.NewLowlevel(backend.OpenMemory()), nil)
	m.ServeBackground()
	must(t, m.ScanFolder("ro"))

	m.fmut.RLock()
	defer m.fmut.RUnlock()
	f := m.folderRunners["ro"].(*receiveOnlyFolder)

	return m, f
}

func writeFile(fs fs.Filesystem, filename string, data []byte, perm fs.FileMode) error {
	fd, err := fs.Create(filename)
	if err != nil {
		return err
	}
	_, err = fd.Write(data)
	if err != nil {
		return err
	}
	if err := fd.Close(); err != nil {
		return err
	}
	return fs.Chmod(filename, perm)
}<|MERGE_RESOLUTION|>--- conflicted
+++ resolved
@@ -263,11 +263,7 @@
 	}
 }
 
-<<<<<<< HEAD
-func TestRecvOnlyRemoteUndoChanges(t *testing.T) {
-=======
 func TestRecvOnlyDeletedRemoteDrop(t *testing.T) {
->>>>>>> f69c0b55
 	// Get us a model up and running
 
 	m, f := setupROFolder(t)
@@ -308,23 +304,79 @@
 		t.Fatalf("ROChanged: expected nothing: %+v", size)
 	}
 
-<<<<<<< HEAD
+	// Delete our file
+
+	must(t, ffs.Remove(knownFiles[1].Name))
+
+	must(t, m.ScanFolder("ro"))
+
+	size = receiveOnlyChangedSize(t, m, "ro")
+	if size.Deleted != 1 {
+		t.Fatalf("Receive only: expected 1 deleted: %+v", size)
+	}
+
+	// Drop the remote
+
+	f.fset.Drop(device1)
+	must(t, m.ScanFolder("ro"))
+
+	size = receiveOnlyChangedSize(t, m, "ro")
+	if size.Deleted != 0 {
+		t.Fatalf("Receive only: expected no deleted: %+v", size)
+	}
+}
+
+func TestRecvOnlyRemoteUndoChanges(t *testing.T) {
+	// Get us a model up and running
+
+	m, f := setupROFolder(t)
+	ffs := f.Filesystem()
+	defer cleanupModel(m)
+
+	// Create some test data
+
+	must(t, ffs.MkdirAll(".stfolder", 0755))
+	oldData := []byte("hello\n")
+	knownFiles := setupKnownFiles(t, ffs, oldData)
+
+	// Send an index update for the known stuff
+
+	m.Index(device1, "ro", knownFiles)
+	f.updateLocalsFromScanning(knownFiles)
+
+	// Scan the folder.
+
+	must(t, m.ScanFolder("ro"))
+
+	// Everything should be in sync.
+
+	size := globalSize(t, m, "ro")
+	if size.Files != 1 || size.Directories != 1 {
+		t.Fatalf("Global: expected 1 file and 1 directory: %+v", size)
+	}
+	size = localSize(t, m, "ro")
+	if size.Files != 1 || size.Directories != 1 {
+		t.Fatalf("Local: expected 1 file and 1 directory: %+v", size)
+	}
+	size = needSize(t, m, "ro")
+	if size.Files+size.Directories > 0 {
+		t.Fatalf("Need: expected nothing: %+v", size)
+	}
+	size = receiveOnlyChangedSize(t, m, "ro")
+	if size.Files+size.Directories > 0 {
+		t.Fatalf("ROChanged: expected nothing: %+v", size)
+	}
+
 	// Create a file and modify another
 
 	const file = "foo"
 	const knownFile = "knownDir/knownFile"
 	must(t, writeFile(ffs, file, []byte("hello\n"), 0644))
 	must(t, writeFile(ffs, knownFile, []byte("bye\n"), 0644))
-=======
-	// Delete our file
-
-	must(t, ffs.Remove(knownFiles[1].Name))
->>>>>>> f69c0b55
-
-	must(t, m.ScanFolder("ro"))
-
-	size = receiveOnlyChangedSize(t, m, "ro")
-<<<<<<< HEAD
+
+	must(t, m.ScanFolder("ro"))
+
+	size = receiveOnlyChangedSize(t, m, "ro")
 	if size.Files != 2 {
 		t.Fatalf("Receive only: expected 2 files: %+v", size)
 	}
@@ -351,20 +403,6 @@
 	size = receiveOnlyChangedSize(t, m, "ro")
 	if size.Files+size.Directories+size.Deleted != 0 {
 		t.Fatalf("Receive only: expected all zero: %+v", size)
-=======
-	if size.Deleted != 1 {
-		t.Fatalf("Receive only: expected 1 deleted: %+v", size)
-	}
-
-	// Drop the remote
-
-	f.fset.Drop(device1)
-	must(t, m.ScanFolder("ro"))
-
-	size = receiveOnlyChangedSize(t, m, "ro")
-	if size.Deleted != 0 {
-		t.Fatalf("Receive only: expected no deleted: %+v", size)
->>>>>>> f69c0b55
 	}
 }
 
