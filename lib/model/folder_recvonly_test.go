// Copyright (C) 2018 The Syncthing Authors.
//
// This Source Code Form is subject to the terms of the Mozilla Public
// License, v. 2.0. If a copy of the MPL was not distributed with this file,
// You can obtain one at https://mozilla.org/MPL/2.0/.

package model

import (
	"bytes"
	"context"
	"io/ioutil"
	"path/filepath"
	"testing"
	"time"

	"github.com/syncthing/syncthing/lib/config"
	"github.com/syncthing/syncthing/lib/db"
	"github.com/syncthing/syncthing/lib/db/backend"
	"github.com/syncthing/syncthing/lib/fs"
	"github.com/syncthing/syncthing/lib/protocol"
	"github.com/syncthing/syncthing/lib/scanner"
)

func TestRecvOnlyRevertDeletes(t *testing.T) {
	// Make sure that we delete extraneous files and directories when we hit
	// Revert.

	// Get us a model up and running

	m, f := setupROFolder()
	ffs := f.Filesystem()
	defer cleanupModelAndRemoveDir(m, ffs.URI())

	// Create some test data

	for _, dir := range []string{".stfolder", "ignDir", "unknownDir"} {
		must(t, ffs.MkdirAll(dir, 0755))
	}
	must(t, ioutil.WriteFile(filepath.Join(ffs.URI(), "ignDir/ignFile"), []byte("hello\n"), 0644))
	must(t, ioutil.WriteFile(filepath.Join(ffs.URI(), "unknownDir/unknownFile"), []byte("hello\n"), 0644))
	must(t, ioutil.WriteFile(filepath.Join(ffs.URI(), ".stignore"), []byte("ignDir\n"), 0644))

	knownFiles := setupKnownFiles(t, ffs, []byte("hello\n"))

	// Send and index update for the known stuff

	m.Index(device1, "ro", knownFiles)
	f.updateLocalsFromScanning(knownFiles)

	size := m.GlobalSize("ro")
	if size.Files != 1 || size.Directories != 1 {
		t.Fatalf("Global: expected 1 file and 1 directory: %+v", size)
	}

	// Start the folder. This will cause a scan, should discover the other stuff in the folder

	m.startFolder("ro")
	m.ScanFolder("ro")

	// We should now have two files and two directories.

	size = m.GlobalSize("ro")
	if size.Files != 2 || size.Directories != 2 {
		t.Fatalf("Global: expected 2 files and 2 directories: %+v", size)
	}
	size = m.LocalSize("ro")
	if size.Files != 2 || size.Directories != 2 {
		t.Fatalf("Local: expected 2 files and 2 directories: %+v", size)
	}
	size = m.ReceiveOnlyChangedSize("ro")
	if size.Files+size.Directories == 0 {
		t.Fatalf("ROChanged: expected something: %+v", size)
	}

	// Revert should delete the unknown stuff

	m.Revert("ro")

	// These should still exist
	for _, p := range []string{"knownDir/knownFile", "ignDir/ignFile"} {
		if _, err := ffs.Stat(p); err != nil {
			t.Error("Unexpected error:", err)
		}
	}

	// These should have been removed
	for _, p := range []string{"unknownDir", "unknownDir/unknownFile"} {
		if _, err := ffs.Stat(p); !fs.IsNotExist(err) {
			t.Error("Unexpected existing thing:", p)
		}
	}

	// We should now have one file and directory again.

	size = m.GlobalSize("ro")
	if size.Files != 1 || size.Directories != 1 {
		t.Fatalf("Global: expected 1 files and 1 directories: %+v", size)
	}
	size = m.LocalSize("ro")
	if size.Files != 1 || size.Directories != 1 {
		t.Fatalf("Local: expected 1 files and 1 directories: %+v", size)
	}
}

func TestRecvOnlyRevertNeeds(t *testing.T) {
	// Make sure that a new file gets picked up and considered latest, then
	// gets considered old when we hit Revert.

	// Get us a model up and running

	m, f := setupROFolder()
	ffs := f.Filesystem()
	defer cleanupModelAndRemoveDir(m, ffs.URI())

	// Create some test data

	must(t, ffs.MkdirAll(".stfolder", 0755))
	oldData := []byte("hello\n")
	knownFiles := setupKnownFiles(t, ffs, oldData)

	// Send and index update for the known stuff

	m.Index(device1, "ro", knownFiles)
	f.updateLocalsFromScanning(knownFiles)

	// Start the folder. This will cause a scan.

	m.startFolder("ro")
	m.ScanFolder("ro")

	// Everything should be in sync.

	size := m.GlobalSize("ro")
	if size.Files != 1 || size.Directories != 1 {
		t.Fatalf("Global: expected 1 file and 1 directory: %+v", size)
	}
	size = m.LocalSize("ro")
	if size.Files != 1 || size.Directories != 1 {
		t.Fatalf("Local: expected 1 file and 1 directory: %+v", size)
	}
	size = m.NeedSize("ro")
	if size.Files+size.Directories > 0 {
		t.Fatalf("Need: expected nothing: %+v", size)
	}
	size = m.ReceiveOnlyChangedSize("ro")
	if size.Files+size.Directories > 0 {
		t.Fatalf("ROChanged: expected nothing: %+v", size)
	}

	// Update the file.

	newData := []byte("totally different data\n")
	must(t, ioutil.WriteFile(filepath.Join(ffs.URI(), "knownDir/knownFile"), newData, 0644))

	// Rescan.

	must(t, m.ScanFolder("ro"))

	// We now have a newer file than the rest of the cluster. Global state should reflect this.

	size = m.GlobalSize("ro")
	const sizeOfDir = 128
	if size.Files != 1 || size.Bytes != sizeOfDir+int64(len(oldData)) {
		t.Fatalf("Global: expected no change due to the new file: %+v", size)
	}
	size = m.LocalSize("ro")
	if size.Files != 1 || size.Bytes != sizeOfDir+int64(len(newData)) {
		t.Fatalf("Local: expected the new file to be reflected: %+v", size)
	}
	size = m.NeedSize("ro")
	if size.Files+size.Directories > 0 {
		t.Fatalf("Need: expected nothing: %+v", size)
	}
	size = m.ReceiveOnlyChangedSize("ro")
	if size.Files+size.Directories == 0 {
		t.Fatalf("ROChanged: expected something: %+v", size)
	}

	// We hit the Revert button. The file that was new should become old.

	m.Revert("ro")

	size = m.GlobalSize("ro")
	if size.Files != 1 || size.Bytes != sizeOfDir+int64(len(oldData)) {
		t.Fatalf("Global: expected the global size to revert: %+v", size)
	}
	size = m.LocalSize("ro")
	if size.Files != 1 || size.Bytes != sizeOfDir+int64(len(newData)) {
		t.Fatalf("Local: expected the local size to remain: %+v", size)
	}
	size = m.NeedSize("ro")
	if size.Files != 1 || size.Bytes != int64(len(oldData)) {
		t.Fatalf("Local: expected to need the old file data: %+v", size)
	}
}

func TestRecvOnlyUndoChanges(t *testing.T) {
	testOs := &fatalOs{t}

	// Get us a model up and running

	m, f := setupROFolder()
	ffs := f.Filesystem()
	defer cleanupModelAndRemoveDir(m, ffs.URI())

	// Create some test data

	must(t, ffs.MkdirAll(".stfolder", 0755))
	oldData := []byte("hello\n")
	knownFiles := setupKnownFiles(t, ffs, oldData)

	m.fmut.Lock()
	fset := m.folderFiles["ro"]
	m.fmut.Unlock()
	folderFs := fset.MtimeFS()

	// Send and index update for the known stuff

	m.Index(device1, "ro", knownFiles)
	f.updateLocalsFromScanning(knownFiles)

	// Start the folder. This will cause a scan.

	m.startFolder("ro")
	m.ScanFolder("ro")

	// Everything should be in sync.

	size := m.GlobalSize("ro")
	if size.Files != 1 || size.Directories != 1 {
		t.Fatalf("Global: expected 1 file and 1 directory: %+v", size)
	}
	size = m.LocalSize("ro")
	if size.Files != 1 || size.Directories != 1 {
		t.Fatalf("Local: expected 1 file and 1 directory: %+v", size)
	}
	size = m.NeedSize("ro")
	if size.Files+size.Directories > 0 {
		t.Fatalf("Need: expected nothing: %+v", size)
	}
	size = m.ReceiveOnlyChangedSize("ro")
	if size.Files+size.Directories > 0 {
		t.Fatalf("ROChanged: expected nothing: %+v", size)
	}

	// Create a file and modify another

	file := filepath.Join(ffs.URI(), "foo")
	must(t, ioutil.WriteFile(file, []byte("hello\n"), 0644))

	must(t, ioutil.WriteFile(filepath.Join(ffs.URI(), "knownDir/knownFile"), []byte("bye\n"), 0644))

	m.ScanFolder("ro")

	size = m.ReceiveOnlyChangedSize("ro")
	if size.Files != 2 {
		t.Fatalf("Receive only: expected 2 files: %+v", size)
	}

	// Remove the file again and undo the modification

	testOs.Remove(file)
	must(t, ioutil.WriteFile(filepath.Join(ffs.URI(), "knownDir/knownFile"), oldData, 0644))
	folderFs.Chtimes("knownDir/knownFile", knownFiles[1].ModTime(), knownFiles[1].ModTime())

	m.ScanFolder("ro")

	size = m.ReceiveOnlyChangedSize("ro")
	if size.Files+size.Directories+size.Deleted != 0 {
		t.Fatalf("Receive only: expected all zero: %+v", size)
	}
}

func setupKnownFiles(t *testing.T, ffs fs.Filesystem, data []byte) []protocol.FileInfo {
	t.Helper()

	must(t, ffs.MkdirAll("knownDir", 0755))
	must(t, ioutil.WriteFile(filepath.Join(ffs.URI(), "knownDir/knownFile"), data, 0644))

	t0 := time.Now().Add(-1 * time.Minute)
	must(t, ffs.Chtimes("knownDir/knownFile", t0, t0))

	fi, err := ffs.Stat("knownDir/knownFile")
	if err != nil {
		t.Fatal(err)
	}
	blocks, _ := scanner.Blocks(context.TODO(), bytes.NewReader(data), protocol.BlockSize(int64(len(data))), int64(len(data)), nil, true)
	knownFiles := []protocol.FileInfo{
		{
			Name:        "knownDir",
			Type:        protocol.FileInfoTypeDirectory,
			Permissions: 0755,
			Version:     protocol.Vector{Counters: []protocol.Counter{{ID: 42, Value: 42}}},
			Sequence:    42,
		},
		{
			Name:        "knownDir/knownFile",
			Type:        protocol.FileInfoTypeFile,
			Permissions: 0644,
			Size:        fi.Size(),
			ModifiedS:   fi.ModTime().Unix(),
			ModifiedNs:  int32(fi.ModTime().UnixNano() % 1e9),
			Version:     protocol.Vector{Counters: []protocol.Counter{{ID: 42, Value: 42}}},
			Sequence:    42,
			Blocks:      blocks,
		},
	}

	return knownFiles
}

func setupROFolder() (*model, *sendOnlyFolder) {
	w := createTmpWrapper(defaultCfg)
	fcfg := testFolderConfigTmp()
	fcfg.ID = "ro"
	fcfg.Type = config.FolderTypeReceiveOnly
	w.SetFolder(fcfg)

<<<<<<< HEAD
	m := newModel(w, myID, "syncthing", "dev", db.NewLowlevel(backend.OpenMemory()), nil)
	m.AddFolder(fcfg)
=======
	m := newModel(w, myID, "syncthing", "dev", db.OpenMemory(), nil)
	m.addFolder(fcfg)
>>>>>>> 0cc77fea

	f := &sendOnlyFolder{
		folder: folder{
			stateTracker:        newStateTracker(fcfg.ID, m.evLogger),
			fset:                m.folderFiles[fcfg.ID],
			FolderConfiguration: fcfg,
		},
	}

	m.ServeBackground()

	return m, f
}<|MERGE_RESOLUTION|>--- conflicted
+++ resolved
@@ -317,13 +317,8 @@
 	fcfg.Type = config.FolderTypeReceiveOnly
 	w.SetFolder(fcfg)
 
-<<<<<<< HEAD
 	m := newModel(w, myID, "syncthing", "dev", db.NewLowlevel(backend.OpenMemory()), nil)
-	m.AddFolder(fcfg)
-=======
-	m := newModel(w, myID, "syncthing", "dev", db.OpenMemory(), nil)
 	m.addFolder(fcfg)
->>>>>>> 0cc77fea
 
 	f := &sendOnlyFolder{
 		folder: folder{
