// Copyright (C) 2018 The Syncthing Authors.
//
// This Source Code Form is subject to the terms of the Mozilla Public
// License, v. 2.0. If a copy of the MPL was not distributed with this file,
// You can obtain one at https://mozilla.org/MPL/2.0/.

package model

import (
	"bytes"
	"context"
	"io/ioutil"
	"path/filepath"
	"testing"
	"time"

	"github.com/syncthing/syncthing/lib/config"
	"github.com/syncthing/syncthing/lib/db"
	"github.com/syncthing/syncthing/lib/db/backend"
	"github.com/syncthing/syncthing/lib/fs"
	"github.com/syncthing/syncthing/lib/protocol"
	"github.com/syncthing/syncthing/lib/scanner"
)

func TestRecvOnlyRevertDeletes(t *testing.T) {
	// Make sure that we delete extraneous files and directories when we hit
	// Revert.

	// Get us a model up and running

	m, f := setupROFolder()
	ffs := f.Filesystem()
	defer cleanupModelAndRemoveDir(m, ffs.URI())

	// Create some test data

	for _, dir := range []string{".stfolder", "ignDir", "unknownDir"} {
		must(t, ffs.MkdirAll(dir, 0755))
	}
	must(t, ioutil.WriteFile(filepath.Join(ffs.URI(), "ignDir/ignFile"), []byte("hello\n"), 0644))
	must(t, ioutil.WriteFile(filepath.Join(ffs.URI(), "unknownDir/unknownFile"), []byte("hello\n"), 0644))
	must(t, ioutil.WriteFile(filepath.Join(ffs.URI(), ".stignore"), []byte("ignDir\n"), 0644))

	knownFiles := setupKnownFiles(t, ffs, []byte("hello\n"))

	// Send and index update for the known stuff

	m.Index(device1, "ro", knownFiles)
	f.updateLocalsFromScanning(knownFiles)

	size := m.GlobalSize("ro")
	if size.Files != 1 || size.Directories != 1 {
		t.Fatalf("Global: expected 1 file and 1 directory: %+v", size)
	}

	// Start the folder. This will cause a scan, should discover the other stuff in the folder

	m.startFolder("ro")
	m.ScanFolder("ro")

	// We should now have two files and two directories.

	size = m.GlobalSize("ro")
	if size.Files != 2 || size.Directories != 2 {
		t.Fatalf("Global: expected 2 files and 2 directories: %+v", size)
	}
	size = m.LocalSize("ro")
	if size.Files != 2 || size.Directories != 2 {
		t.Fatalf("Local: expected 2 files and 2 directories: %+v", size)
	}
	size = m.ReceiveOnlyChangedSize("ro")
	if size.Files+size.Directories == 0 {
		t.Fatalf("ROChanged: expected something: %+v", size)
	}

	// Revert should delete the unknown stuff

	m.Revert("ro")

	// These should still exist
	for _, p := range []string{"knownDir/knownFile", "ignDir/ignFile"} {
		if _, err := ffs.Stat(p); err != nil {
			t.Error("Unexpected error:", err)
		}
	}

	// These should have been removed
	for _, p := range []string{"unknownDir", "unknownDir/unknownFile"} {
		if _, err := ffs.Stat(p); !fs.IsNotExist(err) {
			t.Error("Unexpected existing thing:", p)
		}
	}

	// We should now have one file and directory again.

	size = m.GlobalSize("ro")
	if size.Files != 1 || size.Directories != 1 {
		t.Fatalf("Global: expected 1 files and 1 directories: %+v", size)
	}
	size = m.LocalSize("ro")
	if size.Files != 1 || size.Directories != 1 {
		t.Fatalf("Local: expected 1 files and 1 directories: %+v", size)
	}
}

func TestRecvOnlyRevertNeeds(t *testing.T) {
	// Make sure that a new file gets picked up and considered latest, then
	// gets considered old when we hit Revert.

	// Get us a model up and running

	m, f := setupROFolder()
	ffs := f.Filesystem()
	defer cleanupModelAndRemoveDir(m, ffs.URI())

	// Create some test data

	must(t, ffs.MkdirAll(".stfolder", 0755))
	oldData := []byte("hello\n")
	knownFiles := setupKnownFiles(t, ffs, oldData)

	// Send and index update for the known stuff

	m.Index(device1, "ro", knownFiles)
	f.updateLocalsFromScanning(knownFiles)

	// Start the folder. This will cause a scan.

	m.startFolder("ro")
	m.ScanFolder("ro")

	// Everything should be in sync.

	size := m.GlobalSize("ro")
	if size.Files != 1 || size.Directories != 1 {
		t.Fatalf("Global: expected 1 file and 1 directory: %+v", size)
	}
	size = m.LocalSize("ro")
	if size.Files != 1 || size.Directories != 1 {
		t.Fatalf("Local: expected 1 file and 1 directory: %+v", size)
	}
	size = m.NeedSize("ro")
	if size.Files+size.Directories > 0 {
		t.Fatalf("Need: expected nothing: %+v", size)
	}
	size = m.ReceiveOnlyChangedSize("ro")
	if size.Files+size.Directories > 0 {
		t.Fatalf("ROChanged: expected nothing: %+v", size)
	}

	// Update the file.

	newData := []byte("totally different data\n")
	must(t, ioutil.WriteFile(filepath.Join(ffs.URI(), "knownDir/knownFile"), newData, 0644))

	// Rescan.

	must(t, m.ScanFolder("ro"))

	// We now have a newer file than the rest of the cluster. Global state should reflect this.

	size = m.GlobalSize("ro")
	const sizeOfDir = 128
	if size.Files != 1 || size.Bytes != sizeOfDir+int64(len(oldData)) {
		t.Fatalf("Global: expected no change due to the new file: %+v", size)
	}
	size = m.LocalSize("ro")
	if size.Files != 1 || size.Bytes != sizeOfDir+int64(len(newData)) {
		t.Fatalf("Local: expected the new file to be reflected: %+v", size)
	}
	size = m.NeedSize("ro")
	if size.Files+size.Directories > 0 {
		t.Fatalf("Need: expected nothing: %+v", size)
	}
	size = m.ReceiveOnlyChangedSize("ro")
	if size.Files+size.Directories == 0 {
		t.Fatalf("ROChanged: expected something: %+v", size)
	}

	// We hit the Revert button. The file that was new should become old.

	m.Revert("ro")

	size = m.GlobalSize("ro")
	if size.Files != 1 || size.Bytes != sizeOfDir+int64(len(oldData)) {
		t.Fatalf("Global: expected the global size to revert: %+v", size)
	}
	size = m.LocalSize("ro")
	if size.Files != 1 || size.Bytes != sizeOfDir+int64(len(newData)) {
		t.Fatalf("Local: expected the local size to remain: %+v", size)
	}
	size = m.NeedSize("ro")
	if size.Files != 1 || size.Bytes != int64(len(oldData)) {
		t.Fatalf("Local: expected to need the old file data: %+v", size)
	}
}

func TestRecvOnlyUndoChanges(t *testing.T) {
	testOs := &fatalOs{t}

	// Get us a model up and running

	m, f := setupROFolder()
	ffs := f.Filesystem()
	defer cleanupModelAndRemoveDir(m, ffs.URI())

	// Create some test data

	must(t, ffs.MkdirAll(".stfolder", 0755))
	oldData := []byte("hello\n")
	knownFiles := setupKnownFiles(t, ffs, oldData)

	m.fmut.Lock()
	fset := m.folderFiles["ro"]
	m.fmut.Unlock()
	folderFs := fset.MtimeFS()

	// Send and index update for the known stuff

	m.Index(device1, "ro", knownFiles)
	f.updateLocalsFromScanning(knownFiles)

	// Start the folder. This will cause a scan.

	m.startFolder("ro")
	m.ScanFolder("ro")

	// Everything should be in sync.

	size := m.GlobalSize("ro")
	if size.Files != 1 || size.Directories != 1 {
		t.Fatalf("Global: expected 1 file and 1 directory: %+v", size)
	}
	size = m.LocalSize("ro")
	if size.Files != 1 || size.Directories != 1 {
		t.Fatalf("Local: expected 1 file and 1 directory: %+v", size)
	}
	size = m.NeedSize("ro")
	if size.Files+size.Directories > 0 {
		t.Fatalf("Need: expected nothing: %+v", size)
	}
	size = m.ReceiveOnlyChangedSize("ro")
	if size.Files+size.Directories > 0 {
		t.Fatalf("ROChanged: expected nothing: %+v", size)
	}

	// Create a file and modify another

	file := filepath.Join(ffs.URI(), "foo")
	must(t, ioutil.WriteFile(file, []byte("hello\n"), 0644))

	must(t, ioutil.WriteFile(filepath.Join(ffs.URI(), "knownDir/knownFile"), []byte("bye\n"), 0644))

	m.ScanFolder("ro")

	size = m.ReceiveOnlyChangedSize("ro")
	if size.Files != 2 {
		t.Fatalf("Receive only: expected 2 files: %+v", size)
	}

	// Remove the file again and undo the modification

	testOs.Remove(file)
	must(t, ioutil.WriteFile(filepath.Join(ffs.URI(), "knownDir/knownFile"), oldData, 0644))
	folderFs.Chtimes("knownDir/knownFile", knownFiles[1].ModTime(), knownFiles[1].ModTime())

	m.ScanFolder("ro")

	size = m.ReceiveOnlyChangedSize("ro")
	if size.Files+size.Directories+size.Deleted != 0 {
		t.Fatalf("Receive only: expected all zero: %+v", size)
	}
}

func setupKnownFiles(t *testing.T, ffs fs.Filesystem, data []byte) []protocol.FileInfo {
	t.Helper()

	must(t, ffs.MkdirAll("knownDir", 0755))
	must(t, ioutil.WriteFile(filepath.Join(ffs.URI(), "knownDir/knownFile"), data, 0644))

	t0 := time.Now().Add(-1 * time.Minute)
	must(t, ffs.Chtimes("knownDir/knownFile", t0, t0))

	fi, err := ffs.Stat("knownDir/knownFile")
	if err != nil {
		t.Fatal(err)
	}
	blocks, _ := scanner.Blocks(context.TODO(), bytes.NewReader(data), protocol.BlockSize(int64(len(data))), int64(len(data)), nil, true)
	knownFiles := []protocol.FileInfo{
		{
			Name:        "knownDir",
			Type:        protocol.FileInfoTypeDirectory,
			Permissions: 0755,
			Version:     protocol.Vector{Counters: []protocol.Counter{{ID: 42, Value: 42}}},
			Sequence:    42,
		},
		{
			Name:        "knownDir/knownFile",
			Type:        protocol.FileInfoTypeFile,
			Permissions: 0644,
			Size:        fi.Size(),
			ModifiedS:   fi.ModTime().Unix(),
			ModifiedNs:  int32(fi.ModTime().UnixNano() % 1e9),
			Version:     protocol.Vector{Counters: []protocol.Counter{{ID: 42, Value: 42}}},
			Sequence:    42,
			Blocks:      blocks,
		},
	}

	return knownFiles
}

func setupROFolder() (*model, *sendOnlyFolder) {
	w := createTmpWrapper(defaultCfg)
	fcfg := testFolderConfigTmp()
	fcfg.ID = "ro"
	fcfg.Type = config.FolderTypeReceiveOnly
	w.SetFolder(fcfg)

<<<<<<< HEAD
	m := newModel(w, myID, "syncthing", "dev", db.NewLowlevel(backend.OpenMemory()), nil)
=======
	m := newModel(w, myID, "syncthing", "dev", db.OpenMemory(), nil)

	m.ServeBackground()

	// Folder should only be added, not started.
	m.removeFolder(fcfg)
>>>>>>> 1bae4b7f
	m.addFolder(fcfg)

	m.fmut.RLock()
	f := &sendOnlyFolder{
		folder: folder{
			stateTracker:        newStateTracker(fcfg.ID, m.evLogger),
			fset:                m.folderFiles[fcfg.ID],
			FolderConfiguration: fcfg,
		},
	}
	m.fmut.RUnlock()

	return m, f
}<|MERGE_RESOLUTION|>--- conflicted
+++ resolved
@@ -316,17 +316,13 @@
 	fcfg.ID = "ro"
 	fcfg.Type = config.FolderTypeReceiveOnly
 	w.SetFolder(fcfg)
-
-<<<<<<< HEAD
+ 
 	m := newModel(w, myID, "syncthing", "dev", db.NewLowlevel(backend.OpenMemory()), nil)
-=======
-	m := newModel(w, myID, "syncthing", "dev", db.OpenMemory(), nil)
 
 	m.ServeBackground()
 
 	// Folder should only be added, not started.
 	m.removeFolder(fcfg)
->>>>>>> 1bae4b7f
 	m.addFolder(fcfg)
 
 	m.fmut.RLock()
