// Copyright (C) 2014 The Syncthing Authors.
//
// This Source Code Form is subject to the terms of the Mozilla Public
// License, v. 2.0. If a copy of the MPL was not distributed with this file,
// You can obtain one at https://mozilla.org/MPL/2.0/.

package versioner

import (
	"path/filepath"
	"strconv"

	"github.com/syncthing/syncthing/lib/fs"
	"github.com/syncthing/syncthing/lib/osutil"
	"github.com/syncthing/syncthing/lib/util"
)

func init() {
	// Register the constructor for this type of versioner with the name "simple"
	Factories["simple"] = NewSimple
}

type Simple struct {
	keep int
	fs   fs.Filesystem
}

func NewSimple(folderID string, fs fs.Filesystem, params map[string]string) Versioner {
	keep, err := strconv.Atoi(params["keep"])
	if err != nil {
		keep = 5 // A reasonable default
	}

	s := Simple{
		keep: keep,
		fs:   fs,
	}

	l.Debugf("instantiated %#v", s)
	return s
}

// Archive moves the named file away to a version archive. If this function
// returns nil, the named file does not exist any more (has been archived).
func (v Simple) Archive(filePath string) error {
	info, err := v.fs.Lstat(filePath)
	if fs.IsNotExist(err) {
		l.Debugln("not archiving nonexistent file", filePath)
		return nil
	} else if err != nil {
		return err
	}
	if info.IsSymlink() {
		panic("bug: attempting to version a symlink")
	}

	versionsDir := ".stversions"
	_, err = v.fs.Stat(versionsDir)
	if err != nil {
		if fs.IsNotExist(err) {
			l.Debugln("creating versions dir .stversions")
			v.fs.Mkdir(versionsDir, 0755)
			v.fs.Hide(versionsDir)
		} else {
			return err
		}
	}

	l.Debugln("archiving", filePath)

	file := filepath.Base(filePath)
	inFolderPath := filepath.Dir(filePath)

	dir := filepath.Join(versionsDir, inFolderPath)
	err = v.fs.MkdirAll(dir, 0755)
	if err != nil && !fs.IsExist(err) {
		return err
	}

	ver := TagFilename(file, info.ModTime().Format(TimeFormat))
	dst := filepath.Join(dir, ver)
	l.Debugln("moving to", dst)
	err = osutil.Rename(v.fs, filePath, dst)
	if err != nil {
		return err
	}

	// Glob according to the new file~timestamp.ext pattern.
<<<<<<< HEAD
	pattern := filepath.Join(dir, taggedFilename(file, TimeGlob))
	versions, err := v.fs.Glob(pattern)
=======
	pattern := filepath.Join(dir, TagFilename(file, TimeGlob))
	newVersions, err := v.fs.Glob(pattern)
>>>>>>> b0e2050c
	if err != nil {
		l.Warnln("globbing:", err, "for", pattern)
		return nil
	}

	versions = util.UniqueStrings(versions)

	if len(versions) > v.keep {
		for _, toRemove := range versions[:len(versions)-v.keep] {
			l.Debugln("cleaning out", toRemove)
			err = v.fs.Remove(toRemove)
			if err != nil {
				l.Warnln("removing old version:", err)
			}
		}
	}

	return nil
}<|MERGE_RESOLUTION|>--- conflicted
+++ resolved
@@ -86,13 +86,8 @@
 	}
 
 	// Glob according to the new file~timestamp.ext pattern.
-<<<<<<< HEAD
-	pattern := filepath.Join(dir, taggedFilename(file, TimeGlob))
+	pattern := filepath.Join(dir, TagFilename(file, TimeGlob))
 	versions, err := v.fs.Glob(pattern)
-=======
-	pattern := filepath.Join(dir, TagFilename(file, TimeGlob))
-	newVersions, err := v.fs.Glob(pattern)
->>>>>>> b0e2050c
 	if err != nil {
 		l.Warnln("globbing:", err, "for", pattern)
 		return nil
