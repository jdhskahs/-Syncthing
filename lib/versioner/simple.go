--- conflicted
+++ resolved
@@ -72,13 +72,9 @@
 }
 
 func (v simple) Restore(filepath string, versionTime time.Time) error {
-<<<<<<< HEAD
-	return restoreFile(v.versionsFs, v.folderFs, filepath, versionTime, TagFilename)
+	return restoreFile(v.copyRangeMethod, v.versionsFs, v.folderFs, filepath, versionTime, TagFilename)
 }
 
 func (v simple) Clean(_ context.Context) error {
 	return nil
-=======
-	return restoreFile(v.copyRangeMethod, v.versionsFs, v.folderFs, filepath, versionTime, TagFilename)
->>>>>>> 91922b6d
 }