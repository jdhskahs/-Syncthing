--- conflicted
+++ resolved
@@ -7,18 +7,15 @@
 package versioner
 
 import (
-<<<<<<< HEAD
 	"io/ioutil"
 	"path/filepath"
-=======
-	"github.com/syncthing/syncthing/lib/config"
->>>>>>> aee4b10d
 	"sort"
 	"strconv"
 	"testing"
 	"time"
 
 	"github.com/d4l3k/messagediff"
+	"github.com/syncthing/syncthing/lib/config"
 	"github.com/syncthing/syncthing/lib/fs"
 )
 
@@ -144,11 +141,19 @@
 		t.Fatal(err)
 	}
 
+	folderCfg := config.FolderConfiguration{
+		ID:   "default",
+		Path: tmpDir,
+		Versioning: config.VersioningConfiguration{
+			Type: "staggered",
+			Params: map[string]string{
+				"versionsPath": versionsDir,
+			},
+		},
+	}
+
 	// Archive the file
-	folderFs := fs.NewFilesystem(fs.FilesystemTypeBasic, tmpDir)
-	versioner := newStaggered(folderFs, map[string]string{
-		"versionsPath": versionsDir,
-	})
+	versioner := newStaggered(folderCfg)
 	if err := versioner.Archive(archiveFile); err != nil {
 		t.Fatal(err)
 	}
