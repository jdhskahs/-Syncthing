// Copyright (C) 2014 The Syncthing Authors.
//
// This Source Code Form is subject to the terms of the Mozilla Public
// License, v. 2.0. If a copy of the MPL was not distributed with this file,
// You can obtain one at https://mozilla.org/MPL/2.0/.

<<<<<<< HEAD
// +build noupgrade ios
=======
//go:build noupgrade
// +build noupgrade
>>>>>>> e20d4e19

package upgrade

const DisabledByCompilation = true

func upgradeTo(binary string, rel Release) error {
	return ErrUpgradeUnsupported
}

func upgradeToURL(archiveName, binary, url string) error {
	return ErrUpgradeUnsupported
}

func LatestRelease(releasesURL, current string, upgradeToPreRelease bool) (Release, error) {
	return Release{}, ErrUpgradeUnsupported
}<|MERGE_RESOLUTION|>--- conflicted
+++ resolved
@@ -4,12 +4,8 @@
 // License, v. 2.0. If a copy of the MPL was not distributed with this file,
 // You can obtain one at https://mozilla.org/MPL/2.0/.
 
-<<<<<<< HEAD
+//go:build noupgrade || ios
 // +build noupgrade ios
-=======
-//go:build noupgrade
-// +build noupgrade
->>>>>>> e20d4e19
 
 package upgrade
 
