--- conflicted
+++ resolved
@@ -31,11 +31,7 @@
 		return protocol.SessionInvitation{}, fmt.Errorf("unsupported relay scheme: %v", uri.Scheme)
 	}
 
-<<<<<<< HEAD
-	ctx, cancel := context.WithTimeout(context.Background(), timeout)
-=======
 	ctx, cancel := context.WithTimeout(ctx, timeout)
->>>>>>> bdb25f9b
 	defer cancel()
 	rconn, err := dialer.DialContext(ctx, "tcp", uri.Host)
 	if err != nil {
@@ -82,11 +78,7 @@
 func JoinSession(ctx context.Context, invitation protocol.SessionInvitation) (net.Conn, error) {
 	addr := net.JoinHostPort(net.IP(invitation.Address).String(), strconv.Itoa(int(invitation.Port)))
 
-<<<<<<< HEAD
-	ctx, cancel := context.WithTimeout(context.Background(), 10*time.Second)
-=======
 	ctx, cancel := context.WithTimeout(ctx, 10*time.Second)
->>>>>>> bdb25f9b
 	defer cancel()
 	conn, err := dialer.DialContext(ctx, "tcp", addr)
 	if err != nil {
