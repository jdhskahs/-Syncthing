--- conflicted
+++ resolved
@@ -316,28 +316,8 @@
 	return fmt.Sprintf("%x", h.Sum(nil))
 }
 
-<<<<<<< HEAD
 func loadIgnoreFile(fs fs.Filesystem, file string, cd ChangeDetector) (fs.File, fs.FileInfo, error) {
 	fd, err := fs.Open(file)
-=======
-func loadIgnoreFile(filesystem fs.Filesystem, file string, cd ChangeDetector) ([]string, []Pattern, error) {
-	if cd.Seen(filesystem, file) {
-		return nil, nil, fmt.Errorf("multiple include of ignore file %q", file)
-	}
-
-	// Allow escaping the folders filesystem.
-	// TODO: Deprecate, somehow?
-	if filesystem.Type() == fs.FilesystemTypeBasic {
-		uri := filesystem.URI()
-		joined := filepath.Join(uri, file)
-		if !strings.HasPrefix(joined, uri) {
-			filesystem = fs.NewFilesystem(filesystem.Type(), filepath.Dir(joined))
-			file = filepath.Base(joined)
-		}
-	}
-
-	fd, err := filesystem.Open(file)
->>>>>>> a69ba18f
 	if err != nil {
 		return fd, nil, err
 	}
@@ -350,25 +330,19 @@
 	return fd, info, err
 }
 
-func loadParseIncludeFile(fs fs.Filesystem, file string, cd ChangeDetector, linesSeen map[string]struct{}) ([]string, []Pattern, error) {
-	if cd.Seen(file) {
+func loadParseIncludeFile(filesystem fs.Filesystem, file string, cd ChangeDetector, linesSeen map[string]struct{}) ([]string, []Pattern, error) {
+	if cd.Seen(filesystem, file) {
 		return nil, nil, fmt.Errorf("multiple include of ignore file %q", file)
 	}
 
-	fd, info, err := loadIgnoreFile(fs, file, cd)
+	fd, info, err := loadIgnoreFile(filesystem, file, cd)
 	if err != nil {
 		return nil, nil, err
 	}
 	defer fd.Close()
 
-<<<<<<< HEAD
-	cd.Remember(file, info.ModTime())
-	return parseIgnoreFile(fs, fd, file, cd, linesSeen)
-=======
 	cd.Remember(filesystem, file, info.ModTime())
-
-	return parseIgnoreFile(filesystem, fd, file, cd)
->>>>>>> a69ba18f
+	return parseIgnoreFile(filesystem, fd, file, cd, linesSeen)
 }
 
 func parseIgnoreFile(fs fs.Filesystem, fd io.Reader, currentFile string, cd ChangeDetector, linesSeen map[string]struct{}) ([]string, []Pattern, error) {
