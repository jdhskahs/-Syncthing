--- conflicted
+++ resolved
@@ -248,23 +248,14 @@
 		miscDB.PutString("prevVersion", build.Version)
 	}
 
-<<<<<<< HEAD
-	m := model.NewModel(a.cfg, a.myID, "syncthing", build.Version, a.ll, protectedFiles, a.evLogger)
-	a.M = m;
-
-	if a.opts.DeadlockTimeoutS > 0 {
-		m.StartDeadlockDetector(time.Duration(a.opts.DeadlockTimeoutS) * time.Second)
-	} else if !build.IsRelease || build.IsBeta {
-		m.StartDeadlockDetector(20 * time.Minute)
-=======
 	if err := globalMigration(a.ll, a.cfg); err != nil {
 		l.Warnln("Global migration:", err)
 		return err
->>>>>>> 07a9fa2d
 	}
 
 	keyGen := protocol.NewKeyGenerator()
 	m := model.NewModel(a.cfg, a.myID, a.ll, protectedFiles, a.evLogger, keyGen)
+	a.M = m;
 
 	a.mainService.Add(m)
 
