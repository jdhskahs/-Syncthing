// Copyright (C) 2014 The Syncthing Authors.
//
// This Source Code Form is subject to the terms of the Mozilla Public
// License, v. 2.0. If a copy of the MPL was not distributed with this file,
// You can obtain one at https://mozilla.org/MPL/2.0/.

package syncthing

import (
	"crypto/tls"
	"fmt"
	"io"
	"io/ioutil"
	"os"

	"github.com/pkg/errors"

	"github.com/syncthing/syncthing/lib/config"
	"github.com/syncthing/syncthing/lib/db/backend"
	"github.com/syncthing/syncthing/lib/events"
	"github.com/syncthing/syncthing/lib/fs"
	"github.com/syncthing/syncthing/lib/locations"
	"github.com/syncthing/syncthing/lib/protocol"
	"github.com/syncthing/syncthing/lib/tlsutil"
)

func LoadOrGenerateCertificate(certFile, keyFile string) (tls.Certificate, error) {
	cert, err := tls.LoadX509KeyPair(
		locations.Get(locations.CertFile),
		locations.Get(locations.KeyFile),
	)
	if err != nil {
		l.Infof("Generating ECDSA key and certificate for %s...", tlsDefaultCommonName)
		return tlsutil.NewCertificate(
			locations.Get(locations.CertFile),
			locations.Get(locations.KeyFile),
			tlsDefaultCommonName,
			deviceCertLifetimeDays,
		)
	}
	return cert, nil
}

func DefaultConfig(path string, myID protocol.DeviceID, evLogger events.Logger, noDefaultFolder bool) (config.Wrapper, error) {
	newCfg, err := config.NewWithFreePorts(myID)
	if err != nil {
		return nil, err
	}

	if noDefaultFolder {
		l.Infoln("We will skip creation of a default folder on first start")
		return config.Wrap(path, newCfg, myID, evLogger), nil
	}

<<<<<<< HEAD
	newCfg.Folders = append(newCfg.Folders, config.NewFolderConfiguration(myID, "default", "Default Folder", fs.FilesystemTypeBasic, locations.GetRelative(locations.DefFolder)))
=======
	fcfg := newCfg.Defaults.Folder.Copy()
	fcfg.ID = "default"
	fcfg.Label = "Default Folder"
	fcfg.FilesystemType = fs.FilesystemTypeBasic
	fcfg.Path = locations.Get(locations.DefFolder)
	newCfg.Folders = append(newCfg.Folders, fcfg)
>>>>>>> c84e8d1e
	l.Infoln("Default folder created and/or linked to new config")
	return config.Wrap(path, newCfg, myID, evLogger), nil
}

// LoadConfigAtStartup loads an existing config. If it doesn't yet exist, it
// creates a default one, without the default folder if noDefaultFolder is true.
// Otherwise it checks the version, and archives and upgrades the config if
// necessary or returns an error, if the version isn't compatible.
func LoadConfigAtStartup(path string, cert tls.Certificate, evLogger events.Logger, allowNewerConfig, noDefaultFolder bool) (config.Wrapper, error) {
	myID := protocol.NewDeviceID(cert.Certificate[0])
	cfg, originalVersion, err := config.Load(path, myID, evLogger)
	if fs.IsNotExist(err) {
		cfg, err = DefaultConfig(path, myID, evLogger, noDefaultFolder)
		if err != nil {
			return nil, errors.Wrap(err, "failed to generate default config")
		}
		err = cfg.Save()
		if err != nil {
			return nil, errors.Wrap(err, "failed to save default config")
		}
		l.Infof("Default config saved. Edit %s to taste (with Syncthing stopped) or use the GUI", cfg.ConfigPath())
	} else if err == io.EOF {
		return nil, errors.New("failed to load config: unexpected end of file. Truncated or empty configuration?")
	} else if err != nil {
		return nil, errors.Wrap(err, "failed to load config")
	}

	if originalVersion != config.CurrentVersion {
		if originalVersion == config.CurrentVersion+1101 {
			l.Infof("Now, THAT's what we call a config from the future! Don't worry. As long as you hit that wire with the connecting hook at precisely eighty-eight miles per hour the instant the lightning strikes the tower... everything will be fine.")
		}
		if originalVersion > config.CurrentVersion && !allowNewerConfig {
			return nil, fmt.Errorf("config file version (%d) is newer than supported version (%d). If this is expected, use -allow-newer-config to override.", originalVersion, config.CurrentVersion)
		}
		err = archiveAndSaveConfig(cfg, originalVersion)
		if err != nil {
			return nil, errors.Wrap(err, "config archive")
		}
	}

	return cfg, nil
}

func archiveAndSaveConfig(cfg config.Wrapper, originalVersion int) error {
	// Copy the existing config to an archive copy
	archivePath := cfg.ConfigPath() + fmt.Sprintf(".v%d", originalVersion)
	l.Infoln("Archiving a copy of old config file format at:", archivePath)
	if err := copyFile(cfg.ConfigPath(), archivePath); err != nil {
		return err
	}

	// Do a regular atomic config sve
	return cfg.Save()
}

func copyFile(src, dst string) error {
	bs, err := ioutil.ReadFile(src)
	if err != nil {
		return err
	}

	if err := ioutil.WriteFile(dst, bs, 0600); err != nil {
		// Attempt to clean up
		os.Remove(dst)
		return err
	}

	return nil
}

func OpenDBBackend(path string, tuning config.Tuning) (backend.Backend, error) {
	return backend.Open(path, backend.Tuning(tuning))
}<|MERGE_RESOLUTION|>--- conflicted
+++ resolved
@@ -52,16 +52,12 @@
 		return config.Wrap(path, newCfg, myID, evLogger), nil
 	}
 
-<<<<<<< HEAD
-	newCfg.Folders = append(newCfg.Folders, config.NewFolderConfiguration(myID, "default", "Default Folder", fs.FilesystemTypeBasic, locations.GetRelative(locations.DefFolder)))
-=======
 	fcfg := newCfg.Defaults.Folder.Copy()
 	fcfg.ID = "default"
 	fcfg.Label = "Default Folder"
 	fcfg.FilesystemType = fs.FilesystemTypeBasic
-	fcfg.Path = locations.Get(locations.DefFolder)
+	fcfg.Path = locations.GetRelative(locations.DefFolder)
 	newCfg.Folders = append(newCfg.Folders, fcfg)
->>>>>>> c84e8d1e
 	l.Infoln("Default folder created and/or linked to new config")
 	return config.Wrap(path, newCfg, myID, evLogger), nil
 }
