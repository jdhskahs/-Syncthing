--- conflicted
+++ resolved
@@ -85,42 +85,7 @@
 // file. If the device is already present in the list, the version is updated.
 // If the file does not have an entry in the global list, it is created.
 func (t readWriteTransaction) updateGlobal(gk, folder, device []byte, file protocol.FileInfo, meta *metadataTracker) bool {
-<<<<<<< HEAD
 	l.Debugf("update global; folder=%q device=%v file=%q version=%v invalid=%v", folder, protocol.DeviceIDFromBytes(device), file.Name, file.Version, file.IsInvalid())
-	name := []byte(file.Name)
-	svl, _ := t.Get(gk, nil) // skip error, we check len(svl) != 0 later
-
-	var fl VersionList
-	var oldFile protocol.FileInfo
-	var hasOldFile bool
-	// Remove the device from the current version list
-	if len(svl) != 0 {
-		fl.Unmarshal(svl) // skip error, range handles success case
-		for i := range fl.Versions {
-			if bytes.Equal(fl.Versions[i].Device, device) {
-				if fl.Versions[i].Version.Equal(file.Version) && fl.Versions[i].Invalid == file.IsInvalid() {
-					// No need to do anything
-					return false
-				}
-
-				if i == 0 {
-					// Keep the current newest file around so we can subtract it from
-					// the metadata if we replace it.
-					oldFile, hasOldFile = t.getFile(folder, fl.Versions[0].Device, name)
-				}
-
-				fl.Versions = append(fl.Versions[:i], fl.Versions[i+1:]...)
-				break
-			}
-		}
-	}
-
-	nv := FileVersion{
-		Device:  device,
-		Version: file.Version,
-		Invalid: file.IsInvalid(),
-=======
-	l.Debugf("update global; folder=%q device=%v file=%q version=%v invalid=%v", folder, protocol.DeviceIDFromBytes(device), file.Name, file.Version, file.Invalid)
 
 	var fl VersionList
 	if svl, err := t.Get(gk, nil); err == nil {
@@ -130,7 +95,6 @@
 	if insertedAt == -1 {
 		l.Debugln("update global; same version, global unchanged")
 		return false
->>>>>>> a467f690
 	}
 
 	if removedAt != 0 && insertedAt != 0 {
