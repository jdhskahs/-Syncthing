--- conflicted
+++ resolved
@@ -13,15 +13,15 @@
 	"github.com/syndtr/goleveldb/leveldb/util"
 )
 
-<<<<<<< HEAD
 // List of all dbVersion to dbMinSyncthingVersion pairs for convenience
 //   0: v0.14.0
 //   1: v0.14.46
 //   2: v0.14.48
 //   3: v0.14.49
 //   4: v0.14.49
+//   5: v0.14.50
 const (
-	dbVersion             = 4
+	dbVersion             = 5
 	dbMinSyncthingVersion = "v0.14.49"
 )
 
@@ -32,9 +32,6 @@
 func (e DatabaseDowngradeError) Error() string {
 	return "version from the future"
 }
-=======
-const dbVersion = 5
->>>>>>> 7b0d8c2e
 
 func (db *Instance) updateSchema() error {
 	miscDB := NewNamespacedKV(db, string(KeyTypeMiscData))
