--- conflicted
+++ resolved
@@ -66,16 +66,14 @@
 	// KeyTypeBlockListMap <int32 folder ID> <block list hash> <file name> = <nothing>
 	KeyTypeBlockListMap = 14
 
-<<<<<<< HEAD
+	// KeyTypeVersion <version hash> = Vector
+	KeyTypeVersion = 15
+
 	// KeyTypePendingFolder <folder ID as string> <int32 device ID> = ObservedFolder
 	KeyTypePendingFolder = 15
 
 	// KeyTypePendingDevice <device ID in wire format> = ObservedDevice
 	KeyTypePendingDevice = 16
-=======
-	// KeyTypeVersion <version hash> = Vector
-	KeyTypeVersion = 15
->>>>>>> f05ccd77
 )
 
 type keyer interface {
@@ -116,7 +114,9 @@
 	// Block lists
 	GenerateBlockListKey(key []byte, hash []byte) blockListKey
 
-<<<<<<< HEAD
+	// Version vectors
+	GenerateVersionKey(key []byte, hash []byte) versionKey
+
 	// Pending (unshared) folders and devices
 	GeneratePendingFolderKey(key, folder, device []byte) (pendingFolderKey, error)
 	FolderFromPendingFolderKey(key []byte) []byte
@@ -124,10 +124,6 @@
 
 	GeneratePendingDeviceKey(key, device []byte) pendingDeviceKey
 	DeviceFromPendingDeviceKey(key []byte) []byte
-=======
-	// Version vectors
-	GenerateVersionKey(key []byte, hash []byte) versionKey
->>>>>>> f05ccd77
 }
 
 // defaultKeyer implements our key scheme. It needs folder and device
