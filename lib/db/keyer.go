// Copyright (C) 2018 The Syncthing Authors.
//
// This Source Code Form is subject to the terms of the Mozilla Public
// License, v. 2.0. If a copy of the MPL was not distributed with this file,
// You can obtain one at https://mozilla.org/MPL/2.0/.

package db

import (
	"encoding/binary"
)

const (
	keyPrefixLen   = 1
	keyFolderLen   = 4 // indexed
	keyDeviceLen   = 4 // indexed
	keySequenceLen = 8
	keyHashLen     = 32

	maxInt64 int64 = 1<<63 - 1
)

const (
	// KeyTypeDevice <int32 folder ID> <int32 device ID> <file name> = FileInfo
	KeyTypeDevice = 0

	// KeyTypeGlobal <int32 folder ID> <file name> = VersionList
	KeyTypeGlobal = 1

	// KeyTypeBlock <int32 folder ID> <32 bytes hash> <§file name> = int32 (block index)
	KeyTypeBlock = 2

	// KeyTypeDeviceStatistic <device ID as string> <some string> = some value
	KeyTypeDeviceStatistic = 3

	// KeyTypeFolderStatistic <folder ID as string> <some string> = some value
	KeyTypeFolderStatistic = 4

	// KeyTypeVirtualMtime <int32 folder ID> <file name> = dbMtime
	KeyTypeVirtualMtime = 5

	// KeyTypeFolderIdx <int32 id> = string value
	KeyTypeFolderIdx = 6

	// KeyTypeDeviceIdx <int32 id> = string value
	KeyTypeDeviceIdx = 7

	// KeyTypeIndexID <int32 device ID> <int32 folder ID> = protocol.IndexID
	KeyTypeIndexID = 8

	// KeyTypeFolderMeta <int32 folder ID> = CountsSet
	KeyTypeFolderMeta = 9

	// KeyTypeMiscData <some string> = some value
	KeyTypeMiscData = 10

	// KeyTypeSequence <int32 folder ID> <int64 sequence number> = KeyTypeDevice key
	KeyTypeSequence = 11

	// KeyTypeNeed <int32 folder ID> <file name> = <nothing>
	KeyTypeNeed = 12

	// KeyTypeBlockList <block list hash> = BlockList
	KeyTypeBlockList = 13

<<<<<<< HEAD
	// KeyTypeVersion <version hash> = Vector
	KeyTypeVersion = 14
=======
	// KeyTypeBlockListMap <int32 folder ID> <block list hash> <file name> = <nothing>
	KeyTypeBlockListMap = 14
>>>>>>> c84f60f9
)

type keyer interface {
	// device file key stuff
	GenerateDeviceFileKey(key, folder, device, name []byte) (deviceFileKey, error)
	NameFromDeviceFileKey(key []byte) []byte
	DeviceFromDeviceFileKey(key []byte) ([]byte, bool)
	FolderFromDeviceFileKey(key []byte) ([]byte, bool)

	// global version key stuff
	GenerateGlobalVersionKey(key, folder, name []byte) (globalVersionKey, error)
	NameFromGlobalVersionKey(key []byte) []byte
	FolderFromGlobalVersionKey(key []byte) ([]byte, bool)

	// block map key stuff (former BlockMap)
	GenerateBlockMapKey(key, folder, hash, name []byte) (blockMapKey, error)
	NameFromBlockMapKey(key []byte) []byte
	GenerateBlockListMapKey(key, folder, hash, name []byte) (blockListMapKey, error)
	NameFromBlockListMapKey(key []byte) []byte

	// file need index
	GenerateNeedFileKey(key, folder, name []byte) (needFileKey, error)

	// file sequence index
	GenerateSequenceKey(key, folder []byte, seq int64) (sequenceKey, error)
	SequenceFromSequenceKey(key []byte) int64

	// index IDs
	GenerateIndexIDKey(key, device, folder []byte) (indexIDKey, error)
	DeviceFromIndexIDKey(key []byte) ([]byte, bool)

	// Mtimes
	GenerateMtimesKey(key, folder []byte) (mtimesKey, error)

	// Folder metadata
	GenerateFolderMetaKey(key, folder []byte) (folderMetaKey, error)

	// Block lists
	GenerateBlockListKey(key []byte, hash []byte) blockListKey

	// Version vectors
	GenerateVersionKey(key []byte, hash []byte) versionKey
}

// defaultKeyer implements our key scheme. It needs folder and device
// indexes.
type defaultKeyer struct {
	folderIdx *smallIndex
	deviceIdx *smallIndex
}

func newDefaultKeyer(folderIdx, deviceIdx *smallIndex) defaultKeyer {
	return defaultKeyer{
		folderIdx: folderIdx,
		deviceIdx: deviceIdx,
	}
}

type deviceFileKey []byte

func (k deviceFileKey) WithoutNameAndDevice() []byte {
	return k[:keyPrefixLen+keyFolderLen]
}

func (k deviceFileKey) WithoutName() []byte {
	return k[:keyPrefixLen+keyFolderLen+keyDeviceLen]
}

func (k defaultKeyer) GenerateDeviceFileKey(key, folder, device, name []byte) (deviceFileKey, error) {
	folderID, err := k.folderIdx.ID(folder)
	if err != nil {
		return nil, err
	}
	deviceID, err := k.deviceIdx.ID(device)
	if err != nil {
		return nil, err
	}
	key = resize(key, keyPrefixLen+keyFolderLen+keyDeviceLen+len(name))
	key[0] = KeyTypeDevice
	binary.BigEndian.PutUint32(key[keyPrefixLen:], folderID)
	binary.BigEndian.PutUint32(key[keyPrefixLen+keyFolderLen:], deviceID)
	copy(key[keyPrefixLen+keyFolderLen+keyDeviceLen:], name)
	return key, nil
}

func (k defaultKeyer) NameFromDeviceFileKey(key []byte) []byte {
	return key[keyPrefixLen+keyFolderLen+keyDeviceLen:]
}

func (k defaultKeyer) DeviceFromDeviceFileKey(key []byte) ([]byte, bool) {
	return k.deviceIdx.Val(binary.BigEndian.Uint32(key[keyPrefixLen+keyFolderLen:]))
}

func (k defaultKeyer) FolderFromDeviceFileKey(key []byte) ([]byte, bool) {
	return k.folderIdx.Val(binary.BigEndian.Uint32(key[keyPrefixLen:]))
}

type globalVersionKey []byte

func (k globalVersionKey) WithoutName() []byte {
	return k[:keyPrefixLen+keyFolderLen]
}

func (k defaultKeyer) GenerateGlobalVersionKey(key, folder, name []byte) (globalVersionKey, error) {
	folderID, err := k.folderIdx.ID(folder)
	if err != nil {
		return nil, err
	}
	key = resize(key, keyPrefixLen+keyFolderLen+len(name))
	key[0] = KeyTypeGlobal
	binary.BigEndian.PutUint32(key[keyPrefixLen:], folderID)
	copy(key[keyPrefixLen+keyFolderLen:], name)
	return key, nil
}

func (k defaultKeyer) NameFromGlobalVersionKey(key []byte) []byte {
	return key[keyPrefixLen+keyFolderLen:]
}

func (k defaultKeyer) FolderFromGlobalVersionKey(key []byte) ([]byte, bool) {
	return k.folderIdx.Val(binary.BigEndian.Uint32(key[keyPrefixLen:]))
}

type blockMapKey []byte

func (k defaultKeyer) GenerateBlockMapKey(key, folder, hash, name []byte) (blockMapKey, error) {
	folderID, err := k.folderIdx.ID(folder)
	if err != nil {
		return nil, err
	}
	key = resize(key, keyPrefixLen+keyFolderLen+keyHashLen+len(name))
	key[0] = KeyTypeBlock
	binary.BigEndian.PutUint32(key[keyPrefixLen:], folderID)
	copy(key[keyPrefixLen+keyFolderLen:], hash)
	copy(key[keyPrefixLen+keyFolderLen+keyHashLen:], name)
	return key, nil
}

func (k defaultKeyer) NameFromBlockMapKey(key []byte) []byte {
	return key[keyPrefixLen+keyFolderLen+keyHashLen:]
}

func (k blockMapKey) WithoutHashAndName() []byte {
	return k[:keyPrefixLen+keyFolderLen]
}

type blockListMapKey []byte

func (k defaultKeyer) GenerateBlockListMapKey(key, folder, hash, name []byte) (blockListMapKey, error) {
	folderID, err := k.folderIdx.ID(folder)
	if err != nil {
		return nil, err
	}
	key = resize(key, keyPrefixLen+keyFolderLen+keyHashLen+len(name))
	key[0] = KeyTypeBlockListMap
	binary.BigEndian.PutUint32(key[keyPrefixLen:], folderID)
	copy(key[keyPrefixLen+keyFolderLen:], hash)
	copy(key[keyPrefixLen+keyFolderLen+keyHashLen:], name)
	return key, nil
}

func (k defaultKeyer) NameFromBlockListMapKey(key []byte) []byte {
	return key[keyPrefixLen+keyFolderLen+keyHashLen:]
}

func (k blockListMapKey) WithoutHashAndName() []byte {
	return k[:keyPrefixLen+keyFolderLen]
}

type needFileKey []byte

func (k needFileKey) WithoutName() []byte {
	return k[:keyPrefixLen+keyFolderLen]
}

func (k defaultKeyer) GenerateNeedFileKey(key, folder, name []byte) (needFileKey, error) {
	folderID, err := k.folderIdx.ID(folder)
	if err != nil {
		return nil, err
	}
	key = resize(key, keyPrefixLen+keyFolderLen+len(name))
	key[0] = KeyTypeNeed
	binary.BigEndian.PutUint32(key[keyPrefixLen:], folderID)
	copy(key[keyPrefixLen+keyFolderLen:], name)
	return key, nil
}

type sequenceKey []byte

func (k sequenceKey) WithoutSequence() []byte {
	return k[:keyPrefixLen+keyFolderLen]
}

func (k defaultKeyer) GenerateSequenceKey(key, folder []byte, seq int64) (sequenceKey, error) {
	folderID, err := k.folderIdx.ID(folder)
	if err != nil {
		return nil, err
	}
	key = resize(key, keyPrefixLen+keyFolderLen+keySequenceLen)
	key[0] = KeyTypeSequence
	binary.BigEndian.PutUint32(key[keyPrefixLen:], folderID)
	binary.BigEndian.PutUint64(key[keyPrefixLen+keyFolderLen:], uint64(seq))
	return key, nil
}

func (k defaultKeyer) SequenceFromSequenceKey(key []byte) int64 {
	return int64(binary.BigEndian.Uint64(key[keyPrefixLen+keyFolderLen:]))
}

type indexIDKey []byte

func (k defaultKeyer) GenerateIndexIDKey(key, device, folder []byte) (indexIDKey, error) {
	deviceID, err := k.deviceIdx.ID(device)
	if err != nil {
		return nil, err
	}
	folderID, err := k.folderIdx.ID(folder)
	if err != nil {
		return nil, err
	}
	key = resize(key, keyPrefixLen+keyDeviceLen+keyFolderLen)
	key[0] = KeyTypeIndexID
	binary.BigEndian.PutUint32(key[keyPrefixLen:], deviceID)
	binary.BigEndian.PutUint32(key[keyPrefixLen+keyDeviceLen:], folderID)
	return key, nil
}

func (k defaultKeyer) DeviceFromIndexIDKey(key []byte) ([]byte, bool) {
	return k.deviceIdx.Val(binary.BigEndian.Uint32(key[keyPrefixLen:]))
}

type mtimesKey []byte

func (k defaultKeyer) GenerateMtimesKey(key, folder []byte) (mtimesKey, error) {
	folderID, err := k.folderIdx.ID(folder)
	if err != nil {
		return nil, err
	}
	key = resize(key, keyPrefixLen+keyFolderLen)
	key[0] = KeyTypeVirtualMtime
	binary.BigEndian.PutUint32(key[keyPrefixLen:], folderID)
	return key, nil
}

type folderMetaKey []byte

func (k defaultKeyer) GenerateFolderMetaKey(key, folder []byte) (folderMetaKey, error) {
	folderID, err := k.folderIdx.ID(folder)
	if err != nil {
		return nil, err
	}
	key = resize(key, keyPrefixLen+keyFolderLen)
	key[0] = KeyTypeFolderMeta
	binary.BigEndian.PutUint32(key[keyPrefixLen:], folderID)
	return key, nil
}

type blockListKey []byte

func (k defaultKeyer) GenerateBlockListKey(key []byte, hash []byte) blockListKey {
	key = resize(key, keyPrefixLen+len(hash))
	key[0] = KeyTypeBlockList
	copy(key[keyPrefixLen:], hash)
	return key
}

func (k blockListKey) BlocksHash() []byte {
	return k[keyPrefixLen:]
}

type versionKey []byte

func (k defaultKeyer) GenerateVersionKey(key []byte, hash []byte) versionKey {
	key = resize(key, keyPrefixLen+len(hash))
	key[0] = KeyTypeVersion
	copy(key[keyPrefixLen:], hash)
	return key
}

func (k versionKey) VersionHash() []byte {
	return k[keyPrefixLen:]
}

// resize returns a byte slice of the specified size, reusing bs if possible
func resize(bs []byte, size int) []byte {
	if cap(bs) < size {
		return make([]byte, size)
	}
	return bs[:size]
}<|MERGE_RESOLUTION|>--- conflicted
+++ resolved
@@ -63,13 +63,11 @@
 	// KeyTypeBlockList <block list hash> = BlockList
 	KeyTypeBlockList = 13
 
-<<<<<<< HEAD
-	// KeyTypeVersion <version hash> = Vector
-	KeyTypeVersion = 14
-=======
 	// KeyTypeBlockListMap <int32 folder ID> <block list hash> <file name> = <nothing>
 	KeyTypeBlockListMap = 14
->>>>>>> c84f60f9
+
+	// KeyTypeVersion <version hash> = Vector
+	KeyTypeVersion = 15
 )
 
 type keyer interface {
