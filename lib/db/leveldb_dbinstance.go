--- conflicted
+++ resolved
@@ -193,18 +193,14 @@
 		// Get and unmarshal the file entry. If it doesn't exist or can't be
 		// unmarshalled we'll add it as a new entry.
 		bs, err := t.Get(fk, nil)
-<<<<<<< HEAD
-		if err == leveldb.ErrNotFound {
-			// No DB entry found -> new file --> let's add it
-			l.Debugln("Adding new file", f)
-=======
 		var ef FileInfoTruncated
 		if err == nil {
 			err = ef.Unmarshal(bs)
-		}
-
-		if err != nil {
->>>>>>> 1235cead
+		} else{
+      if err == leveldb.ErrNotFound {
+			   // No DB entry found -> new file --> let's add it
+			   l.Debugln("Adding new file", f)
+      } 
 			if isLocalDevice {
 				localSize.addFile(f)
 			}
@@ -214,20 +210,15 @@
 			continue
 		}
 
-<<<<<<< HEAD
-		var ef FileInfoTruncated
-		err = ef.Unmarshal(bs)
 		if err != nil {
 			panic(err)
 		}
-=======
 		// The Invalid flag might change without the version being bumped.
 		if !ef.Version.Equal(f.Version) || ef.Invalid != f.Invalid {
 			if isLocalDevice {
 				localSize.removeFile(ef)
 				localSize.addFile(f)
 			}
->>>>>>> 1235cead
 
 		// update the DB entry
 		l.Debugln("Updating existing file", f)
