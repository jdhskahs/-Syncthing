--- conflicted
+++ resolved
@@ -70,12 +70,8 @@
 }
 
 func NewLowlevel(backend backend.Backend, opts ...Option) *Lowlevel {
-<<<<<<< HEAD
-	spec := svcutil.Spec()
-=======
->>>>>>> b5de4991
 	// Only log restarts in debug mode.
-	spec := util.SpecWithDebugLogger(l)
+	spec := svcutil.SpecWithDebugLogger(l)
 	db := &Lowlevel{
 		Supervisor:         suture.New("db.Lowlevel", spec),
 		Backend:            backend,
