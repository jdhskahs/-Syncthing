// Copyright (C) 2014 The Syncthing Authors.
//
// This Source Code Form is subject to the terms of the Mozilla Public
// License, v. 2.0. If a copy of the MPL was not distributed with this file,
// You can obtain one at https://mozilla.org/MPL/2.0/.

package db

import (
	"bytes"

	"github.com/syncthing/syncthing/lib/db/backend"
	"github.com/syncthing/syncthing/lib/protocol"
)

// A readOnlyTransaction represents a database snapshot.
type readOnlyTransaction struct {
	backend.ReadTransaction
	keyer keyer
}

func (db *Lowlevel) newReadOnlyTransaction() (readOnlyTransaction, error) {
	tran, err := db.NewReadTransaction()
	if err != nil {
		return readOnlyTransaction{}, err
	}
	return readOnlyTransaction{
		ReadTransaction: tran,
		keyer:           db.keyer,
	}, nil
}

func (t readOnlyTransaction) close() {
	t.Release()
}

func (t readOnlyTransaction) getFile(folder, device, file []byte) (protocol.FileInfo, bool, error) {
	key, err := t.keyer.GenerateDeviceFileKey(nil, folder, device, file)
	if err != nil {
		return protocol.FileInfo{}, false, err
	}
	return t.getFileByKey(key)
}

func (t readOnlyTransaction) getFileByKey(key []byte) (protocol.FileInfo, bool, error) {
	f, ok, err := t.getFileTrunc(key, false)
	if err != nil || !ok {
		return protocol.FileInfo{}, false, err
	}
	return f.(protocol.FileInfo), true, nil
}

func (t readOnlyTransaction) getFileTrunc(key []byte, trunc bool) (FileIntf, bool, error) {
	bs, err := t.Get(key)
	if backend.IsNotFound(err) {
		return nil, false, nil
	}
	if err != nil {
		return nil, false, err
	}
	f, err := t.unmarshalTrunc(bs, trunc)
	if backend.IsNotFound(err) {
		return nil, false, nil
	}
	if err != nil {
		return nil, false, err
	}
	return f, true, nil
}

func (t readOnlyTransaction) unmarshalTrunc(bs []byte, trunc bool) (FileIntf, error) {
	if trunc {
		var tf FileInfoTruncated
		err := tf.Unmarshal(bs)
		if err != nil {
			return nil, err
		}
		if err := t.fillTruncated(&tf); err != nil {
			return nil, err
		}
		return tf, nil
	}

	var fi protocol.FileInfo
	if err := fi.Unmarshal(bs); err != nil {
		return nil, err
	}
	if err := t.fillFileInfo(&fi); err != nil {
		return nil, err
	}
	return fi, nil
}

<<<<<<< HEAD
// fillFileInfo follows the (possible) indirection of blocks and version
// vector and fills both.
func (t readOnlyTransaction) fillFileInfo(fi *protocol.FileInfo) error {
	var key []byte

	if len(fi.BlocksHash) != 0 {
=======
// fillFileInfo follows the (possible) indirection of blocks and fills it out.
func (t readOnlyTransaction) fillFileInfo(fi *protocol.FileInfo) error {
	var key []byte

	if len(fi.Blocks) == 0 && len(fi.BlocksHash) != 0 {
		// The blocks list is indirected and we need to load it.
>>>>>>> daf05c65
		key = t.keyer.GenerateBlockListKey(key, fi.BlocksHash)
		bs, err := t.Get(key)
		if err != nil {
			return err
		}
		var bl BlockList
		if err := bl.Unmarshal(bs); err != nil {
			return err
		}
		fi.Blocks = bl.Blocks
<<<<<<< HEAD
	}

	if len(fi.VersionHash) != 0 {
		key = t.keyer.GenerateVersionKey(key, fi.VersionHash)
		bs, err := t.Get(key)
		if err != nil {
			return err
		}
		var v protocol.Vector
		if err := v.Unmarshal(bs); err != nil {
			return err
		}
		fi.Version = v
	}

	return nil
}

// fillTruncated follows the (possible) indirection of version vector and
// fills it.
func (t readOnlyTransaction) fillTruncated(fi *FileInfoTruncated) error {
	var key []byte

	if len(fi.VersionHash) != 0 {
		key = t.keyer.GenerateVersionKey(key, fi.VersionHash)
		bs, err := t.Get(key)
		if err != nil {
			return err
		}
		var v protocol.Vector
		if err := v.Unmarshal(bs); err != nil {
			return err
		}
		fi.Version = v
=======
>>>>>>> daf05c65
	}

	return nil
}

func (t readOnlyTransaction) getGlobal(keyBuf, folder, file []byte, truncate bool) ([]byte, FileIntf, bool, error) {
	var err error
	keyBuf, err = t.keyer.GenerateGlobalVersionKey(keyBuf, folder, file)
	if err != nil {
		return nil, nil, false, err
	}

	bs, err := t.Get(keyBuf)
	if backend.IsNotFound(err) {
		return keyBuf, nil, false, nil
	}
	if err != nil {
		return nil, nil, false, err
	}

	vl, ok := unmarshalVersionList(bs)
	if !ok {
		return keyBuf, nil, false, nil
	}

	keyBuf, err = t.keyer.GenerateDeviceFileKey(keyBuf, folder, vl.Versions[0].Device, file)
	if err != nil {
		return nil, nil, false, err
	}
	fi, ok, err := t.getFileTrunc(keyBuf, truncate)
	if err != nil || !ok {
		return keyBuf, nil, false, err
	}
	return keyBuf, fi, true, nil
}

func (t *readOnlyTransaction) withHave(folder, device, prefix []byte, truncate bool, fn Iterator) error {
	if len(prefix) > 0 {
		unslashedPrefix := prefix
		if bytes.HasSuffix(prefix, []byte{'/'}) {
			unslashedPrefix = unslashedPrefix[:len(unslashedPrefix)-1]
		} else {
			prefix = append(prefix, '/')
		}

		key, err := t.keyer.GenerateDeviceFileKey(nil, folder, device, unslashedPrefix)
		if err != nil {
			return err
		}
		if f, ok, err := t.getFileTrunc(key, true); err != nil {
			return err
		} else if ok && !fn(f) {
			return nil
		}
	}

	key, err := t.keyer.GenerateDeviceFileKey(nil, folder, device, prefix)
	if err != nil {
		return err
	}
	dbi, err := t.NewPrefixIterator(key)
	if err != nil {
		return err
	}
	defer dbi.Release()

	for dbi.Next() {
		name := t.keyer.NameFromDeviceFileKey(dbi.Key())
		if len(prefix) > 0 && !bytes.HasPrefix(name, prefix) {
			return nil
		}

		f, err := t.unmarshalTrunc(dbi.Value(), truncate)
		if err != nil {
			l.Debugln("unmarshal error:", err)
			continue
		}
		if !fn(f) {
			return nil
		}
	}
	return dbi.Error()
}

func (t *readOnlyTransaction) withHaveSequence(folder []byte, startSeq int64, fn Iterator) error {
	first, err := t.keyer.GenerateSequenceKey(nil, folder, startSeq)
	if err != nil {
		return err
	}
	last, err := t.keyer.GenerateSequenceKey(nil, folder, maxInt64)
	if err != nil {
		return err
	}
	dbi, err := t.NewRangeIterator(first, last)
	if err != nil {
		return err
	}
	defer dbi.Release()

	for dbi.Next() {
		f, ok, err := t.getFileByKey(dbi.Value())
		if err != nil {
			return err
		}
		if !ok {
			l.Debugln("missing file for sequence number", t.keyer.SequenceFromSequenceKey(dbi.Key()))
			continue
		}

		if shouldDebug() {
			if seq := t.keyer.SequenceFromSequenceKey(dbi.Key()); f.Sequence != seq {
				l.Warnf("Sequence index corruption (folder %v, file %v): sequence %d != expected %d", string(folder), f.Name, f.Sequence, seq)
				panic("sequence index corruption")
			}
		}
		if !fn(f) {
			return nil
		}
	}
	return dbi.Error()
}

func (t *readOnlyTransaction) withGlobal(folder, prefix []byte, truncate bool, fn Iterator) error {
	if len(prefix) > 0 {
		unslashedPrefix := prefix
		if bytes.HasSuffix(prefix, []byte{'/'}) {
			unslashedPrefix = unslashedPrefix[:len(unslashedPrefix)-1]
		} else {
			prefix = append(prefix, '/')
		}

		if _, f, ok, err := t.getGlobal(nil, folder, unslashedPrefix, truncate); err != nil {
			return err
		} else if ok && !fn(f) {
			return nil
		}
	}

	key, err := t.keyer.GenerateGlobalVersionKey(nil, folder, prefix)
	if err != nil {
		return err
	}
	dbi, err := t.NewPrefixIterator(key)
	if err != nil {
		return err
	}
	defer dbi.Release()

	var dk []byte
	for dbi.Next() {
		name := t.keyer.NameFromGlobalVersionKey(dbi.Key())
		if len(prefix) > 0 && !bytes.HasPrefix(name, prefix) {
			return nil
		}

		vl, ok := unmarshalVersionList(dbi.Value())
		if !ok {
			continue
		}

		dk, err = t.keyer.GenerateDeviceFileKey(dk, folder, vl.Versions[0].Device, name)
		if err != nil {
			return err
		}

		f, ok, err := t.getFileTrunc(dk, truncate)
		if err != nil {
			return err
		}
		if !ok {
			continue
		}

		if !fn(f) {
			return nil
		}
	}
	if err != nil {
		return err
	}
	return dbi.Error()
}

func (t *readOnlyTransaction) availability(folder, file []byte) ([]protocol.DeviceID, error) {
	k, err := t.keyer.GenerateGlobalVersionKey(nil, folder, file)
	if err != nil {
		return nil, err
	}
	bs, err := t.Get(k)
	if backend.IsNotFound(err) {
		return nil, nil
	}
	if err != nil {
		return nil, err
	}

	vl, ok := unmarshalVersionList(bs)
	if !ok {
		return nil, nil
	}

	var devices []protocol.DeviceID
	for _, v := range vl.Versions {
		if !v.Version.Equal(vl.Versions[0].Version) {
			break
		}
		if v.Invalid {
			continue
		}
		n := protocol.DeviceIDFromBytes(v.Device)
		devices = append(devices, n)
	}

	return devices, nil
}

func (t *readOnlyTransaction) withNeed(folder, device []byte, truncate bool, fn Iterator) error {
	if bytes.Equal(device, protocol.LocalDeviceID[:]) {
		return t.withNeedLocal(folder, truncate, fn)
	}

	key, err := t.keyer.GenerateGlobalVersionKey(nil, folder, nil)
	if err != nil {
		return err
	}
	dbi, err := t.NewPrefixIterator(key.WithoutName())
	if err != nil {
		return err
	}
	defer dbi.Release()

	var dk []byte
	devID := protocol.DeviceIDFromBytes(device)
	for dbi.Next() {
		vl, ok := unmarshalVersionList(dbi.Value())
		if !ok {
			continue
		}

		haveFV, have := vl.Get(device)
		// XXX: This marks Concurrent (i.e. conflicting) changes as
		// needs. Maybe we should do that, but it needs special
		// handling in the puller.
		if have && haveFV.Version.GreaterEqual(vl.Versions[0].Version) {
			continue
		}

		name := t.keyer.NameFromGlobalVersionKey(dbi.Key())
		needVersion := vl.Versions[0].Version
		needDevice := protocol.DeviceIDFromBytes(vl.Versions[0].Device)

		for i := range vl.Versions {
			if !vl.Versions[i].Version.Equal(needVersion) {
				// We haven't found a valid copy of the file with the needed version.
				break
			}

			if vl.Versions[i].Invalid {
				// The file is marked invalid, don't use it.
				continue
			}

			dk, err = t.keyer.GenerateDeviceFileKey(dk, folder, vl.Versions[i].Device, name)
			if err != nil {
				return err
			}
			gf, ok, err := t.getFileTrunc(dk, truncate)
			if err != nil {
				return err
			}
			if !ok {
				continue
			}

			if gf.IsDeleted() && !have {
				// We don't need deleted files that we don't have
				break
			}

			l.Debugf("need folder=%q device=%v name=%q have=%v invalid=%v haveV=%v globalV=%v globalDev=%v", folder, devID, name, have, haveFV.Invalid, haveFV.Version, needVersion, needDevice)

			if !fn(gf) {
				return nil
			}

			// This file is handled, no need to look further in the version list
			break
		}
	}
	return dbi.Error()
}

func (t *readOnlyTransaction) withNeedLocal(folder []byte, truncate bool, fn Iterator) error {
	key, err := t.keyer.GenerateNeedFileKey(nil, folder, nil)
	if err != nil {
		return err
	}
	dbi, err := t.NewPrefixIterator(key.WithoutName())
	if err != nil {
		return err
	}
	defer dbi.Release()

	var keyBuf []byte
	var f FileIntf
	var ok bool
	for dbi.Next() {
		keyBuf, f, ok, err = t.getGlobal(keyBuf, folder, t.keyer.NameFromGlobalVersionKey(dbi.Key()), truncate)
		if err != nil {
			return err
		}
		if !ok {
			continue
		}
		if !fn(f) {
			return nil
		}
	}
	return dbi.Error()
}

// A readWriteTransaction is a readOnlyTransaction plus a batch for writes.
// The batch will be committed on close() or by checkFlush() if it exceeds the
// batch size.
type readWriteTransaction struct {
	backend.WriteTransaction
	readOnlyTransaction
}

func (db *Lowlevel) newReadWriteTransaction() (readWriteTransaction, error) {
	tran, err := db.NewWriteTransaction()
	if err != nil {
		return readWriteTransaction{}, err
	}
	return readWriteTransaction{
		WriteTransaction: tran,
		readOnlyTransaction: readOnlyTransaction{
			ReadTransaction: tran,
			keyer:           db.keyer,
		},
	}, nil
}

func (t readWriteTransaction) Commit() error {
	t.readOnlyTransaction.close()
	return t.WriteTransaction.Commit()
}

func (t readWriteTransaction) close() {
	t.readOnlyTransaction.close()
	t.WriteTransaction.Release()
}

func (t readWriteTransaction) putFile(fkey []byte, fi protocol.FileInfo) error {
	var bkey []byte

<<<<<<< HEAD
	if len(fi.Blocks) > blocksIndirectionCutoff {
		fi.BlocksHash = protocol.BlocksHash(fi.Blocks)
=======
	// Always set the blocks hash when there are blocks.
	if len(fi.Blocks) > 0 {
		fi.BlocksHash = protocol.BlocksHash(fi.Blocks)
	} else {
		fi.BlocksHash = nil
	}

	// Indirect the blocks if the block list is large enough.
	if len(fi.Blocks) > blocksIndirectionCutoff {
>>>>>>> daf05c65
		bkey = t.keyer.GenerateBlockListKey(bkey, fi.BlocksHash)
		if _, err := t.Get(bkey); backend.IsNotFound(err) {
			// Marshal the block list and save it
			blocksBs := mustMarshal(&BlockList{Blocks: fi.Blocks})
			if err := t.Put(bkey, blocksBs); err != nil {
				return err
			}
		} else if err != nil {
			return err
		}
		fi.Blocks = nil
<<<<<<< HEAD
	} else {
		fi.BlocksHash = nil
	}

	if len(fi.Version.Counters) > versionIndirectionCutoff {
		fi.VersionHash = protocol.VectorHash(fi.Version)
		bkey = t.keyer.GenerateVersionKey(bkey, fi.VersionHash)
		if _, err := t.Get(bkey); backend.IsNotFound(err) {
			// Marshal the version vector and save it
			versionBs := mustMarshal(&fi.Version)
			if err := t.Put(bkey, versionBs); err != nil {
				return err
			}
		} else if err != nil {
			return err
		}
		fi.Version = protocol.Vector{}
	} else {
		fi.VersionHash = nil
=======
>>>>>>> daf05c65
	}

	fiBs := mustMarshal(&fi)
	return t.Put(fkey, fiBs)
}

// updateGlobal adds this device+version to the version list for the given
// file. If the device is already present in the list, the version is updated.
// If the file does not have an entry in the global list, it is created.
func (t readWriteTransaction) updateGlobal(gk, keyBuf, folder, device []byte, file protocol.FileInfo, meta *metadataTracker) ([]byte, bool, error) {
	l.Debugf("update global; folder=%q device=%v file=%q version=%v invalid=%v", folder, protocol.DeviceIDFromBytes(device), file.Name, file.Version, file.IsInvalid())

	var fl VersionList
	svl, err := t.Get(gk)
	if err == nil {
		_ = fl.Unmarshal(svl) // Ignore error, continue with empty fl
	} else if !backend.IsNotFound(err) {
		return nil, false, err
	}

	fl, removedFV, removedAt, insertedAt, err := fl.update(folder, device, file, t.readOnlyTransaction)
	if err != nil {
		return nil, false, err
	}
	if insertedAt == -1 {
		l.Debugln("update global; same version, global unchanged")
		return keyBuf, false, nil
	}

	name := []byte(file.Name)

	var global protocol.FileInfo
	if insertedAt == 0 {
		// Inserted a new newest version
		global = file
	} else {
		keyBuf, err = t.keyer.GenerateDeviceFileKey(keyBuf, folder, fl.Versions[0].Device, name)
		if err != nil {
			return nil, false, err
		}
		new, ok, err := t.getFileByKey(keyBuf)
		if err != nil || !ok {
			return keyBuf, false, err
		}
		global = new
	}

	// Fixup the list of files we need.
	keyBuf, err = t.updateLocalNeed(keyBuf, folder, name, fl, global)
	if err != nil {
		return nil, false, err
	}

	if removedAt != 0 && insertedAt != 0 {
		l.Debugf(`new global for "%v" after update: %v`, file.Name, fl)
		if err := t.Put(gk, mustMarshal(&fl)); err != nil {
			return nil, false, err
		}
		return keyBuf, true, nil
	}

	// Remove the old global from the global size counter
	var oldGlobalFV FileVersion
	if removedAt == 0 {
		oldGlobalFV = removedFV
	} else if len(fl.Versions) > 1 {
		// The previous newest version is now at index 1
		oldGlobalFV = fl.Versions[1]
	}
	keyBuf, err = t.keyer.GenerateDeviceFileKey(keyBuf, folder, oldGlobalFV.Device, name)
	if err != nil {
		return nil, false, err
	}
	oldFile, ok, err := t.getFileByKey(keyBuf)
	if err != nil {
		return nil, false, err
	}
	if ok {
		// A failure to get the file here is surprising and our
		// global size data will be incorrect until a restart...
		meta.removeFile(protocol.GlobalDeviceID, oldFile)
	}

	// Add the new global to the global size counter
	meta.addFile(protocol.GlobalDeviceID, global)

	l.Debugf(`new global for "%v" after update: %v`, file.Name, fl)
	if err := t.Put(gk, mustMarshal(&fl)); err != nil {
		return nil, false, err
	}

	return keyBuf, true, nil
}

// updateLocalNeed checks whether the given file is still needed on the local
// device according to the version list and global FileInfo given and updates
// the db accordingly.
func (t readWriteTransaction) updateLocalNeed(keyBuf, folder, name []byte, fl VersionList, global protocol.FileInfo) ([]byte, error) {
	var err error
	keyBuf, err = t.keyer.GenerateNeedFileKey(keyBuf, folder, name)
	if err != nil {
		return nil, err
	}
	_, err = t.Get(keyBuf)
	if err != nil && !backend.IsNotFound(err) {
		return nil, err
	}
	hasNeeded := err == nil
	if localFV, haveLocalFV := fl.Get(protocol.LocalDeviceID[:]); need(global, haveLocalFV, localFV.Version) {
		if !hasNeeded {
			l.Debugf("local need insert; folder=%q, name=%q", folder, name)
			if err := t.Put(keyBuf, nil); err != nil {
				return nil, err
			}
		}
	} else if hasNeeded {
		l.Debugf("local need delete; folder=%q, name=%q", folder, name)
		if err := t.Delete(keyBuf); err != nil {
			return nil, err
		}
	}
	return keyBuf, nil
}

func need(global FileIntf, haveLocal bool, localVersion protocol.Vector) bool {
	// We never need an invalid file.
	if global.IsInvalid() {
		return false
	}
	// We don't need a deleted file if we don't have it.
	if global.IsDeleted() && !haveLocal {
		return false
	}
	// We don't need the global file if we already have the same version.
	if haveLocal && localVersion.GreaterEqual(global.FileVersion()) {
		return false
	}
	return true
}

// removeFromGlobal removes the device from the global version list for the
// given file. If the version list is empty after this, the file entry is
// removed entirely.
func (t readWriteTransaction) removeFromGlobal(gk, keyBuf, folder, device []byte, file []byte, meta *metadataTracker) ([]byte, error) {
	l.Debugf("remove from global; folder=%q device=%v file=%q", folder, protocol.DeviceIDFromBytes(device), file)

	svl, err := t.Get(gk)
	if backend.IsNotFound(err) {
		// We might be called to "remove" a global version that doesn't exist
		// if the first update for the file is already marked invalid.
		return keyBuf, nil
	} else if err != nil {
		return nil, err
	}

	var fl VersionList
	err = fl.Unmarshal(svl)
	if err != nil {
		return nil, err
	}

	fl, _, removedAt := fl.pop(device)
	if removedAt == -1 {
		// There is no version for the given device
		return keyBuf, nil
	}

	if removedAt == 0 {
		// A failure to get the file here is surprising and our
		// global size data will be incorrect until a restart...
		keyBuf, err = t.keyer.GenerateDeviceFileKey(keyBuf, folder, device, file)
		if err != nil {
			return nil, err
		}
		if f, ok, err := t.getFileByKey(keyBuf); err != nil {
			return keyBuf, nil
		} else if ok {
			meta.removeFile(protocol.GlobalDeviceID, f)
		}
	}

	if len(fl.Versions) == 0 {
		keyBuf, err = t.keyer.GenerateNeedFileKey(keyBuf, folder, file)
		if err != nil {
			return nil, err
		}
		if err := t.Delete(keyBuf); err != nil {
			return nil, err
		}
		if err := t.Delete(gk); err != nil {
			return nil, err
		}
		return keyBuf, nil
	}

	if removedAt == 0 {
		keyBuf, err = t.keyer.GenerateDeviceFileKey(keyBuf, folder, fl.Versions[0].Device, file)
		if err != nil {
			return nil, err
		}
		global, ok, err := t.getFileByKey(keyBuf)
		if err != nil || !ok {
			return keyBuf, err
		}
		keyBuf, err = t.updateLocalNeed(keyBuf, folder, file, fl, global)
		if err != nil {
			return nil, err
		}
		meta.addFile(protocol.GlobalDeviceID, global)
	}

	l.Debugf("new global after remove: %v", fl)
	if err := t.Put(gk, mustMarshal(&fl)); err != nil {
		return nil, err
	}

	return keyBuf, nil
}

func (t readWriteTransaction) deleteKeyPrefix(prefix []byte) error {
	dbi, err := t.NewPrefixIterator(prefix)
	if err != nil {
		return err
	}
	defer dbi.Release()
	for dbi.Next() {
		if err := t.Delete(dbi.Key()); err != nil {
			return err
		}
	}
	return dbi.Error()
}

func (t *readWriteTransaction) withAllFolderTruncated(folder []byte, fn func(device []byte, f FileInfoTruncated) bool) error {
	key, err := t.keyer.GenerateDeviceFileKey(nil, folder, nil, nil)
	if err != nil {
		return err
	}
	dbi, err := t.NewPrefixIterator(key.WithoutNameAndDevice())
	if err != nil {
		return err
	}
	defer dbi.Release()

	var gk, keyBuf []byte
	for dbi.Next() {
		device, ok := t.keyer.DeviceFromDeviceFileKey(dbi.Key())
		if !ok {
			// Not having the device in the index is bad. Clear it.
			if err := t.Delete(dbi.Key()); err != nil {
				return err
			}
			continue
		}

		intf, err := t.unmarshalTrunc(dbi.Value(), true)
		if err != nil {
			return err
		}
		f := intf.(FileInfoTruncated)

		switch f.Name {
		case "", ".", "..", "/": // A few obviously invalid filenames
			l.Infof("Dropping invalid filename %q from database", f.Name)
			name := []byte(f.Name)
			gk, err = t.keyer.GenerateGlobalVersionKey(gk, folder, name)
			if err != nil {
				return err
			}
			keyBuf, err = t.removeFromGlobal(gk, keyBuf, folder, device, name, nil)
			if err != nil {
				return err
			}
			if err := t.Delete(dbi.Key()); err != nil {
				return err
			}
			continue
		}

		if !fn(device, f) {
			return nil
		}
	}
	return dbi.Error()
}

type marshaller interface {
	Marshal() ([]byte, error)
}

func mustMarshal(f marshaller) []byte {
	bs, err := f.Marshal()
	if err != nil {
		panic(err)
	}
	return bs
}<|MERGE_RESOLUTION|>--- conflicted
+++ resolved
@@ -91,21 +91,12 @@
 	return fi, nil
 }
 
-<<<<<<< HEAD
-// fillFileInfo follows the (possible) indirection of blocks and version
-// vector and fills both.
-func (t readOnlyTransaction) fillFileInfo(fi *protocol.FileInfo) error {
-	var key []byte
-
-	if len(fi.BlocksHash) != 0 {
-=======
 // fillFileInfo follows the (possible) indirection of blocks and fills it out.
 func (t readOnlyTransaction) fillFileInfo(fi *protocol.FileInfo) error {
 	var key []byte
 
 	if len(fi.Blocks) == 0 && len(fi.BlocksHash) != 0 {
 		// The blocks list is indirected and we need to load it.
->>>>>>> daf05c65
 		key = t.keyer.GenerateBlockListKey(key, fi.BlocksHash)
 		bs, err := t.Get(key)
 		if err != nil {
@@ -116,7 +107,6 @@
 			return err
 		}
 		fi.Blocks = bl.Blocks
-<<<<<<< HEAD
 	}
 
 	if len(fi.VersionHash) != 0 {
@@ -151,8 +141,6 @@
 			return err
 		}
 		fi.Version = v
-=======
->>>>>>> daf05c65
 	}
 
 	return nil
@@ -509,10 +497,6 @@
 func (t readWriteTransaction) putFile(fkey []byte, fi protocol.FileInfo) error {
 	var bkey []byte
 
-<<<<<<< HEAD
-	if len(fi.Blocks) > blocksIndirectionCutoff {
-		fi.BlocksHash = protocol.BlocksHash(fi.Blocks)
-=======
 	// Always set the blocks hash when there are blocks.
 	if len(fi.Blocks) > 0 {
 		fi.BlocksHash = protocol.BlocksHash(fi.Blocks)
@@ -522,7 +506,6 @@
 
 	// Indirect the blocks if the block list is large enough.
 	if len(fi.Blocks) > blocksIndirectionCutoff {
->>>>>>> daf05c65
 		bkey = t.keyer.GenerateBlockListKey(bkey, fi.BlocksHash)
 		if _, err := t.Get(bkey); backend.IsNotFound(err) {
 			// Marshal the block list and save it
@@ -534,9 +517,6 @@
 			return err
 		}
 		fi.Blocks = nil
-<<<<<<< HEAD
-	} else {
-		fi.BlocksHash = nil
 	}
 
 	if len(fi.Version.Counters) > versionIndirectionCutoff {
@@ -554,8 +534,6 @@
 		fi.Version = protocol.Vector{}
 	} else {
 		fi.VersionHash = nil
-=======
->>>>>>> daf05c65
 	}
 
 	fiBs := mustMarshal(&fi)
