// Copyright (C) 2014 The Syncthing Authors.
//
// This Source Code Form is subject to the terms of the Mozilla Public
// License, v. 2.0. If a copy of the MPL was not distributed with this file,
// You can obtain one at https://mozilla.org/MPL/2.0/.

package db

import (
	"bytes"
	"errors"

	"github.com/syncthing/syncthing/lib/db/backend"
	"github.com/syncthing/syncthing/lib/protocol"
)

var errEntryFromGlobalMissing = errors.New("device present in global list but missing as device/fileinfo entry")

// A readOnlyTransaction represents a database snapshot.
type readOnlyTransaction struct {
	backend.ReadTransaction
	keyer keyer
}

func (db *Lowlevel) newReadOnlyTransaction() (readOnlyTransaction, error) {
	tran, err := db.NewReadTransaction()
	if err != nil {
		return readOnlyTransaction{}, err
	}
	return readOnlyTransaction{
		ReadTransaction: tran,
		keyer:           db.keyer,
	}, nil
}

func (t readOnlyTransaction) close() {
	t.Release()
}

func (t readOnlyTransaction) getFile(folder, device, file []byte) (protocol.FileInfo, bool, error) {
	key, err := t.keyer.GenerateDeviceFileKey(nil, folder, device, file)
	if err != nil {
		return protocol.FileInfo{}, false, err
	}
	return t.getFileByKey(key)
}

func (t readOnlyTransaction) getFileByKey(key []byte) (protocol.FileInfo, bool, error) {
	f, ok, err := t.getFileTrunc(key, false)
	if err != nil || !ok {
		return protocol.FileInfo{}, false, err
	}
	return f.(protocol.FileInfo), true, nil
}

func (t readOnlyTransaction) getFileTrunc(key []byte, trunc bool) (FileIntf, bool, error) {
	bs, err := t.Get(key)
	if backend.IsNotFound(err) {
		return nil, false, nil
	}
	if err != nil {
		return nil, false, err
	}
	f, err := t.unmarshalTrunc(bs, trunc)
	if backend.IsNotFound(err) {
		return nil, false, nil
	}
	if err != nil {
		return nil, false, err
	}
	return f, true, nil
}

func (t readOnlyTransaction) unmarshalTrunc(bs []byte, trunc bool) (FileIntf, error) {
	if trunc {
		var tf FileInfoTruncated
		err := tf.Unmarshal(bs)
		if err != nil {
			return nil, err
		}
		return tf, nil
	}

	var fi protocol.FileInfo
	if err := fi.Unmarshal(bs); err != nil {
		return nil, err
	}
	if err := t.fillFileInfo(&fi); err != nil {
		return nil, err
	}
	return fi, nil
}

// fillFileInfo follows the (possible) indirection of blocks and fills it out.
func (t readOnlyTransaction) fillFileInfo(fi *protocol.FileInfo) error {
	var key []byte

	if len(fi.Blocks) == 0 && len(fi.BlocksHash) != 0 {
		// The blocks list is indirected and we need to load it.
		key = t.keyer.GenerateBlockListKey(key, fi.BlocksHash)
		bs, err := t.Get(key)
		if err != nil {
			return err
		}
		var bl BlockList
		if err := bl.Unmarshal(bs); err != nil {
			return err
		}
		fi.Blocks = bl.Blocks
	}

	return nil
}

func (t readOnlyTransaction) getGlobal(keyBuf, folder, file []byte, truncate bool) ([]byte, FileIntf, bool, error) {
	var err error
	keyBuf, err = t.keyer.GenerateGlobalVersionKey(keyBuf, folder, file)
	if err != nil {
		return nil, nil, false, err
	}

	bs, err := t.Get(keyBuf)
	if backend.IsNotFound(err) {
		return keyBuf, nil, false, nil
	}
	if err != nil {
		return nil, nil, false, err
	}

	var vl VersionList
	if err := vl.Unmarshal(bs); err != nil {
		return nil, nil, false, err
	}

	keyBuf, err = t.keyer.GenerateDeviceFileKey(keyBuf, folder, vl.Versions[0].Device, file)
	if err != nil {
		return nil, nil, false, err
	}
	fi, ok, err := t.getFileTrunc(keyBuf, truncate)
	if err != nil || !ok {
		return keyBuf, nil, false, err
	}
	return keyBuf, fi, true, nil
}

func (t *readOnlyTransaction) withHave(folder, device, prefix []byte, truncate bool, fn Iterator) error {
	if len(prefix) > 0 {
		unslashedPrefix := prefix
		if bytes.HasSuffix(prefix, []byte{'/'}) {
			unslashedPrefix = unslashedPrefix[:len(unslashedPrefix)-1]
		} else {
			prefix = append(prefix, '/')
		}

		key, err := t.keyer.GenerateDeviceFileKey(nil, folder, device, unslashedPrefix)
		if err != nil {
			return err
		}
		if f, ok, err := t.getFileTrunc(key, true); err != nil {
			return err
		} else if ok && !fn(f) {
			return nil
		}
	}

	key, err := t.keyer.GenerateDeviceFileKey(nil, folder, device, prefix)
	if err != nil {
		return err
	}
	dbi, err := t.NewPrefixIterator(key)
	if err != nil {
		return err
	}
	defer dbi.Release()

	for dbi.Next() {
		name := t.keyer.NameFromDeviceFileKey(dbi.Key())
		if len(prefix) > 0 && !bytes.HasPrefix(name, prefix) {
			return nil
		}

		f, err := t.unmarshalTrunc(dbi.Value(), truncate)
		if err != nil {
			l.Debugln("unmarshal error:", err)
			continue
		}
		if !fn(f) {
			return nil
		}
	}
	return dbi.Error()
}

func (t *readOnlyTransaction) withHaveSequence(folder []byte, startSeq int64, fn Iterator) error {
	first, err := t.keyer.GenerateSequenceKey(nil, folder, startSeq)
	if err != nil {
		return err
	}
	last, err := t.keyer.GenerateSequenceKey(nil, folder, maxInt64)
	if err != nil {
		return err
	}
	dbi, err := t.NewRangeIterator(first, last)
	if err != nil {
		return err
	}
	defer dbi.Release()

	for dbi.Next() {
		f, ok, err := t.getFileByKey(dbi.Value())
		if err != nil {
			return err
		}
		if !ok {
			l.Debugln("missing file for sequence number", t.keyer.SequenceFromSequenceKey(dbi.Key()))
			continue
		}

		if shouldDebug() {
			if seq := t.keyer.SequenceFromSequenceKey(dbi.Key()); f.Sequence != seq {
				l.Warnf("Sequence index corruption (folder %v, file %v): sequence %d != expected %d", string(folder), f.Name, f.Sequence, seq)
				panic("sequence index corruption")
			}
		}
		if !fn(f) {
			return nil
		}
	}
	return dbi.Error()
}

func (t *readOnlyTransaction) withGlobal(folder, prefix []byte, truncate bool, fn Iterator) error {
	if len(prefix) > 0 {
		unslashedPrefix := prefix
		if bytes.HasSuffix(prefix, []byte{'/'}) {
			unslashedPrefix = unslashedPrefix[:len(unslashedPrefix)-1]
		} else {
			prefix = append(prefix, '/')
		}

		if _, f, ok, err := t.getGlobal(nil, folder, unslashedPrefix, truncate); err != nil {
			return err
		} else if ok && !fn(f) {
			return nil
		}
	}

	key, err := t.keyer.GenerateGlobalVersionKey(nil, folder, prefix)
	if err != nil {
		return err
	}
	dbi, err := t.NewPrefixIterator(key)
	if err != nil {
		return err
	}
	defer dbi.Release()

	var dk []byte
	for dbi.Next() {
		name := t.keyer.NameFromGlobalVersionKey(dbi.Key())
		if len(prefix) > 0 && !bytes.HasPrefix(name, prefix) {
			return nil
		}

		var vl VersionList
		if err := vl.Unmarshal(dbi.Value()); err != nil {
			return err
		}

		dk, err = t.keyer.GenerateDeviceFileKey(dk, folder, vl.Versions[0].Device, name)
		if err != nil {
			return err
		}

		f, ok, err := t.getFileTrunc(dk, truncate)
		if err != nil {
			return err
		}
		if !ok {
			continue
		}

		if !fn(f) {
			return nil
		}
	}
	if err != nil {
		return err
	}
	return dbi.Error()
}

func (t *readOnlyTransaction) availability(folder, file []byte) ([]protocol.DeviceID, error) {
	k, err := t.keyer.GenerateGlobalVersionKey(nil, folder, file)
	if err != nil {
		return nil, err
	}
	bs, err := t.Get(k)
	if backend.IsNotFound(err) {
		return nil, nil
	}
	if err != nil {
		return nil, err
	}

	var vl VersionList
	if err := vl.Unmarshal(bs); err != nil {
		return nil, err
	}

	var devices []protocol.DeviceID
	for _, v := range vl.Versions {
		if !v.Version.Equal(vl.Versions[0].Version) {
			break
		}
		if v.Invalid {
			continue
		}
		n := protocol.DeviceIDFromBytes(v.Device)
		devices = append(devices, n)
	}

	return devices, nil
}

func (t *readOnlyTransaction) withNeed(folder, device []byte, truncate bool, fn Iterator) error {
	if bytes.Equal(device, protocol.LocalDeviceID[:]) {
		return t.withNeedLocal(folder, truncate, fn)
	}

	key, err := t.keyer.GenerateGlobalVersionKey(nil, folder, nil)
	if err != nil {
		return err
	}
	dbi, err := t.NewPrefixIterator(key.WithoutName())
	if err != nil {
		return err
	}
	defer dbi.Release()

	var dk []byte
	devID := protocol.DeviceIDFromBytes(device)
	for dbi.Next() {
		var vl VersionList
		if err := vl.Unmarshal(dbi.Value()); err != nil {
			return err
		}

		globalFV := vl.Versions[0]
		haveFV, have := vl.Get(device)

		if !need(globalFV, have, haveFV.Version) {
			continue
		}
		name := t.keyer.NameFromGlobalVersionKey(dbi.Key())
		dk, err = t.keyer.GenerateDeviceFileKey(dk, folder, globalFV.Device, name)
		if err != nil {
			return err
		}
		gf, ok, err := t.getFileTrunc(dk, truncate)
		if err != nil {
			return err
		}
		if !ok {
			return errEntryFromGlobalMissing
		}
		l.Debugf("need folder=%q device=%v name=%q have=%v invalid=%v haveV=%v globalV=%v globalDev=%v", folder, devID, name, have, haveFV.Invalid, haveFV.Version, globalFV.Version, globalFV.Device)
		if !fn(gf) {
			return dbi.Error()
		}
	}
	return dbi.Error()
}

func (t *readOnlyTransaction) withNeedLocal(folder []byte, truncate bool, fn Iterator) error {
	key, err := t.keyer.GenerateNeedFileKey(nil, folder, nil)
	if err != nil {
		return err
	}
	dbi, err := t.NewPrefixIterator(key.WithoutName())
	if err != nil {
		return err
	}
	defer dbi.Release()

	var keyBuf []byte
	var f FileIntf
	var ok bool
	for dbi.Next() {
		keyBuf, f, ok, err = t.getGlobal(keyBuf, folder, t.keyer.NameFromGlobalVersionKey(dbi.Key()), truncate)
		if err != nil {
			return err
		}
		if !ok {
			continue
		}
		if !fn(f) {
			return nil
		}
	}
	return dbi.Error()
}

// A readWriteTransaction is a readOnlyTransaction plus a batch for writes.
// The batch will be committed on close() or by checkFlush() if it exceeds the
// batch size.
type readWriteTransaction struct {
	backend.WriteTransaction
	readOnlyTransaction
}

func (db *Lowlevel) newReadWriteTransaction() (readWriteTransaction, error) {
	tran, err := db.NewWriteTransaction()
	if err != nil {
		return readWriteTransaction{}, err
	}
	return readWriteTransaction{
		WriteTransaction: tran,
		readOnlyTransaction: readOnlyTransaction{
			ReadTransaction: tran,
			keyer:           db.keyer,
		},
	}, nil
}

func (t readWriteTransaction) Commit() error {
	t.readOnlyTransaction.close()
	return t.WriteTransaction.Commit()
}

func (t readWriteTransaction) close() {
	t.readOnlyTransaction.close()
	t.WriteTransaction.Release()
}

// putFile stores a file in the database, taking care of indirected fields.
// Set the truncated flag when putting a file that deliberatly can have an
// empty block list but a non-empty block list hash. This should normally be
// false.
func (t readWriteTransaction) putFile(fkey []byte, fi protocol.FileInfo, truncated bool) error {
	var bkey []byte

	// Always set the blocks hash when there are blocks. Leave the blocks
	// hash alone when there are no blocks and we might be putting a
	// "truncated" FileInfo (no blocks, but the hash reference is live).
	if len(fi.Blocks) > 0 {
		fi.BlocksHash = protocol.BlocksHash(fi.Blocks)
	} else if !truncated {
		fi.BlocksHash = nil
	}

	// Indirect the blocks if the block list is large enough.
	if len(fi.Blocks) > blocksIndirectionCutoff {
		bkey = t.keyer.GenerateBlockListKey(bkey, fi.BlocksHash)
		if _, err := t.Get(bkey); backend.IsNotFound(err) {
			// Marshal the block list and save it
			blocksBs := mustMarshal(&BlockList{Blocks: fi.Blocks})
			if err := t.Put(bkey, blocksBs); err != nil {
				return err
			}
		} else if err != nil {
			return err
		}
		fi.Blocks = nil
	}

	fiBs := mustMarshal(&fi)
	return t.Put(fkey, fiBs)
}

// updateGlobal adds this device+version to the version list for the given
// file. If the device is already present in the list, the version is updated.
// If the file does not have an entry in the global list, it is created.
func (t readWriteTransaction) updateGlobal(gk, keyBuf, folder, device []byte, file protocol.FileInfo, meta *metadataTracker) ([]byte, bool, error) {
	deviceID := protocol.DeviceIDFromBytes(device)

	l.Debugf("update global; folder=%q device=%v file=%q version=%v invalid=%v", folder, deviceID, file.Name, file.Version, file.IsInvalid())

	var fl VersionList
	svl, err := t.Get(gk)
	if err == nil {
		_ = fl.Unmarshal(svl) // Ignore error, continue with empty fl
	} else if !backend.IsNotFound(err) {
		return nil, false, err
	}

	fl, removedFV, removedAt, insertedAt, err := fl.update(folder, device, file, t.readOnlyTransaction)
	if err != nil {
		return nil, false, err
	}

	name := []byte(file.Name)

	l.Debugf(`new global for "%v" after update: %v`, file.Name, fl)
	if err := t.Put(gk, mustMarshal(&fl)); err != nil {
		return nil, false, err
	}

	// Only load those from db if actually needed

	var gotGlobal, gotOldGlobal bool
	var global, oldGlobal FileIntf

	globalFV := fl.Versions[0]
	var oldGlobalFV FileVersion
	haveOldGlobal := false

	globalUnaffected := removedAt != 0 && insertedAt != 0
	if globalUnaffected {
		oldGlobalFV = globalFV
		haveOldGlobal = true
	} else {
		if removedAt == 0 {
			oldGlobalFV = removedFV
			haveOldGlobal = true
		} else if len(fl.Versions) > 1 {
			// The previous newest version is now at index 1
			oldGlobalFV = fl.Versions[1]
			haveOldGlobal = true
		}
	}

	// Check the need of the device that was updated
	// Must happen before updating global meta: If this is the first
	// item from this device, it will be initialized with the global state.

	needBefore := false
	if haveOldGlobal {
		needBefore = need(oldGlobalFV, removedAt >= 0, removedFV.Version)
	}
	needNow := need(globalFV, true, fl.Versions[insertedAt].Version)
	if needBefore {
		if !gotOldGlobal {
			if oldGlobal, err = t.updateGlobalGetOldGlobal(keyBuf, folder, name, oldGlobalFV); err != nil {
				return nil, false, err
			}
			gotOldGlobal = true
		}
		meta.removeNeeded(deviceID, oldGlobal)
		if !needNow && bytes.Equal(device, protocol.LocalDeviceID[:]) {
			if keyBuf, err = t.updateLocalNeed(keyBuf, folder, name, false); err != nil {
				return nil, false, err
			}
		}
	}
	if needNow {
		if !gotGlobal {
			if global, err = t.updateGlobalGetGlobal(keyBuf, folder, name, file, insertedAt, fl); err != nil {
				return nil, false, err
			}
			gotGlobal = true
		}
		meta.addNeeded(deviceID, global)
		if !needBefore && bytes.Equal(device, protocol.LocalDeviceID[:]) {
			if keyBuf, err = t.updateLocalNeed(keyBuf, folder, name, true); err != nil {
				return nil, false, err
			}
		}
	}

	// Update global size counter if necessary
	// Necessary here means the first item in the global list was changed,
	// even if both new and old are invalid, due to potential change in
	// LocalFlags.

	if !globalUnaffected {
		if global, err = t.updateGlobalGetGlobal(keyBuf, folder, name, file, insertedAt, fl); err != nil {
			return nil, false, err
		}
		gotGlobal = true
		if haveOldGlobal {
			if oldGlobal, err = t.updateGlobalGetOldGlobal(keyBuf, folder, name, oldGlobalFV); err != nil {
				return nil, false, err
			}
			gotOldGlobal = true
			// Remove the old global from the global size counter
			meta.removeFile(protocol.GlobalDeviceID, oldGlobal)
		}

		// Add the new global to the global size counter
		meta.addFile(protocol.GlobalDeviceID, global)
	}

	if globalUnaffected {
		// Neither the global state nor the needs of any devices, except
		// the one updated, changed.
		return keyBuf, true, nil
	}

	// If global changed, but both the new and old are invalid, noone needed
	// the file before and now -> nothing to do.
	if global.IsInvalid() && (!haveOldGlobal || oldGlobal.IsInvalid()) {
		return keyBuf, true, nil
	}

	// check for local (if not already done before)
	if !bytes.Equal(device, protocol.LocalDeviceID[:]) {
		localFV, haveLocal := fl.Get(protocol.LocalDeviceID[:])
		needBefore := false
		if haveOldGlobal {
			needBefore = need(oldGlobalFV, haveLocal, localFV.Version)
		}
		needNow := need(globalFV, haveLocal, localFV.Version)
		if needBefore {
			meta.removeNeeded(protocol.LocalDeviceID, oldGlobal)
			if !needNow {
				if keyBuf, err = t.updateLocalNeed(keyBuf, folder, name, false); err != nil {
					return nil, false, err
				}
			}
		}
		if need(globalFV, haveLocal, localFV.Version) {
			meta.addNeeded(protocol.LocalDeviceID, global)
			if !needBefore {
				if keyBuf, err = t.updateLocalNeed(keyBuf, folder, name, true); err != nil {
					return nil, false, err
				}
			}
		}
	}

	for _, dev := range meta.devices() {
		if bytes.Equal(dev[:], device) {
			// Already handled above
			continue
		}
		fv, have := fl.Get(dev[:])
		if haveOldGlobal && need(oldGlobalFV, have, fv.Version) {
			meta.removeNeeded(dev, oldGlobal)
		}
		if need(globalFV, have, fv.Version) {
			meta.addNeeded(dev, global)
		}
	}

	return keyBuf, true, nil
}

func (t readWriteTransaction) updateGlobalGetGlobal(keyBuf, folder, name []byte, file protocol.FileInfo, insertedAt int, fl VersionList) (FileIntf, error) {
	if insertedAt == 0 {
		// Inserted a new newest version
		return file, nil
	}
	var err error
	keyBuf, err = t.keyer.GenerateDeviceFileKey(keyBuf, folder, fl.Versions[0].Device, name)
	if err != nil {
		return nil, err
	}
	global, ok, err := t.getFileTrunc(keyBuf, true)
	if err != nil {
		return nil, err
	}
	if !ok {
		return nil, errDeviceEntryMissing{string(name)}
	}
	return global, nil
}

func (t readWriteTransaction) updateGlobalGetOldGlobal(keyBuf, folder, name []byte, oldGlobalFV FileVersion) (FileIntf, error) {
	var err error
	keyBuf, err = t.keyer.GenerateDeviceFileKey(keyBuf, folder, oldGlobalFV.Device, name)
	if err != nil {
		return nil, err
	}
	oldGlobal, ok, err := t.getFileTrunc(keyBuf, true)
	if err != nil {
		return nil, err
	}
	if !ok {
		return nil, errDeviceEntryMissing{string(name)}
	}
	return oldGlobal, nil
}

func (t readWriteTransaction) updateLocalNeed(keyBuf, folder, name []byte, add bool) ([]byte, error) {
	var err error
	keyBuf, err = t.keyer.GenerateNeedFileKey(keyBuf, folder, name)
	if err != nil {
		return nil, err
	}
	if add {
		l.Debugf("local need insert; folder=%q, name=%q", folder, name)
		err = t.Put(keyBuf, nil)
	} else {
		l.Debugf("local need delete; folder=%q, name=%q", folder, name)
		err = t.Delete(keyBuf)
	}
	return keyBuf, err
}

func need(global FileVersion, haveLocal bool, localVersion protocol.Vector) bool {
	// We never need an invalid file.
	if global.Invalid {
		return false
	}
	// We don't need a deleted file if we don't have it.
	if global.Deleted && !haveLocal {
		return false
	}
	// We don't need the global file if we already have the same version.
	if haveLocal && localVersion.GreaterEqual(global.Version) {
		return false
	}
	return true
}

// removeFromGlobal removes the device from the global version list for the
// given file. If the version list is empty after this, the file entry is
// removed entirely.
func (t readWriteTransaction) removeFromGlobal(gk, keyBuf, folder, device []byte, file []byte, meta *metadataTracker) ([]byte, error) {
	deviceID := protocol.DeviceIDFromBytes(device)

	l.Debugf("remove from global; folder=%q device=%v file=%q", folder, deviceID, file)

	svl, err := t.Get(gk)
	if backend.IsNotFound(err) {
		// We might be called to "remove" a global version that doesn't exist
		// if the first update for the file is already marked invalid.
		return keyBuf, nil
	} else if err != nil {
		return nil, err
	}

	var fl VersionList
	err = fl.Unmarshal(svl)
	if err != nil {
		return nil, err
	}

	fl, removedFV, removedAt := fl.pop(device)
	if removedAt == -1 {
		// There is no version for the given device
		return keyBuf, nil
	}

	if removedAt != 0 {
		l.Debugf("new global after remove: %v", fl)
		if err := t.Put(gk, mustMarshal(&fl)); err != nil {
			return nil, err
		}
<<<<<<< HEAD
=======
		if f, ok, err := t.getFileByKey(keyBuf); err != nil {
			return nil, err
		} else if ok {
			meta.removeFile(protocol.GlobalDeviceID, f)
		}
>>>>>>> 8b025af1
	}

	keyBuf, err = t.keyer.GenerateDeviceFileKey(keyBuf, folder, device, file)
	if err != nil {
		return nil, err
	}
	f, ok, err := t.getFileByKey(keyBuf)
	if err != nil {
		return keyBuf, nil
	} else if !ok {
		return nil, errDeviceEntryMissing{string(file)}
	}
	meta.removeFile(protocol.GlobalDeviceID, f)

	if fv, have := fl.Get(protocol.LocalDeviceID[:]); need(removedFV, have, fv.Version) {
		meta.removeNeeded(protocol.LocalDeviceID, f)
		if keyBuf, err = t.updateLocalNeed(keyBuf, folder, file, false); err != nil {
			return nil, err
		}
	}
	for _, dev := range meta.devices() {
		if bytes.Equal(dev[:], device) {
			continue
		}
		if fv, have := fl.Get(dev[:]); need(removedFV, have, fv.Version) {
			meta.removeNeeded(deviceID, f)
		}
	}

	if len(fl.Versions) == 0 {
		if err := t.Delete(gk); err != nil {
			return nil, err
		}
		return keyBuf, nil
	}

<<<<<<< HEAD
	globalFV := fl.Versions[0]
	keyBuf, err = t.keyer.GenerateDeviceFileKey(keyBuf, folder, globalFV.Device, file)
	if err != nil {
		return nil, err
	}
	global, ok, err := t.getFileByKey(keyBuf)
	if err != nil || !ok {
		return keyBuf, err
	}
	meta.addFile(protocol.GlobalDeviceID, global)

	if !globalFV.Invalid {
		if fv, have := fl.Get(protocol.LocalDeviceID[:]); need(globalFV, have, fv.Version) {
			meta.addNeeded(deviceID, global)
			if keyBuf, err = t.updateLocalNeed(keyBuf, folder, file, true); err != nil {
				return nil, err
			}
=======
	if removedAt == 0 {
		keyBuf, err = t.keyer.GenerateDeviceFileKey(keyBuf, folder, fl.Versions[0].Device, file)
		if err != nil {
			return nil, err
		}
		global, ok, err := t.getFileByKey(keyBuf)
		if err != nil {
			return nil, err
		}
		if !ok {
			return nil, errEntryFromGlobalMissing
>>>>>>> 8b025af1
		}
		for _, dev := range meta.devices() {
			if fv, have := fl.Get(dev[:]); need(globalFV, have, fv.Version) {
				meta.addNeeded(deviceID, global)
			}
		}
	}

	l.Debugf("new global after remove: %v", fl)
	if err := t.Put(gk, mustMarshal(&fl)); err != nil {
		return nil, err
	}

	return keyBuf, nil
}

func (t readWriteTransaction) deleteKeyPrefix(prefix []byte) error {
	dbi, err := t.NewPrefixIterator(prefix)
	if err != nil {
		return err
	}
	defer dbi.Release()
	for dbi.Next() {
		if err := t.Delete(dbi.Key()); err != nil {
			return err
		}
	}
	return dbi.Error()
}

func (t *readWriteTransaction) withAllFolderTruncated(folder []byte, fn func(device []byte, f FileInfoTruncated) bool) error {
	key, err := t.keyer.GenerateDeviceFileKey(nil, folder, nil, nil)
	if err != nil {
		return err
	}
	dbi, err := t.NewPrefixIterator(key.WithoutNameAndDevice())
	if err != nil {
		return err
	}
	defer dbi.Release()

	var gk, keyBuf []byte
	for dbi.Next() {
		device, ok := t.keyer.DeviceFromDeviceFileKey(dbi.Key())
		if !ok {
			// Not having the device in the index is bad. Clear it.
			if err := t.Delete(dbi.Key()); err != nil {
				return err
			}
			continue
		}

		intf, err := t.unmarshalTrunc(dbi.Value(), true)
		if err != nil {
			return err
		}
		f := intf.(FileInfoTruncated)

		switch f.Name {
		case "", ".", "..", "/": // A few obviously invalid filenames
			l.Infof("Dropping invalid filename %q from database", f.Name)
			name := []byte(f.Name)
			gk, err = t.keyer.GenerateGlobalVersionKey(gk, folder, name)
			if err != nil {
				return err
			}
			keyBuf, err = t.removeFromGlobal(gk, keyBuf, folder, device, name, nil)
			if err != nil {
				return err
			}
			if err := t.Delete(dbi.Key()); err != nil {
				return err
			}
			continue
		}

		if !fn(device, f) {
			return nil
		}
	}
	return dbi.Error()
}

type marshaller interface {
	Marshal() ([]byte, error)
}

func mustMarshal(f marshaller) []byte {
	bs, err := f.Marshal()
	if err != nil {
		panic(err)
	}
	return bs
}<|MERGE_RESOLUTION|>--- conflicted
+++ resolved
@@ -651,7 +651,7 @@
 		return nil, err
 	}
 	if !ok {
-		return nil, errDeviceEntryMissing{string(name)}
+		return nil, errEntryFromGlobalMissing
 	}
 	return global, nil
 }
@@ -667,7 +667,7 @@
 		return nil, err
 	}
 	if !ok {
-		return nil, errDeviceEntryMissing{string(name)}
+		return nil, errEntryFromGlobalMissing
 	}
 	return oldGlobal, nil
 }
@@ -738,14 +738,6 @@
 		if err := t.Put(gk, mustMarshal(&fl)); err != nil {
 			return nil, err
 		}
-<<<<<<< HEAD
-=======
-		if f, ok, err := t.getFileByKey(keyBuf); err != nil {
-			return nil, err
-		} else if ok {
-			meta.removeFile(protocol.GlobalDeviceID, f)
-		}
->>>>>>> 8b025af1
 	}
 
 	keyBuf, err = t.keyer.GenerateDeviceFileKey(keyBuf, folder, device, file)
@@ -754,9 +746,9 @@
 	}
 	f, ok, err := t.getFileByKey(keyBuf)
 	if err != nil {
-		return keyBuf, nil
+		return nil, err
 	} else if !ok {
-		return nil, errDeviceEntryMissing{string(file)}
+		return nil, errEntryFromGlobalMissing
 	}
 	meta.removeFile(protocol.GlobalDeviceID, f)
 
@@ -782,15 +774,17 @@
 		return keyBuf, nil
 	}
 
-<<<<<<< HEAD
 	globalFV := fl.Versions[0]
 	keyBuf, err = t.keyer.GenerateDeviceFileKey(keyBuf, folder, globalFV.Device, file)
 	if err != nil {
 		return nil, err
 	}
 	global, ok, err := t.getFileByKey(keyBuf)
-	if err != nil || !ok {
-		return keyBuf, err
+	if err != nil {
+		return nil, err
+	}
+	if !ok {
+		return nil, errEntryFromGlobalMissing
 	}
 	meta.addFile(protocol.GlobalDeviceID, global)
 
@@ -800,19 +794,6 @@
 			if keyBuf, err = t.updateLocalNeed(keyBuf, folder, file, true); err != nil {
 				return nil, err
 			}
-=======
-	if removedAt == 0 {
-		keyBuf, err = t.keyer.GenerateDeviceFileKey(keyBuf, folder, fl.Versions[0].Device, file)
-		if err != nil {
-			return nil, err
-		}
-		global, ok, err := t.getFileByKey(keyBuf)
-		if err != nil {
-			return nil, err
-		}
-		if !ok {
-			return nil, errEntryFromGlobalMissing
->>>>>>> 8b025af1
 		}
 		for _, dev := range meta.devices() {
 			if fv, have := fl.Get(dev[:]); need(globalFV, have, fv.Version) {
