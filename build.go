// Copyright (C) 2014 The Syncthing Authors.
//
// This Source Code Form is subject to the terms of the Mozilla Public
// License, v. 2.0. If a copy of the MPL was not distributed with this file,
// You can obtain one at http://mozilla.org/MPL/2.0/.

// +build ignore

package main

import (
	"archive/tar"
	"archive/zip"
	"bytes"
	"compress/gzip"
	"flag"
	"fmt"
	"io"
	"io/ioutil"
	"log"
	"os"
	"os/exec"
	"os/user"
	"path/filepath"
	"regexp"
	"runtime"
	"strconv"
	"strings"
	"syscall"
	"text/template"
	"time"
)

var (
	versionRe = regexp.MustCompile(`-[0-9]{1,3}-g[0-9a-f]{5,10}`)
	goarch    string
	goos      string
	noupgrade bool
	version   string
	goVersion float64
	race      bool
)

type target struct {
	name         string
	buildPkg     string
	binaryName   string
	archiveFiles []archiveFile
	debianFiles  []archiveFile
}

type archiveFile struct {
	src  string
	dst  string
	perm os.FileMode
}

var targets = map[string]target{
	"all": {
		// Only valid for the "build" and "install" commands as it lacks all
		// the archive creation stuff.
		buildPkg: "./cmd/...",
	},
	"syncthing": {
		// The default target for "build", "install", "tar", "zip", "deb", etc.
		name:       "syncthing",
		buildPkg:   "./cmd/syncthing",
		binaryName: "syncthing", // .exe will be added automatically for Windows builds
		archiveFiles: []archiveFile{
			{src: "{{binary}}", dst: "{{binary}}", perm: 0755},
			{src: "README.md", dst: "README.txt", perm: 0644},
			{src: "LICENSE", dst: "LICENSE.txt", perm: 0644},
			{src: "AUTHORS", dst: "AUTHORS.txt", perm: 0644},
			// All files from etc/ and extra/ added automatically in init().
		},
		debianFiles: []archiveFile{
			{src: "{{binary}}", dst: "deb/usr/bin/{{binary}}", perm: 0755},
			{src: "README.md", dst: "deb/usr/share/doc/syncthing/README.txt", perm: 0644},
			{src: "LICENSE", dst: "deb/usr/share/doc/syncthing/LICENSE.txt", perm: 0644},
			{src: "AUTHORS", dst: "deb/usr/share/doc/syncthing/AUTHORS.txt", perm: 0644},
			{src: "man/syncthing.1", dst: "deb/usr/share/man/man1/syncthing.1", perm: 0644},
			{src: "man/syncthing-config.5", dst: "deb/usr/share/man/man5/syncthing-config.5", perm: 0644},
			{src: "man/syncthing-stignore.5", dst: "deb/usr/share/man/man5/syncthing-stignore.5", perm: 0644},
			{src: "man/syncthing-device-ids.7", dst: "deb/usr/share/man/man7/syncthing-device-ids.7", perm: 0644},
			{src: "man/syncthing-event-api.7", dst: "deb/usr/share/man/man7/syncthing-event-api.7", perm: 0644},
			{src: "man/syncthing-faq.7", dst: "deb/usr/share/man/man7/syncthing-faq.7", perm: 0644},
			{src: "man/syncthing-networking.7", dst: "deb/usr/share/man/man7/syncthing-networking.7", perm: 0644},
			{src: "man/syncthing-rest-api.7", dst: "deb/usr/share/man/man7/syncthing-rest-api.7", perm: 0644},
			{src: "man/syncthing-security.7", dst: "deb/usr/share/man/man7/syncthing-security.7", perm: 0644},
			{src: "man/syncthing-versioning.7", dst: "deb/usr/share/man/man7/syncthing-versioning.7", perm: 0644},
			{src: "etc/linux-systemd/system/syncthing@.service", dst: "deb/lib/systemd/system/syncthing@.service", perm: 0644},
			{src: "etc/linux-systemd/system/syncthing-resume.service", dst: "deb/lib/systemd/system/syncthing-resume.service", perm: 0644},
			{src: "etc/linux-systemd/user/syncthing.service", dst: "deb/usr/lib/systemd/user/syncthing.service", perm: 0644},
		},
	},
}

func init() {
	// The "syncthing" target includes a few more files found in the "etc"
	// and "extra" dirs.
	syncthingPkg := targets["syncthing"]
	for _, file := range listFiles("etc") {
		syncthingPkg.archiveFiles = append(syncthingPkg.archiveFiles, archiveFile{src: file, dst: file, perm: 0644})
	}
	for _, file := range listFiles("extra") {
		syncthingPkg.archiveFiles = append(syncthingPkg.archiveFiles, archiveFile{src: file, dst: file, perm: 0644})
	}
	for _, file := range listFiles("extra") {
		syncthingPkg.debianFiles = append(syncthingPkg.debianFiles, archiveFile{src: file, dst: "deb/usr/share/doc/syncthing/" + filepath.Base(file), perm: 0644})
	}
	targets["syncthing"] = syncthingPkg
}

const minGoVersion = 1.3

func main() {
	log.SetOutput(os.Stdout)
	log.SetFlags(0)

	if os.Getenv("GOPATH") == "" {
		setGoPath()
	}

	// We use Go 1.5+ vendoring.
	os.Setenv("GO15VENDOREXPERIMENT", "1")

	// Set path to $GOPATH/bin:$PATH so that we can for sure find tools we
	// might have installed during "build.go setup".
	os.Setenv("PATH", fmt.Sprintf("%s%cbin%c%s", os.Getenv("GOPATH"), os.PathSeparator, os.PathListSeparator, os.Getenv("PATH")))

	parseFlags()

	switch goarch {
	case "386", "amd64", "arm", "arm64", "ppc64", "ppc64le":
		break
	default:
		log.Printf("Unknown goarch %q; proceed with caution!", goarch)
	}

	goVersion, _ = checkRequiredGoVersion()

	// Invoking build.go with no parameters at all is equivalent to "go run
	// build.go install all" as that builds everything (incrementally),
	// which is what you want for maximum error checking during development.
	if flag.NArg() == 0 {
		var tags []string
		if noupgrade {
			tags = []string{"noupgrade"}
		}
		install(targets["all"], tags)

		vet("cmd", "lib")
		lint("./cmd/...")
		lint("./lib/...")
		return
	}

	// Otherwise, with any command given but not a target, the target is
	// "syncthing". So "go run build.go install" is "go run build.go install
	// syncthing" etc.
	targetName := "syncthing"
	if flag.NArg() > 1 {
		targetName = flag.Arg(1)
	}
	target, ok := targets[targetName]
	if !ok {
		log.Fatalln("Unknown target", target)
	}

	cmd := flag.Arg(0)
	switch cmd {
	case "setup":
		setup()

	case "install":
		var tags []string
		if noupgrade {
			tags = []string{"noupgrade"}
		}
		install(target, tags)

	case "build":
		var tags []string
		if noupgrade {
			tags = []string{"noupgrade"}
		}
		build(target, tags)

	case "test":
		test("./lib/...", "./cmd/...")

	case "bench":
		bench("./lib/...", "./cmd/...")

	case "assets":
		rebuildAssets()

	case "xdr":
		xdr()

	case "translate":
		translate()

	case "transifex":
		transifex()

	case "tar":
		buildTar(target)

	case "zip":
		buildZip(target)

	case "deb":
		buildDeb(target)

	case "clean":
		clean()

	case "vet":
		vet("cmd", "lib")

	case "lint":
		lint("./cmd/...")
		lint("./lib/...")

	default:
		log.Fatalf("Unknown command %q", cmd)
	}
}

<<<<<<< HEAD
func parseFlags() {
	flag.StringVar(&goarch, "goarch", runtime.GOARCH, "GOARCH")
	flag.StringVar(&goos, "goos", runtime.GOOS, "GOOS")
	flag.BoolVar(&noupgrade, "no-upgrade", noupgrade, "Disable upgrade functionality")
	flag.StringVar(&version, "version", getVersion(), "Set compiled in version string")
	flag.BoolVar(&race, "race", race, "Use race detector")
	flag.Parse()
=======
// setGoPath sets GOPATH correctly with the assumption that we are
// in $GOPATH/src/github.com/syncthing/syncthing.
func setGoPath() {
	cwd, err := os.Getwd()
	if err != nil {
		log.Fatal(err)
	}
	gopath := filepath.Clean(filepath.Join(cwd, "../../../../"))
	log.Println("GOPATH is", gopath)
	os.Setenv("GOPATH", gopath)
>>>>>>> 77e47066
}

func checkRequiredGoVersion() (float64, bool) {
	re := regexp.MustCompile(`go(\d+\.\d+)`)
	ver := runtime.Version()
	if m := re.FindStringSubmatch(ver); len(m) == 2 {
		vs := string(m[1])
		// This is a standard go build. Verify that it's new enough.
		f, err := strconv.ParseFloat(vs, 64)
		if err != nil {
			log.Printf("*** Couldn't parse Go version out of %q.\n*** This isn't known to work, proceed on your own risk.", vs)
			return 0, false
		}
		if f < 1.5 {
			log.Printf("*** Go version %.01f doesn't support the vendoring mechanism.\n*** Ensure correct dependencies in your $GOPATH.", f)
		} else if f < minGoVersion {
			log.Fatalf("*** Go version %.01f is less than required %.01f.\n*** This is known not to work, not proceeding.", f, minGoVersion)
		}
		return f, true
	}

	log.Printf("*** Unknown Go version %q.\n*** This isn't known to work, proceed on your own risk.", ver)
	return 0, false
}

func setup() {
	runPrint("go", "get", "-v", "golang.org/x/tools/cmd/cover")
	runPrint("go", "get", "-v", "golang.org/x/net/html")
	runPrint("go", "get", "-v", "github.com/FiloSottile/gvt")
	runPrint("go", "get", "-v", "github.com/axw/gocov/gocov")
	runPrint("go", "get", "-v", "github.com/AlekSi/gocov-xml")
	runPrint("go", "get", "-v", "bitbucket.org/tebeka/go2xunit")
}

func test(pkgs ...string) {
	lazyRebuildAssets()

	useRace := runtime.GOARCH == "amd64"
	switch runtime.GOOS {
	case "darwin", "linux", "freebsd", "windows":
	default:
		useRace = false
	}

	if useRace {
		runPrint("go", append([]string{"test", "-short", "-race", "-timeout", "60s"}, pkgs...)...)
	} else {
		runPrint("go", append([]string{"test", "-short", "-timeout", "60s"}, pkgs...)...)
	}
}

func bench(pkgs ...string) {
	lazyRebuildAssets()
	runPrint("go", append([]string{"test", "-run", "NONE", "-bench", "."}, pkgs...)...)
}

func install(target target, tags []string) {
	lazyRebuildAssets()

	cwd, err := os.Getwd()
	if err != nil {
		log.Fatal(err)
	}
	os.Setenv("GOBIN", filepath.Join(cwd, "bin"))
	args := []string{"install", "-v", "-ldflags", ldflags()}
	if len(tags) > 0 {
		args = append(args, "-tags", strings.Join(tags, ","))
	}
	if race {
		args = append(args, "-race")
	}
	args = append(args, target.buildPkg)

	os.Setenv("GOOS", goos)
	os.Setenv("GOARCH", goarch)
	runPrint("go", args...)
}

func build(target target, tags []string) {
	lazyRebuildAssets()

	rmr(target.binaryName)
	args := []string{"build", "-i", "-v", "-ldflags", ldflags()}
	if len(tags) > 0 {
		args = append(args, "-tags", strings.Join(tags, ","))
	}
	if race {
		args = append(args, "-race")
	}
	args = append(args, target.buildPkg)

	os.Setenv("GOOS", goos)
	os.Setenv("GOARCH", goarch)
	runPrint("go", args...)
}

func buildTar(target target) {
	name := archiveName(target)
	filename := name + ".tar.gz"

	var tags []string
	if noupgrade {
		tags = []string{"noupgrade"}
		name += "-noupgrade"
	}

	build(target, tags)

	if goos == "darwin" {
		macosCodesign(target.binaryName)
	}

	for i := range target.archiveFiles {
		target.archiveFiles[i].src = strings.Replace(target.archiveFiles[i].src, "{{binary}}", target.binaryName, 1)
		target.archiveFiles[i].dst = strings.Replace(target.archiveFiles[i].dst, "{{binary}}", target.binaryName, 1)
		target.archiveFiles[i].dst = name + "/" + target.archiveFiles[i].dst
	}

	tarGz(filename, target.archiveFiles)
	log.Println(filename)
}

func buildZip(target target) {
	target.binaryName += ".exe"

	name := archiveName(target)
	filename := name + ".zip"

	var tags []string
	if noupgrade {
		tags = []string{"noupgrade"}
		name += "-noupgrade"
	}

	build(target, tags)

	for i := range target.archiveFiles {
		target.archiveFiles[i].src = strings.Replace(target.archiveFiles[i].src, "{{binary}}", target.binaryName, 1)
		target.archiveFiles[i].dst = strings.Replace(target.archiveFiles[i].dst, "{{binary}}", target.binaryName, 1)
		target.archiveFiles[i].dst = name + "/" + target.archiveFiles[i].dst
	}

	zipFile(filename, target.archiveFiles)
	log.Println(filename)
}

func buildDeb(target target) {
	os.RemoveAll("deb")

	// "goarch" here is set to whatever the Debian packages expect. We correct
	// "it to what we actually know how to build and keep the Debian variant
	// "name in "debarch".
	debarch := goarch
	switch goarch {
	case "i386":
		goarch = "386"
	case "armel", "armhf":
		goarch = "arm"
	}

	build(target, []string{"noupgrade"})

	for i := range target.debianFiles {
		target.debianFiles[i].src = strings.Replace(target.debianFiles[i].src, "{{binary}}", target.binaryName, 1)
		target.debianFiles[i].dst = strings.Replace(target.debianFiles[i].dst, "{{binary}}", target.binaryName, 1)
	}

	for _, af := range target.debianFiles {
		if err := copyFile(af.src, af.dst, af.perm); err != nil {
			log.Fatal(err)
		}
	}

	os.MkdirAll("deb/DEBIAN", 0755)

	data := map[string]string{
		"name":    target.name,
		"arch":    debarch,
		"version": version[1:],
		"date":    time.Now().Format(time.RFC1123),
	}

	debTemplateFiles := append(listFiles("debian/common"), listFiles("debian/"+target.name)...)
	for _, file := range debTemplateFiles {
		tpl, err := template.New(filepath.Base(file)).ParseFiles(file)
		if err != nil {
			log.Fatal(err)
		}
		outFile := filepath.Join("deb/DEBIAN", filepath.Base(file))
		out, err := os.Create(outFile)
		if err != nil {
			log.Fatal(err)
		}
		if err := tpl.Execute(out, data); err != nil {
			log.Fatal(err)
		}
		if err := out.Close(); err != nil {
			log.Fatal(err)
		}
		info, _ := os.Lstat(file)
		os.Chmod(outFile, info.Mode())
	}
}

func copyFile(src, dst string, perm os.FileMode) error {
	dstDir := filepath.Dir(dst)
	os.MkdirAll(dstDir, 0755) // ignore error
	srcFd, err := os.Open(src)
	if err != nil {
		return err
	}
	defer srcFd.Close()
	dstFd, err := os.OpenFile(dst, os.O_CREATE|os.O_TRUNC|os.O_WRONLY, perm)
	if err != nil {
		return err
	}
	defer dstFd.Close()
	_, err = io.Copy(dstFd, srcFd)
	return err
}

func listFiles(dir string) []string {
	var res []string
	filepath.Walk(dir, func(path string, fi os.FileInfo, err error) error {
		if err != nil {
			return err
		}
		if fi.Mode().IsRegular() {
			res = append(res, path)
		}
		return nil
	})
	return res
}

func rebuildAssets() {
	runPipe("lib/auto/gui.files.go", "go", "run", "script/genassets.go", "gui")
}

func lazyRebuildAssets() {
	if shouldRebuildAssets() {
		rebuildAssets()
	}
}

func shouldRebuildAssets() bool {
	info, err := os.Stat("lib/auto/gui.files.go")
	if err != nil {
		// If the file doesn't exist, we must rebuild it
		return true
	}

	// Check if any of the files in gui/ are newer than the asset file. If
	// so we should rebuild it.
	currentBuild := info.ModTime()
	assetsAreNewer := false
	filepath.Walk("gui", func(path string, info os.FileInfo, err error) error {
		if err != nil {
			return err
		}
		if assetsAreNewer {
			return nil
		}
		assetsAreNewer = info.ModTime().After(currentBuild)
		return nil
	})

	return assetsAreNewer
}

func xdr() {
	runPrint("go", "generate", "./lib/discover", "./lib/db", "./lib/protocol", "./lib/relay/protocol")
}

func translate() {
	os.Chdir("gui/default/assets/lang")
	runPipe("lang-en-new.json", "go", "run", "../../../../script/translate.go", "lang-en.json", "../../../")
	os.Remove("lang-en.json")
	err := os.Rename("lang-en-new.json", "lang-en.json")
	if err != nil {
		log.Fatal(err)
	}
	os.Chdir("../../../..")
}

func transifex() {
	os.Chdir("gui/default/assets/lang")
	runPrint("go", "run", "../../../../script/transifexdl.go")
}

func clean() {
	rmr("bin")
	rmr(filepath.Join(os.Getenv("GOPATH"), fmt.Sprintf("pkg/%s_%s/github.com/syncthing", goos, goarch)))
}

func ldflags() string {
	sep := '='
	if goVersion > 0 && goVersion < 1.5 {
		sep = ' '
	}

	b := new(bytes.Buffer)
	b.WriteString("-w")
	fmt.Fprintf(b, " -X main.Version%c%s", sep, version)
	fmt.Fprintf(b, " -X main.BuildStamp%c%d", sep, buildStamp())
	fmt.Fprintf(b, " -X main.BuildUser%c%s", sep, buildUser())
	fmt.Fprintf(b, " -X main.BuildHost%c%s", sep, buildHost())
	return b.String()
}

func rmr(paths ...string) {
	for _, path := range paths {
		log.Println("rm -r", path)
		os.RemoveAll(path)
	}
}

func getReleaseVersion() (string, error) {
	fd, err := os.Open("RELEASE")
	if err != nil {
		return "", err
	}
	defer fd.Close()

	bs, err := ioutil.ReadAll(fd)
	if err != nil {
		return "", err
	}
	return string(bytes.TrimSpace(bs)), nil
}

func getGitVersion() (string, error) {
	v, err := runError("git", "describe", "--always", "--dirty")
	if err != nil {
		return "", err
	}
	v = versionRe.ReplaceAllFunc(v, func(s []byte) []byte {
		s[0] = '+'
		return s
	})
	return string(v), nil
}

func getVersion() string {
	// First try for a RELEASE file,
	if ver, err := getReleaseVersion(); err == nil {
		return ver
	}
	// ... then see if we have a Git tag.
	if ver, err := getGitVersion(); err == nil {
		if strings.Contains(ver, "-") {
			// The version already contains a hash and stuff. See if we can
			// find a current branch name to tack onto it as well.
			return ver + getBranchSuffix()
		}
		return ver
	}
	// This seems to be a dev build.
	return "unknown-dev"
}

func getBranchSuffix() string {
	bs, err := runError("git", "branch", "-a", "--contains")
	if err != nil {
		return ""
	}

	branches := strings.Split(string(bs), "\n")
	if len(branches) == 0 {
		return ""
	}

	branch := ""
	for i, candidate := range branches {
		if strings.HasPrefix(candidate, "*") {
			// This is the current branch. Select it!
			branch = strings.TrimLeft(candidate, " \t*")
			break
		} else if i == 0 {
			// Otherwise the first branch in the list will do.
			branch = strings.TrimSpace(branch)
		}
	}

	if branch == "" {
		return ""
	}

	// The branch name may be on the form "remotes/origin/foo" from which we
	// just want "foo".
	parts := strings.Split(branch, "/")
	if len(parts) == 0 || len(parts[len(parts)-1]) == 0 {
		return ""
	}

	branch = parts[len(parts)-1]
	if branch == "master" {
		// master builds are the default.
		return ""
	}

	validBranchRe := regexp.MustCompile(`^[a-zA-Z0-9_.-]+$`)
	if !validBranchRe.MatchString(branch) {
		// There's some odd stuff in the branch name. Better skip it.
		return ""
	}

	return "-" + branch
}

func buildStamp() int64 {
	bs, err := runError("git", "show", "-s", "--format=%ct")
	if err != nil {
		return time.Now().Unix()
	}
	s, _ := strconv.ParseInt(string(bs), 10, 64)
	return s
}

func buildUser() string {
	u, err := user.Current()
	if err != nil {
		return "unknown-user"
	}
	return strings.Replace(u.Username, " ", "-", -1)
}

func buildHost() string {
	h, err := os.Hostname()
	if err != nil {
		return "unknown-host"
	}
	return h
}

func buildArch() string {
	os := goos
	if os == "darwin" {
		os = "macosx"
	}
	return fmt.Sprintf("%s-%s", os, goarch)
}

func archiveName(target target) string {
	return fmt.Sprintf("%s-%s-%s", target.name, buildArch(), version)
}

func runError(cmd string, args ...string) ([]byte, error) {
	ecmd := exec.Command(cmd, args...)
	bs, err := ecmd.CombinedOutput()
	return bytes.TrimSpace(bs), err
}

func runPrint(cmd string, args ...string) {
	log.Println(cmd, strings.Join(args, " "))
	ecmd := exec.Command(cmd, args...)
	ecmd.Stdout = os.Stdout
	ecmd.Stderr = os.Stderr
	err := ecmd.Run()
	if err != nil {
		log.Fatal(err)
	}
}

func runPipe(file, cmd string, args ...string) {
	log.Println(cmd, strings.Join(args, " "), ">", file)
	fd, err := os.Create(file)
	if err != nil {
		log.Fatal(err)
	}
	ecmd := exec.Command(cmd, args...)
	ecmd.Stdout = fd
	ecmd.Stderr = os.Stderr
	err = ecmd.Run()
	if err != nil {
		log.Fatal(err)
	}
	fd.Close()
}

func tarGz(out string, files []archiveFile) {
	fd, err := os.Create(out)
	if err != nil {
		log.Fatal(err)
	}

	gw := gzip.NewWriter(fd)
	tw := tar.NewWriter(gw)

	for _, f := range files {
		sf, err := os.Open(f.src)
		if err != nil {
			log.Fatal(err)
		}

		info, err := sf.Stat()
		if err != nil {
			log.Fatal(err)
		}
		h := &tar.Header{
			Name:    f.dst,
			Size:    info.Size(),
			Mode:    int64(info.Mode()),
			ModTime: info.ModTime(),
		}

		err = tw.WriteHeader(h)
		if err != nil {
			log.Fatal(err)
		}
		_, err = io.Copy(tw, sf)
		if err != nil {
			log.Fatal(err)
		}
		sf.Close()
	}

	err = tw.Close()
	if err != nil {
		log.Fatal(err)
	}
	err = gw.Close()
	if err != nil {
		log.Fatal(err)
	}
	err = fd.Close()
	if err != nil {
		log.Fatal(err)
	}
}

func zipFile(out string, files []archiveFile) {
	fd, err := os.Create(out)
	if err != nil {
		log.Fatal(err)
	}

	zw := zip.NewWriter(fd)

	for _, f := range files {
		sf, err := os.Open(f.src)
		if err != nil {
			log.Fatal(err)
		}

		info, err := sf.Stat()
		if err != nil {
			log.Fatal(err)
		}

		fh, err := zip.FileInfoHeader(info)
		if err != nil {
			log.Fatal(err)
		}
		fh.Name = f.dst
		fh.Method = zip.Deflate

		if strings.HasSuffix(f.dst, ".txt") {
			// Text file. Read it and convert line endings.
			bs, err := ioutil.ReadAll(sf)
			if err != nil {
				log.Fatal(err)
			}
			bs = bytes.Replace(bs, []byte{'\n'}, []byte{'\n', '\r'}, -1)
			fh.UncompressedSize = uint32(len(bs))
			fh.UncompressedSize64 = uint64(len(bs))

			of, err := zw.CreateHeader(fh)
			if err != nil {
				log.Fatal(err)
			}
			of.Write(bs)
		} else {
			// Binary file. Copy verbatim.
			of, err := zw.CreateHeader(fh)
			if err != nil {
				log.Fatal(err)
			}
			_, err = io.Copy(of, sf)
			if err != nil {
				log.Fatal(err)
			}
		}
	}

	err = zw.Close()
	if err != nil {
		log.Fatal(err)
	}
	err = fd.Close()
	if err != nil {
		log.Fatal(err)
	}
}

func vet(dirs ...string) {
	params := []string{"tool", "vet", "-all"}
	params = append(params, dirs...)
	bs, err := runError("go", params...)

	if len(bs) > 0 {
		log.Printf("%s", bs)
	}

	if err != nil {
		if exitStatus(err) == 3 {
			// Exit code 3, the "vet" tool is not installed
			return
		}

		// A genuine error exit from the vet tool.
		log.Fatal(err)
	}

}

func lint(pkg string) {
	bs, err := runError("golint", pkg)
	if err != nil {
		log.Println(`- No golint, not linting. Try "go get -u github.com/golang/lint/golint".`)
		return
	}

	analCommentPolicy := regexp.MustCompile(`exported (function|method|const|type|var) [^\s]+ should have comment`)
	for _, line := range bytes.Split(bs, []byte("\n")) {
		if analCommentPolicy.Match(line) {
			continue
		}
		if len(line) > 0 {
			log.Printf("%s", line)
		}
	}
}

func macosCodesign(file string) {
	if pass := os.Getenv("CODESIGN_KEYCHAIN_PASS"); pass != "" {
		bs, err := runError("security", "unlock-keychain", "-p", pass)
		if err != nil {
			log.Println("Codesign: unlocking keychain failed:", string(bs))
			return
		}
	}

	if id := os.Getenv("CODESIGN_IDENTITY"); id != "" {
		bs, err := runError("codesign", "-s", id, file)
		if err != nil {
			log.Println("Codesign: signing failed:", string(bs))
			return
		}
		log.Println("Codesign: successfully signed", file)
	}
}

func exitStatus(err error) int {
	if err, ok := err.(*exec.ExitError); ok {
		if ws, ok := err.ProcessState.Sys().(syscall.WaitStatus); ok {
			return ws.ExitStatus()
		}
	}

	return -1
}<|MERGE_RESOLUTION|>--- conflicted
+++ resolved
@@ -228,7 +228,18 @@
 	}
 }
 
-<<<<<<< HEAD
+// setGoPath sets GOPATH correctly with the assumption that we are
+// in $GOPATH/src/github.com/syncthing/syncthing.
+func setGoPath() {
+	cwd, err := os.Getwd()
+	if err != nil {
+		log.Fatal(err)
+	}
+	gopath := filepath.Clean(filepath.Join(cwd, "../../../../"))
+	log.Println("GOPATH is", gopath)
+	os.Setenv("GOPATH", gopath)
+}
+
 func parseFlags() {
 	flag.StringVar(&goarch, "goarch", runtime.GOARCH, "GOARCH")
 	flag.StringVar(&goos, "goos", runtime.GOOS, "GOOS")
@@ -236,18 +247,6 @@
 	flag.StringVar(&version, "version", getVersion(), "Set compiled in version string")
 	flag.BoolVar(&race, "race", race, "Use race detector")
 	flag.Parse()
-=======
-// setGoPath sets GOPATH correctly with the assumption that we are
-// in $GOPATH/src/github.com/syncthing/syncthing.
-func setGoPath() {
-	cwd, err := os.Getwd()
-	if err != nil {
-		log.Fatal(err)
-	}
-	gopath := filepath.Clean(filepath.Join(cwd, "../../../../"))
-	log.Println("GOPATH is", gopath)
-	os.Setenv("GOPATH", gopath)
->>>>>>> 77e47066
 }
 
 func checkRequiredGoVersion() (float64, bool) {
