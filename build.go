--- conflicted
+++ resolved
@@ -1180,11 +1180,8 @@
 		return gopath
 	}
 
-<<<<<<< HEAD
 	// The gopath is not valid.
 	return ""
-=======
-	return nerr == 0
 }
 
 func (t target) BinaryName() string {
@@ -1192,5 +1189,4 @@
 		return t.binaryName + ".exe"
 	}
 	return t.binaryName
->>>>>>> a6752545
 }